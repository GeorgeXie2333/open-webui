import re
import uuid
import time
import datetime
import logging
from decimal import Decimal

from aiohttp import ClientSession

from open_webui.models.auths import (
    AddUserForm,
    ApiKey,
    Auths,
    Token,
    LdapForm,
    SigninForm,
    SigninResponse,
    SignupForm,
    UpdatePasswordForm,
    UpdateProfileForm,
    UserResponse,
)
from open_webui.models.credits import Credits
from open_webui.models.users import Users, UserModel

from open_webui.constants import ERROR_MESSAGES, WEBHOOK_MESSAGES
from open_webui.env import (
    WEBUI_AUTH,
    WEBUI_AUTH_TRUSTED_EMAIL_HEADER,
    WEBUI_AUTH_TRUSTED_NAME_HEADER,
    WEBUI_AUTH_COOKIE_SAME_SITE,
    WEBUI_AUTH_COOKIE_SECURE,
    WEBUI_AUTH_SIGNOUT_REDIRECT_URL,
    SRC_LOG_LEVELS,
)
from fastapi import APIRouter, Depends, HTTPException, Request, status
<<<<<<< HEAD
from fastapi.responses import RedirectResponse, Response
from open_webui.config import (
    OPENID_PROVIDER_URL,
    ENABLE_OAUTH_SIGNUP,
    ENABLE_LDAP,
)
from pydantic import BaseModel, Field
=======
from fastapi.responses import RedirectResponse, Response, JSONResponse
from open_webui.config import OPENID_PROVIDER_URL, ENABLE_OAUTH_SIGNUP, ENABLE_LDAP
from pydantic import BaseModel
>>>>>>> e6afa69f

from open_webui.utils.misc import parse_duration, validate_email_format
from open_webui.utils.auth import (
    decode_token,
    create_api_key,
    create_token,
    get_admin_user,
    get_verified_user,
    get_current_user,
    get_password_hash,
    get_http_authorization_cred,
    send_verify_email,
    verify_email_by_code,
)
from open_webui.utils.webhook import post_webhook
from open_webui.utils.access_control import get_permissions

from typing import Optional, List

from ssl import CERT_NONE, CERT_REQUIRED, PROTOCOL_TLS

if ENABLE_LDAP.value:
    from ldap3 import Server, Connection, NONE, Tls
    from ldap3.utils.conv import escape_filter_chars

router = APIRouter()

log = logging.getLogger(__name__)
log.setLevel(SRC_LOG_LEVELS["MAIN"])


############################
# GetSessionUser
############################


class SessionUserResponse(Token, UserResponse):
    expires_at: Optional[int] = None
    permissions: Optional[dict] = None
    credit: Decimal


@router.get("/", response_model=SessionUserResponse)
async def get_session_user(
    request: Request, response: Response, user: UserModel = Depends(get_current_user)
):
    auth_header = request.headers.get("Authorization")
    auth_token = get_http_authorization_cred(auth_header)
    token = auth_token.credentials
    data = decode_token(token)

    expires_at = None

    if data:
        expires_at = data.get("exp")

        if (expires_at is not None) and int(time.time()) > expires_at:
            raise HTTPException(
                status_code=status.HTTP_401_UNAUTHORIZED,
                detail=ERROR_MESSAGES.INVALID_TOKEN,
            )

        # Set the cookie token
        response.set_cookie(
            key="token",
            value=token,
            expires=(
                datetime.datetime.fromtimestamp(expires_at, datetime.timezone.utc)
                if expires_at
                else None
            ),
            httponly=True,  # Ensures the cookie is not accessible via JavaScript
            samesite=WEBUI_AUTH_COOKIE_SAME_SITE,
            secure=WEBUI_AUTH_COOKIE_SECURE,
        )

    user_permissions = get_permissions(
        user.id, request.app.state.config.USER_PERMISSIONS
    )

    credit = Credits.init_credit_by_user_id(user.id)

    return {
        "token": token,
        "token_type": "Bearer",
        "expires_at": expires_at,
        "id": user.id,
        "email": user.email,
        "name": user.name,
        "role": user.role,
        "profile_image_url": user.profile_image_url,
        "permissions": user_permissions,
        "credit": credit.credit,
    }


############################
# Update Profile
############################


@router.post("/update/profile", response_model=UserResponse)
async def update_profile(
    form_data: UpdateProfileForm, session_user=Depends(get_verified_user)
):
    if session_user:
        user = Users.update_user_by_id(
            session_user.id,
            {"profile_image_url": form_data.profile_image_url, "name": form_data.name},
        )
        if user:
            return user
        else:
            raise HTTPException(400, detail=ERROR_MESSAGES.DEFAULT())
    else:
        raise HTTPException(400, detail=ERROR_MESSAGES.INVALID_CRED)


############################
# Update Password
############################


@router.post("/update/password", response_model=bool)
async def update_password(
    form_data: UpdatePasswordForm, session_user=Depends(get_current_user)
):
    if WEBUI_AUTH_TRUSTED_EMAIL_HEADER:
        raise HTTPException(400, detail=ERROR_MESSAGES.ACTION_PROHIBITED)
    if session_user:
        user = Auths.authenticate_user(session_user.email, form_data.password)

        if user:
            hashed = get_password_hash(form_data.new_password)
            return Auths.update_user_password_by_id(user.id, hashed)
        else:
            raise HTTPException(400, detail=ERROR_MESSAGES.INVALID_PASSWORD)
    else:
        raise HTTPException(400, detail=ERROR_MESSAGES.INVALID_CRED)


############################
# LDAP Authentication
############################
@router.post("/ldap", response_model=SessionUserResponse)
async def ldap_auth(request: Request, response: Response, form_data: LdapForm):
    ENABLE_LDAP = request.app.state.config.ENABLE_LDAP
    LDAP_SERVER_LABEL = request.app.state.config.LDAP_SERVER_LABEL
    LDAP_SERVER_HOST = request.app.state.config.LDAP_SERVER_HOST
    LDAP_SERVER_PORT = request.app.state.config.LDAP_SERVER_PORT
    LDAP_ATTRIBUTE_FOR_MAIL = request.app.state.config.LDAP_ATTRIBUTE_FOR_MAIL
    LDAP_ATTRIBUTE_FOR_USERNAME = request.app.state.config.LDAP_ATTRIBUTE_FOR_USERNAME
    LDAP_SEARCH_BASE = request.app.state.config.LDAP_SEARCH_BASE
    LDAP_SEARCH_FILTERS = request.app.state.config.LDAP_SEARCH_FILTERS
    LDAP_APP_DN = request.app.state.config.LDAP_APP_DN
    LDAP_APP_PASSWORD = request.app.state.config.LDAP_APP_PASSWORD
    LDAP_USE_TLS = request.app.state.config.LDAP_USE_TLS
    LDAP_CA_CERT_FILE = request.app.state.config.LDAP_CA_CERT_FILE
    LDAP_VALIDATE_CERT = (
        CERT_REQUIRED if request.app.state.config.LDAP_VALIDATE_CERT else CERT_NONE
    )
    LDAP_CIPHERS = (
        request.app.state.config.LDAP_CIPHERS
        if request.app.state.config.LDAP_CIPHERS
        else "ALL"
    )

    if not ENABLE_LDAP:
        raise HTTPException(400, detail="LDAP authentication is not enabled")

    try:
        tls = Tls(
            validate=LDAP_VALIDATE_CERT,
            version=PROTOCOL_TLS,
            ca_certs_file=LDAP_CA_CERT_FILE,
            ciphers=LDAP_CIPHERS,
        )
    except Exception as e:
        log.error(f"TLS configuration error: {str(e)}")
        raise HTTPException(400, detail="Failed to configure TLS for LDAP connection.")

    try:
        server = Server(
            host=LDAP_SERVER_HOST,
            port=LDAP_SERVER_PORT,
            get_info=NONE,
            use_ssl=LDAP_USE_TLS,
            tls=tls,
        )
        connection_app = Connection(
            server,
            LDAP_APP_DN,
            LDAP_APP_PASSWORD,
            auto_bind="NONE",
            authentication="SIMPLE" if LDAP_APP_DN else "ANONYMOUS",
        )
        if not connection_app.bind():
            raise HTTPException(400, detail="Application account bind failed")

        search_success = connection_app.search(
            search_base=LDAP_SEARCH_BASE,
            search_filter=f"(&({LDAP_ATTRIBUTE_FOR_USERNAME}={escape_filter_chars(form_data.user.lower())}){LDAP_SEARCH_FILTERS})",
            attributes=[
                f"{LDAP_ATTRIBUTE_FOR_USERNAME}",
                f"{LDAP_ATTRIBUTE_FOR_MAIL}",
                "cn",
            ],
        )

        if not search_success or not connection_app.entries:
            raise HTTPException(400, detail="User not found in the LDAP server")

        entry = connection_app.entries[0]
        username = str(entry[f"{LDAP_ATTRIBUTE_FOR_USERNAME}"]).lower()
        email = entry[
            f"{LDAP_ATTRIBUTE_FOR_MAIL}"
        ].value  # retrieve the Attribute value
        if not email:
            raise HTTPException(400, "User does not have a valid email address.")
        elif isinstance(email, str):
            email = email.lower()
        elif isinstance(email, list):
            email = email[0].lower()
        else:
            email = str(email).lower()

        cn = str(entry["cn"])
        user_dn = entry.entry_dn

        if username == form_data.user.lower():
            connection_user = Connection(
                server,
                user_dn,
                form_data.password,
                auto_bind="NONE",
                authentication="SIMPLE",
            )
            if not connection_user.bind():
                raise HTTPException(400, "Authentication failed.")

            user = Users.get_user_by_email(email)
            if not user:
                try:
                    user_count = Users.get_num_users()

                    role = (
                        "admin"
                        if user_count == 0
                        else request.app.state.config.DEFAULT_USER_ROLE
                    )

                    user = Auths.insert_new_auth(
                        email=email,
                        password=str(uuid.uuid4()),
                        name=cn,
                        role=role,
                    )

                    if not user:
                        raise HTTPException(
                            500, detail=ERROR_MESSAGES.CREATE_USER_ERROR
                        )

                except HTTPException:
                    raise
                except Exception as err:
                    log.error(f"LDAP user creation error: {str(err)}")
                    raise HTTPException(
                        500, detail="Internal error occurred during LDAP user creation."
                    )

            user = Auths.authenticate_user_by_trusted_header(email)

            if user:
                expires_delta = parse_duration(request.app.state.config.JWT_EXPIRES_IN)
                expires_at = None
                if expires_delta:
                    expires_at = int(time.time()) + int(expires_delta.total_seconds())

                token = create_token(
                    data={"id": user.id},
                    expires_delta=expires_delta,
                )

                # Set the cookie token
                response.set_cookie(
                    key="token",
                    value=token,
                    expires=(
                        datetime.datetime.fromtimestamp(
                            expires_at, datetime.timezone.utc
                        )
                        if expires_at
                        else None
                    ),
                    httponly=True,  # Ensures the cookie is not accessible via JavaScript
                    samesite=WEBUI_AUTH_COOKIE_SAME_SITE,
                    secure=WEBUI_AUTH_COOKIE_SECURE,
                )

                user_permissions = get_permissions(
                    user.id, request.app.state.config.USER_PERMISSIONS
                )

                credit = Credits.init_credit_by_user_id(user.id)

                return {
                    "token": token,
                    "token_type": "Bearer",
                    "expires_at": expires_at,
                    "id": user.id,
                    "email": user.email,
                    "name": user.name,
                    "role": user.role,
                    "profile_image_url": user.profile_image_url,
                    "permissions": user_permissions,
                    "credit": credit.credit,
                }
            else:
                raise HTTPException(400, detail=ERROR_MESSAGES.INVALID_CRED)
        else:
            raise HTTPException(400, "User record mismatch.")
    except Exception as e:
        log.error(f"LDAP authentication error: {str(e)}")
        raise HTTPException(400, detail="LDAP authentication failed.")


############################
# SignIn
############################


@router.post("/signin", response_model=SessionUserResponse)
async def signin(request: Request, response: Response, form_data: SigninForm):
    if WEBUI_AUTH_TRUSTED_EMAIL_HEADER:
        if WEBUI_AUTH_TRUSTED_EMAIL_HEADER not in request.headers:
            raise HTTPException(400, detail=ERROR_MESSAGES.INVALID_TRUSTED_HEADER)

        trusted_email = request.headers[WEBUI_AUTH_TRUSTED_EMAIL_HEADER].lower()
        trusted_name = trusted_email
        if WEBUI_AUTH_TRUSTED_NAME_HEADER:
            trusted_name = request.headers.get(
                WEBUI_AUTH_TRUSTED_NAME_HEADER, trusted_email
            )
        if not Users.get_user_by_email(trusted_email.lower()):
            await signup(
                request,
                response,
                SignupForm(
                    email=trusted_email, password=str(uuid.uuid4()), name=trusted_name
                ),
            )
        user = Auths.authenticate_user_by_trusted_header(trusted_email)
    elif WEBUI_AUTH == False:
        admin_email = "admin@localhost"
        admin_password = "admin"

        if Users.get_user_by_email(admin_email.lower()):
            user = Auths.authenticate_user(admin_email.lower(), admin_password)
        else:
            if Users.get_num_users() != 0:
                raise HTTPException(400, detail=ERROR_MESSAGES.EXISTING_USERS)

            await signup(
                request,
                response,
                SignupForm(email=admin_email, password=admin_password, name="User"),
            )

            user = Auths.authenticate_user(admin_email.lower(), admin_password)
    else:
        user = Auths.authenticate_user(form_data.email.lower(), form_data.password)

    if user:

        expires_delta = parse_duration(request.app.state.config.JWT_EXPIRES_IN)
        expires_at = None
        if expires_delta:
            expires_at = int(time.time()) + int(expires_delta.total_seconds())

        token = create_token(
            data={"id": user.id},
            expires_delta=expires_delta,
        )

        datetime_expires_at = (
            datetime.datetime.fromtimestamp(expires_at, datetime.timezone.utc)
            if expires_at
            else None
        )

        # Set the cookie token
        response.set_cookie(
            key="token",
            value=token,
            expires=datetime_expires_at,
            httponly=True,  # Ensures the cookie is not accessible via JavaScript
            samesite=WEBUI_AUTH_COOKIE_SAME_SITE,
            secure=WEBUI_AUTH_COOKIE_SECURE,
        )

        user_permissions = get_permissions(
            user.id, request.app.state.config.USER_PERMISSIONS
        )

        credit = Credits.init_credit_by_user_id(user.id)

        return {
            "token": token,
            "token_type": "Bearer",
            "expires_at": expires_at,
            "id": user.id,
            "email": user.email,
            "name": user.name,
            "role": user.role,
            "profile_image_url": user.profile_image_url,
            "permissions": user_permissions,
            "credit": credit.credit,
        }
    else:
        raise HTTPException(400, detail=ERROR_MESSAGES.INVALID_CRED)


############################
# SignUp
############################


@router.post("/signup", response_model=SessionUserResponse)
async def signup(request: Request, response: Response, form_data: SignupForm):
    if WEBUI_AUTH:
        if (
            not request.app.state.config.ENABLE_SIGNUP
            or not request.app.state.config.ENABLE_LOGIN_FORM
        ):
            raise HTTPException(
                status.HTTP_403_FORBIDDEN, detail=ERROR_MESSAGES.ACCESS_PROHIBITED
            )
    else:
        if Users.get_num_users() != 0:
            raise HTTPException(
                status.HTTP_403_FORBIDDEN, detail=ERROR_MESSAGES.ACCESS_PROHIBITED
            )

    # check for email domain whitelist
    email_domain_whitelist = [
        i.strip()
        for i in request.app.state.config.SIGNUP_EMAIL_DOMAIN_WHITELIST.split(",")
        if i
    ]
    if email_domain_whitelist:
        domain = form_data.email.split("@")[-1]
        if domain not in email_domain_whitelist:
            raise HTTPException(
                status.HTTP_403_FORBIDDEN,
                detail=f"Only emails from {request.app.state.config.SIGNUP_EMAIL_DOMAIN_WHITELIST} are allowed",
            )

    user_count = Users.get_num_users()
    if not validate_email_format(form_data.email.lower()):
        raise HTTPException(
            status.HTTP_400_BAD_REQUEST, detail=ERROR_MESSAGES.INVALID_EMAIL_FORMAT
        )

    if Users.get_user_by_email(form_data.email.lower()):
        raise HTTPException(400, detail=ERROR_MESSAGES.EMAIL_TAKEN)

    try:
        if user_count == 0:
            role = "admin"
        elif request.app.state.config.ENABLE_SIGNUP_VERIFY:
            role = "pending"
            send_verify_email(email=form_data.email.lower())
        else:
            role = request.app.state.config.DEFAULT_USER_ROLE

        # The password passed to bcrypt must be 72 bytes or fewer. If it is longer, it will be truncated before hashing.
        if len(form_data.password.encode("utf-8")) > 72:
            raise HTTPException(
                status.HTTP_400_BAD_REQUEST,
                detail=ERROR_MESSAGES.PASSWORD_TOO_LONG,
            )

        hashed = get_password_hash(form_data.password)
        user = Auths.insert_new_auth(
            form_data.email.lower(),
            hashed,
            form_data.name,
            form_data.profile_image_url,
            role,
        )

        if user:
            expires_delta = parse_duration(request.app.state.config.JWT_EXPIRES_IN)
            expires_at = None
            if expires_delta:
                expires_at = int(time.time()) + int(expires_delta.total_seconds())

            token = create_token(
                data={"id": user.id},
                expires_delta=expires_delta,
            )

            datetime_expires_at = (
                datetime.datetime.fromtimestamp(expires_at, datetime.timezone.utc)
                if expires_at
                else None
            )

            # Set the cookie token
            response.set_cookie(
                key="token",
                value=token,
                expires=datetime_expires_at,
                httponly=True,  # Ensures the cookie is not accessible via JavaScript
                samesite=WEBUI_AUTH_COOKIE_SAME_SITE,
                secure=WEBUI_AUTH_COOKIE_SECURE,
            )

            if request.app.state.config.WEBHOOK_URL:
                post_webhook(
                    request.app.state.WEBUI_NAME,
                    request.app.state.config.WEBHOOK_URL,
                    WEBHOOK_MESSAGES.USER_SIGNUP(user.name),
                    {
                        "action": "signup",
                        "message": WEBHOOK_MESSAGES.USER_SIGNUP(user.name),
                        "user": user.model_dump_json(exclude_none=True),
                    },
                )

            user_permissions = get_permissions(
                user.id, request.app.state.config.USER_PERMISSIONS
            )

<<<<<<< HEAD
            credit = Credits.init_credit_by_user_id(user.id)
=======
            if user_count == 0:
                # Disable signup after the first user is created
                request.app.state.config.ENABLE_SIGNUP = False
>>>>>>> e6afa69f

            return {
                "token": token,
                "token_type": "Bearer",
                "expires_at": expires_at,
                "id": user.id,
                "email": user.email,
                "name": user.name,
                "role": user.role,
                "profile_image_url": user.profile_image_url,
                "permissions": user_permissions,
                "credit": credit.credit,
            }
        else:
            raise HTTPException(500, detail=ERROR_MESSAGES.CREATE_USER_ERROR)
    except Exception as err:
        log.error(f"Signup error: {str(err)}")
        raise HTTPException(500, detail="An internal error occurred during signup.")


@router.get("/signup_verify/{code}")
async def signup_verify(request: Request, code: str):
    email = verify_email_by_code(code=code)
    if not email:
        raise HTTPException(403, detail="Invalid code")

    user = Users.get_user_by_email(email)
    if not user:
        raise HTTPException(404, detail="User not found")

    Users.update_user_role_by_id(user.id, "user")
    return RedirectResponse(url=request.app.state.config.WEBUI_URL)


@router.get("/signout")
async def signout(request: Request, response: Response):
    response.delete_cookie("token")

    if ENABLE_OAUTH_SIGNUP.value:
        oauth_id_token = request.cookies.get("oauth_id_token")
        if oauth_id_token:
            try:
                async with ClientSession() as session:
                    async with session.get(OPENID_PROVIDER_URL.value) as resp:
                        if resp.status == 200:
                            openid_data = await resp.json()
                            logout_url = openid_data.get("end_session_endpoint")
                            if logout_url:
                                response.delete_cookie("oauth_id_token")

                                return JSONResponse(
                                    status_code=200,
                                    content={
                                        "status": True,
                                        "redirect_url": f"{logout_url}?id_token_hint={oauth_id_token}",
                                    },
                                    headers=response.headers,
                                )
                        else:
                            raise HTTPException(
                                status_code=resp.status,
                                detail="Failed to fetch OpenID configuration",
                            )
            except Exception as e:
                log.error(f"OpenID signout error: {str(e)}")
                raise HTTPException(
                    status_code=500,
                    detail="Failed to sign out from the OpenID provider.",
                )

    if WEBUI_AUTH_SIGNOUT_REDIRECT_URL:
        return JSONResponse(
            status_code=200,
            content={
                "status": True,
                "redirect_url": WEBUI_AUTH_SIGNOUT_REDIRECT_URL,
            },
            headers=response.headers,
        )

    return JSONResponse(
        status_code=200, content={"status": True}, headers=response.headers
    )


############################
# AddUser
############################


@router.post("/add", response_model=SigninResponse)
async def add_user(form_data: AddUserForm, user=Depends(get_admin_user)):
    if not validate_email_format(form_data.email.lower()):
        raise HTTPException(
            status.HTTP_400_BAD_REQUEST, detail=ERROR_MESSAGES.INVALID_EMAIL_FORMAT
        )

    if Users.get_user_by_email(form_data.email.lower()):
        raise HTTPException(400, detail=ERROR_MESSAGES.EMAIL_TAKEN)

    try:
        hashed = get_password_hash(form_data.password)
        user = Auths.insert_new_auth(
            form_data.email.lower(),
            hashed,
            form_data.name,
            form_data.profile_image_url,
            form_data.role,
        )

        if user:
            token = create_token(data={"id": user.id})
            return {
                "token": token,
                "token_type": "Bearer",
                "id": user.id,
                "email": user.email,
                "name": user.name,
                "role": user.role,
                "profile_image_url": user.profile_image_url,
            }
        else:
            raise HTTPException(500, detail=ERROR_MESSAGES.CREATE_USER_ERROR)
    except Exception as err:
        log.error(f"Add user error: {str(err)}")
        raise HTTPException(
            500, detail="An internal error occurred while adding the user."
        )


############################
# GetAdminDetails
############################


@router.get("/admin/details")
async def get_admin_details(request: Request, user=Depends(get_current_user)):
    if request.app.state.config.SHOW_ADMIN_DETAILS:
        admin_email = request.app.state.config.ADMIN_EMAIL
        admin_name = None

        log.info(f"Admin details - Email: {admin_email}, Name: {admin_name}")

        if admin_email:
            admin = Users.get_user_by_email(admin_email)
            if admin:
                admin_name = admin.name
        else:
            admin = Users.get_first_user()
            if admin:
                admin_email = admin.email
                admin_name = admin.name

        return {
            "name": admin_name,
            "email": admin_email,
        }
    else:
        raise HTTPException(400, detail=ERROR_MESSAGES.ACTION_PROHIBITED)


############################
# ToggleSignUp
############################


@router.get("/admin/config")
async def get_admin_config(request: Request, user=Depends(get_admin_user)):
    return {
        "SHOW_ADMIN_DETAILS": request.app.state.config.SHOW_ADMIN_DETAILS,
        "WEBUI_URL": request.app.state.config.WEBUI_URL,
        "ENABLE_SIGNUP": request.app.state.config.ENABLE_SIGNUP,
        "ENABLE_SIGNUP_VERIFY": request.app.state.config.ENABLE_SIGNUP_VERIFY,
        "SIGNUP_EMAIL_DOMAIN_WHITELIST": request.app.state.config.SIGNUP_EMAIL_DOMAIN_WHITELIST,
        "ENABLE_API_KEY": request.app.state.config.ENABLE_API_KEY,
        "ENABLE_API_KEY_ENDPOINT_RESTRICTIONS": request.app.state.config.ENABLE_API_KEY_ENDPOINT_RESTRICTIONS,
        "API_KEY_ALLOWED_ENDPOINTS": request.app.state.config.API_KEY_ALLOWED_ENDPOINTS,
        "DEFAULT_USER_ROLE": request.app.state.config.DEFAULT_USER_ROLE,
        "JWT_EXPIRES_IN": request.app.state.config.JWT_EXPIRES_IN,
        "ENABLE_COMMUNITY_SHARING": request.app.state.config.ENABLE_COMMUNITY_SHARING,
        "ENABLE_MESSAGE_RATING": request.app.state.config.ENABLE_MESSAGE_RATING,
        "ENABLE_CHANNELS": request.app.state.config.ENABLE_CHANNELS,
        "ENABLE_NOTES": request.app.state.config.ENABLE_NOTES,
        "ENABLE_USER_WEBHOOKS": request.app.state.config.ENABLE_USER_WEBHOOKS,
        "PENDING_USER_OVERLAY_TITLE": request.app.state.config.PENDING_USER_OVERLAY_TITLE,
        "PENDING_USER_OVERLAY_CONTENT": request.app.state.config.PENDING_USER_OVERLAY_CONTENT,
        "RESPONSE_WATERMARK": request.app.state.config.RESPONSE_WATERMARK,
    }


class AdminConfig(BaseModel):
    SHOW_ADMIN_DETAILS: bool
    WEBUI_URL: str
    ENABLE_SIGNUP: bool
    ENABLE_SIGNUP_VERIFY: bool = Field(default=False)
    SIGNUP_EMAIL_DOMAIN_WHITELIST: str = Field(default="")
    ENABLE_API_KEY: bool
    ENABLE_API_KEY_ENDPOINT_RESTRICTIONS: bool
    API_KEY_ALLOWED_ENDPOINTS: str
    DEFAULT_USER_ROLE: str
    JWT_EXPIRES_IN: str
    ENABLE_COMMUNITY_SHARING: bool
    ENABLE_MESSAGE_RATING: bool
    ENABLE_CHANNELS: bool
    ENABLE_NOTES: bool
    ENABLE_USER_WEBHOOKS: bool
    PENDING_USER_OVERLAY_TITLE: Optional[str] = None
    PENDING_USER_OVERLAY_CONTENT: Optional[str] = None
    RESPONSE_WATERMARK: Optional[str] = None


@router.post("/admin/config")
async def update_admin_config(
    request: Request, form_data: AdminConfig, user=Depends(get_admin_user)
):
    request.app.state.config.SHOW_ADMIN_DETAILS = form_data.SHOW_ADMIN_DETAILS
    request.app.state.config.WEBUI_URL = form_data.WEBUI_URL
    request.app.state.config.ENABLE_SIGNUP = form_data.ENABLE_SIGNUP
    request.app.state.config.ENABLE_SIGNUP_VERIFY = form_data.ENABLE_SIGNUP_VERIFY
    request.app.state.config.SIGNUP_EMAIL_DOMAIN_WHITELIST = (
        form_data.SIGNUP_EMAIL_DOMAIN_WHITELIST
    )

    request.app.state.config.ENABLE_API_KEY = form_data.ENABLE_API_KEY
    request.app.state.config.ENABLE_API_KEY_ENDPOINT_RESTRICTIONS = (
        form_data.ENABLE_API_KEY_ENDPOINT_RESTRICTIONS
    )
    request.app.state.config.API_KEY_ALLOWED_ENDPOINTS = (
        form_data.API_KEY_ALLOWED_ENDPOINTS
    )

    request.app.state.config.ENABLE_CHANNELS = form_data.ENABLE_CHANNELS
    request.app.state.config.ENABLE_NOTES = form_data.ENABLE_NOTES

    if form_data.DEFAULT_USER_ROLE in ["pending", "user", "admin"]:
        request.app.state.config.DEFAULT_USER_ROLE = form_data.DEFAULT_USER_ROLE

    pattern = r"^(-1|0|(-?\d+(\.\d+)?)(ms|s|m|h|d|w))$"

    # Check if the input string matches the pattern
    if re.match(pattern, form_data.JWT_EXPIRES_IN):
        request.app.state.config.JWT_EXPIRES_IN = form_data.JWT_EXPIRES_IN

    request.app.state.config.ENABLE_COMMUNITY_SHARING = (
        form_data.ENABLE_COMMUNITY_SHARING
    )
    request.app.state.config.ENABLE_MESSAGE_RATING = form_data.ENABLE_MESSAGE_RATING

    request.app.state.config.ENABLE_USER_WEBHOOKS = form_data.ENABLE_USER_WEBHOOKS

    request.app.state.config.PENDING_USER_OVERLAY_TITLE = (
        form_data.PENDING_USER_OVERLAY_TITLE
    )
    request.app.state.config.PENDING_USER_OVERLAY_CONTENT = (
        form_data.PENDING_USER_OVERLAY_CONTENT
    )

    request.app.state.config.RESPONSE_WATERMARK = form_data.RESPONSE_WATERMARK

    return {
        "SHOW_ADMIN_DETAILS": request.app.state.config.SHOW_ADMIN_DETAILS,
        "WEBUI_URL": request.app.state.config.WEBUI_URL,
        "ENABLE_SIGNUP": request.app.state.config.ENABLE_SIGNUP,
        "ENABLE_SIGNUP_VERIFY": request.app.state.config.ENABLE_SIGNUP_VERIFY,
        "SIGNUP_EMAIL_DOMAIN_WHITELIST": request.app.state.config.SIGNUP_EMAIL_DOMAIN_WHITELIST,
        "ENABLE_API_KEY": request.app.state.config.ENABLE_API_KEY,
        "ENABLE_API_KEY_ENDPOINT_RESTRICTIONS": request.app.state.config.ENABLE_API_KEY_ENDPOINT_RESTRICTIONS,
        "API_KEY_ALLOWED_ENDPOINTS": request.app.state.config.API_KEY_ALLOWED_ENDPOINTS,
        "DEFAULT_USER_ROLE": request.app.state.config.DEFAULT_USER_ROLE,
        "JWT_EXPIRES_IN": request.app.state.config.JWT_EXPIRES_IN,
        "ENABLE_COMMUNITY_SHARING": request.app.state.config.ENABLE_COMMUNITY_SHARING,
        "ENABLE_MESSAGE_RATING": request.app.state.config.ENABLE_MESSAGE_RATING,
        "ENABLE_CHANNELS": request.app.state.config.ENABLE_CHANNELS,
        "ENABLE_NOTES": request.app.state.config.ENABLE_NOTES,
        "ENABLE_USER_WEBHOOKS": request.app.state.config.ENABLE_USER_WEBHOOKS,
        "PENDING_USER_OVERLAY_TITLE": request.app.state.config.PENDING_USER_OVERLAY_TITLE,
        "PENDING_USER_OVERLAY_CONTENT": request.app.state.config.PENDING_USER_OVERLAY_CONTENT,
        "RESPONSE_WATERMARK": request.app.state.config.RESPONSE_WATERMARK,
    }


class LdapServerConfig(BaseModel):
    label: str
    host: str
    port: Optional[int] = None
    attribute_for_mail: str = "mail"
    attribute_for_username: str = "uid"
    app_dn: str
    app_dn_password: str
    search_base: str
    search_filters: str = ""
    use_tls: bool = True
    certificate_path: Optional[str] = None
    validate_cert: bool = True
    ciphers: Optional[str] = "ALL"


@router.get("/admin/config/ldap/server", response_model=LdapServerConfig)
async def get_ldap_server(request: Request, user=Depends(get_admin_user)):
    return {
        "label": request.app.state.config.LDAP_SERVER_LABEL,
        "host": request.app.state.config.LDAP_SERVER_HOST,
        "port": request.app.state.config.LDAP_SERVER_PORT,
        "attribute_for_mail": request.app.state.config.LDAP_ATTRIBUTE_FOR_MAIL,
        "attribute_for_username": request.app.state.config.LDAP_ATTRIBUTE_FOR_USERNAME,
        "app_dn": request.app.state.config.LDAP_APP_DN,
        "app_dn_password": request.app.state.config.LDAP_APP_PASSWORD,
        "search_base": request.app.state.config.LDAP_SEARCH_BASE,
        "search_filters": request.app.state.config.LDAP_SEARCH_FILTERS,
        "use_tls": request.app.state.config.LDAP_USE_TLS,
        "certificate_path": request.app.state.config.LDAP_CA_CERT_FILE,
        "validate_cert": request.app.state.config.LDAP_VALIDATE_CERT,
        "ciphers": request.app.state.config.LDAP_CIPHERS,
    }


@router.post("/admin/config/ldap/server")
async def update_ldap_server(
    request: Request, form_data: LdapServerConfig, user=Depends(get_admin_user)
):
    required_fields = [
        "label",
        "host",
        "attribute_for_mail",
        "attribute_for_username",
        "app_dn",
        "app_dn_password",
        "search_base",
    ]
    for key in required_fields:
        value = getattr(form_data, key)
        if not value:
            raise HTTPException(400, detail=f"Required field {key} is empty")

    request.app.state.config.LDAP_SERVER_LABEL = form_data.label
    request.app.state.config.LDAP_SERVER_HOST = form_data.host
    request.app.state.config.LDAP_SERVER_PORT = form_data.port
    request.app.state.config.LDAP_ATTRIBUTE_FOR_MAIL = form_data.attribute_for_mail
    request.app.state.config.LDAP_ATTRIBUTE_FOR_USERNAME = (
        form_data.attribute_for_username
    )
    request.app.state.config.LDAP_APP_DN = form_data.app_dn
    request.app.state.config.LDAP_APP_PASSWORD = form_data.app_dn_password
    request.app.state.config.LDAP_SEARCH_BASE = form_data.search_base
    request.app.state.config.LDAP_SEARCH_FILTERS = form_data.search_filters
    request.app.state.config.LDAP_USE_TLS = form_data.use_tls
    request.app.state.config.LDAP_CA_CERT_FILE = form_data.certificate_path
    request.app.state.config.LDAP_VALIDATE_CERT = form_data.validate_cert
    request.app.state.config.LDAP_CIPHERS = form_data.ciphers

    return {
        "label": request.app.state.config.LDAP_SERVER_LABEL,
        "host": request.app.state.config.LDAP_SERVER_HOST,
        "port": request.app.state.config.LDAP_SERVER_PORT,
        "attribute_for_mail": request.app.state.config.LDAP_ATTRIBUTE_FOR_MAIL,
        "attribute_for_username": request.app.state.config.LDAP_ATTRIBUTE_FOR_USERNAME,
        "app_dn": request.app.state.config.LDAP_APP_DN,
        "app_dn_password": request.app.state.config.LDAP_APP_PASSWORD,
        "search_base": request.app.state.config.LDAP_SEARCH_BASE,
        "search_filters": request.app.state.config.LDAP_SEARCH_FILTERS,
        "use_tls": request.app.state.config.LDAP_USE_TLS,
        "certificate_path": request.app.state.config.LDAP_CA_CERT_FILE,
        "validate_cert": request.app.state.config.LDAP_VALIDATE_CERT,
        "ciphers": request.app.state.config.LDAP_CIPHERS,
    }


@router.get("/admin/config/ldap")
async def get_ldap_config(request: Request, user=Depends(get_admin_user)):
    return {"ENABLE_LDAP": request.app.state.config.ENABLE_LDAP}


class LdapConfigForm(BaseModel):
    enable_ldap: Optional[bool] = None


@router.post("/admin/config/ldap")
async def update_ldap_config(
    request: Request, form_data: LdapConfigForm, user=Depends(get_admin_user)
):
    request.app.state.config.ENABLE_LDAP = form_data.enable_ldap
    return {"ENABLE_LDAP": request.app.state.config.ENABLE_LDAP}


############################
# API Key
############################


# create api key
@router.post("/api_key", response_model=ApiKey)
async def generate_api_key(request: Request, user=Depends(get_current_user)):
    if not request.app.state.config.ENABLE_API_KEY:
        raise HTTPException(
            status.HTTP_403_FORBIDDEN,
            detail=ERROR_MESSAGES.API_KEY_CREATION_NOT_ALLOWED,
        )

    api_key = create_api_key()
    success = Users.update_user_api_key_by_id(user.id, api_key)

    if success:
        return {
            "api_key": api_key,
        }
    else:
        raise HTTPException(500, detail=ERROR_MESSAGES.CREATE_API_KEY_ERROR)


# delete api key
@router.delete("/api_key", response_model=bool)
async def delete_api_key(user=Depends(get_current_user)):
    success = Users.update_user_api_key_by_id(user.id, None)
    return success


# get api key
@router.get("/api_key", response_model=ApiKey)
async def get_api_key(user=Depends(get_current_user)):
    api_key = Users.get_user_api_key_by_id(user.id)
    if api_key:
        return {
            "api_key": api_key,
        }
    else:
        raise HTTPException(404, detail=ERROR_MESSAGES.API_KEY_NOT_FOUND)<|MERGE_RESOLUTION|>--- conflicted
+++ resolved
@@ -34,19 +34,13 @@
     SRC_LOG_LEVELS,
 )
 from fastapi import APIRouter, Depends, HTTPException, Request, status
-<<<<<<< HEAD
-from fastapi.responses import RedirectResponse, Response
+from fastapi.responses import RedirectResponse, Response, JSONResponse
 from open_webui.config import (
     OPENID_PROVIDER_URL,
     ENABLE_OAUTH_SIGNUP,
     ENABLE_LDAP,
 )
 from pydantic import BaseModel, Field
-=======
-from fastapi.responses import RedirectResponse, Response, JSONResponse
-from open_webui.config import OPENID_PROVIDER_URL, ENABLE_OAUTH_SIGNUP, ENABLE_LDAP
-from pydantic import BaseModel
->>>>>>> e6afa69f
 
 from open_webui.utils.misc import parse_duration, validate_email_format
 from open_webui.utils.auth import (
@@ -582,13 +576,11 @@
                 user.id, request.app.state.config.USER_PERMISSIONS
             )
 
-<<<<<<< HEAD
-            credit = Credits.init_credit_by_user_id(user.id)
-=======
             if user_count == 0:
                 # Disable signup after the first user is created
                 request.app.state.config.ENABLE_SIGNUP = False
->>>>>>> e6afa69f
+
+            credit = Credits.init_credit_by_user_id(user.id)
 
             return {
                 "token": token,
