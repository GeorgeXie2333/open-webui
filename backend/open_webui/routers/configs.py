--- conflicted
+++ resolved
@@ -1,11 +1,7 @@
 import logging
 from fastapi import APIRouter, Depends, Request, HTTPException
-<<<<<<< HEAD
 from pydantic import BaseModel, ConfigDict, Field
-=======
-from pydantic import BaseModel, ConfigDict
 import aiohttp
->>>>>>> 598282cf
 
 from typing import Optional, Literal
 
@@ -20,8 +16,6 @@
 )
 from open_webui.utils.mcp.client import MCPClient
 
-<<<<<<< HEAD
-=======
 from open_webui.env import SRC_LOG_LEVELS
 
 from open_webui.utils.oauth import (
@@ -33,7 +27,6 @@
 )
 from mcp.shared.auth import OAuthMetadata
 
->>>>>>> 598282cf
 router = APIRouter()
 
 log = logging.getLogger(__name__)
