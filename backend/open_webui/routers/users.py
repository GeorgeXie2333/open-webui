import logging
from decimal import Decimal
from typing import Optional, List

from fastapi import Response

from open_webui.models.auths import Auths
from open_webui.models.groups import Groups
from open_webui.models.chats import Chats
from open_webui.models.credits import (
    Credits,
    SetCreditForm,
    SetCreditFormDetail,
    AddCreditForm,
)
from open_webui.models.users import (
    UserModel,
    UserListResponse,
    UserRoleUpdateForm,
    Users,
    UserSettings,
    UserUpdateForm,
    UserCreditUpdateForm,
)

<<<<<<< HEAD
from open_webui.socket.main import get_active_status_by_user_id
=======

from open_webui.socket.main import (
    get_active_status_by_user_id,
    get_active_user_ids,
    get_user_active_status,
)
>>>>>>> b5f4c85b
from open_webui.constants import ERROR_MESSAGES
from open_webui.env import SRC_LOG_LEVELS
from fastapi import APIRouter, Depends, HTTPException, Request, status
from pydantic import BaseModel

from open_webui.utils.auth import get_admin_user, get_password_hash, get_verified_user
from open_webui.utils.access_control import get_permissions, has_permission


log = logging.getLogger(__name__)
log.setLevel(SRC_LOG_LEVELS["MODELS"])

router = APIRouter()


############################
# GetActiveUsers
############################


@router.get("/active")
async def get_active_users(
    user=Depends(get_verified_user),
):
    """
    Get a list of active users.
    """
    return {
        "user_ids": get_active_user_ids(),
    }


############################
# GetUsers
############################


PAGE_ITEM_COUNT = 30


@router.get("/", response_model=UserListResponse)
async def get_users(
    query: Optional[str] = None,
    order_by: Optional[str] = None,
    direction: Optional[str] = None,
    page: Optional[int] = 1,
    user=Depends(get_admin_user),
):
    limit = PAGE_ITEM_COUNT

    page = max(1, page)
    skip = (page - 1) * limit

    filter = {}
    if query:
        filter["query"] = query
    if order_by:
        filter["order_by"] = order_by
    if direction:
        filter["direction"] = direction

    user_data = Users.get_users(filter=filter, skip=skip, limit=limit)
    users = user_data["users"]
    credit_map = {
        credit.user_id: {"credit": "%.4f" % credit.credit}
        for credit in Credits.list_credits_by_user_id(
            user_ids=(user.id for user in users)
        )
    }
    for user in users:
        setattr(user, "credit", credit_map.get(user.id, {}).get("credit", 0))
    return user_data


@router.get("/all", response_model=UserListResponse)
async def get_all_users(
    user=Depends(get_admin_user),
):
    user_data = Users.get_users()
    users = user_data["users"]
    credit_map = {
        credit.user_id: {"credit": "%.4f" % credit.credit}
        for credit in Credits.list_credits_by_user_id(
            user_ids=(user.id for user in users)
        )
    }
    for user in users:
        setattr(user, "credit", credit_map.get(user.id, {}).get("credit", 0))
    return user_data


############################
# User Groups
############################


@router.get("/groups")
async def get_user_groups(user=Depends(get_verified_user)):
    return Groups.get_groups_by_member_id(user.id)


############################
# User Permissions
############################


@router.get("/permissions")
async def get_user_permissisions(request: Request, user=Depends(get_verified_user)):
    user_permissions = get_permissions(
        user.id, request.app.state.config.USER_PERMISSIONS
    )

    return user_permissions


############################
# User Default Permissions
############################
class WorkspacePermissions(BaseModel):
    models: bool = False
    knowledge: bool = False
    prompts: bool = False
    tools: bool = False


class SharingPermissions(BaseModel):
    public_models: bool = True
    public_knowledge: bool = True
    public_prompts: bool = True
    public_tools: bool = True


class ChatPermissions(BaseModel):
    controls: bool = True
    system_prompt: bool = True
    file_upload: bool = True
    delete: bool = True
    edit: bool = True
    share: bool = True
    export: bool = True
    stt: bool = True
    tts: bool = True
    call: bool = True
    multiple_models: bool = True
    temporary: bool = True
    temporary_enforced: bool = False


class FeaturesPermissions(BaseModel):
    direct_tool_servers: bool = False
    web_search: bool = True
    image_generation: bool = True
    code_interpreter: bool = True
    notes: bool = True


class UserPermissions(BaseModel):
    workspace: WorkspacePermissions
    sharing: SharingPermissions
    chat: ChatPermissions
    features: FeaturesPermissions


@router.get("/default/permissions", response_model=UserPermissions)
async def get_default_user_permissions(request: Request, user=Depends(get_admin_user)):
    return {
        "workspace": WorkspacePermissions(
            **request.app.state.config.USER_PERMISSIONS.get("workspace", {})
        ),
        "sharing": SharingPermissions(
            **request.app.state.config.USER_PERMISSIONS.get("sharing", {})
        ),
        "chat": ChatPermissions(
            **request.app.state.config.USER_PERMISSIONS.get("chat", {})
        ),
        "features": FeaturesPermissions(
            **request.app.state.config.USER_PERMISSIONS.get("features", {})
        ),
    }


@router.post("/default/permissions")
async def update_default_user_permissions(
    request: Request, form_data: UserPermissions, user=Depends(get_admin_user)
):
    request.app.state.config.USER_PERMISSIONS = form_data.model_dump()
    return request.app.state.config.USER_PERMISSIONS


############################
# GetUserSettingsBySessionUser
############################


@router.get("/user/settings", response_model=Optional[UserSettings])
async def get_user_settings_by_session_user(user=Depends(get_verified_user)):
    user = Users.get_user_by_id(user.id)
    if user:
        return user.settings
    else:
        raise HTTPException(
            status_code=status.HTTP_400_BAD_REQUEST,
            detail=ERROR_MESSAGES.USER_NOT_FOUND,
        )


############################
# UpdateUserSettingsBySessionUser
############################


@router.post("/user/settings/update", response_model=UserSettings)
async def update_user_settings_by_session_user(
    request: Request, form_data: UserSettings, user=Depends(get_verified_user)
):
    updated_user_settings = form_data.model_dump()
    if (
        user.role != "admin"
        and "toolServers" in updated_user_settings.get("ui").keys()
        and not has_permission(
            user.id,
            "features.direct_tool_servers",
            request.app.state.config.USER_PERMISSIONS,
        )
    ):
        # If the user is not an admin and does not have permission to use tool servers, remove the key
        updated_user_settings["ui"].pop("toolServers", None)

    user = Users.update_user_settings_by_id(user.id, updated_user_settings)
    if user:
        return user.settings
    else:
        raise HTTPException(
            status_code=status.HTTP_400_BAD_REQUEST,
            detail=ERROR_MESSAGES.USER_NOT_FOUND,
        )


############################
# GetUserInfoBySessionUser
############################


@router.get("/user/info", response_model=Optional[dict])
async def get_user_info_by_session_user(user=Depends(get_verified_user)):
    user = Users.get_user_by_id(user.id)
    if user:
        return user.info
    else:
        raise HTTPException(
            status_code=status.HTTP_400_BAD_REQUEST,
            detail=ERROR_MESSAGES.USER_NOT_FOUND,
        )


############################
# UpdateUserInfoBySessionUser
############################


@router.post("/user/info/update", response_model=Optional[dict])
async def update_user_info_by_session_user(
    form_data: dict, user=Depends(get_verified_user)
):
    user = Users.get_user_by_id(user.id)
    if user:
        if user.info is None:
            user.info = {}

        user = Users.update_user_by_id(user.id, {"info": {**user.info, **form_data}})
        if user:
            return user.info
        else:
            raise HTTPException(
                status_code=status.HTTP_400_BAD_REQUEST,
                detail=ERROR_MESSAGES.USER_NOT_FOUND,
            )
    else:
        raise HTTPException(
            status_code=status.HTTP_400_BAD_REQUEST,
            detail=ERROR_MESSAGES.USER_NOT_FOUND,
        )


############################
# GetUserById
############################


class UserResponse(BaseModel):
    name: str
    profile_image_url: str
    active: Optional[bool] = None


@router.get("/{user_id}", response_model=UserResponse)
async def get_user_by_id(user_id: str, user=Depends(get_verified_user)):
    # Check if user_id is a shared chat
    # If it is, get the user_id from the chat
    if user_id.startswith("shared-"):
        chat_id = user_id.replace("shared-", "")
        chat = Chats.get_chat_by_id(chat_id)
        if chat:
            user_id = chat.user_id
        else:
            raise HTTPException(
                status_code=status.HTTP_400_BAD_REQUEST,
                detail=ERROR_MESSAGES.USER_NOT_FOUND,
            )

    user = Users.get_user_by_id(user_id)

    if user:
        return UserResponse(
            **{
                "name": user.name,
                "profile_image_url": user.profile_image_url,
                "active": get_active_status_by_user_id(user_id),
            }
        )
    else:
        raise HTTPException(
            status_code=status.HTTP_400_BAD_REQUEST,
            detail=ERROR_MESSAGES.USER_NOT_FOUND,
        )


############################
# GetUserActiveStatusById
############################


@router.get("/{user_id}/active", response_model=dict)
async def get_user_active_status_by_id(user_id: str, user=Depends(get_verified_user)):
    return {
        "active": get_user_active_status(user_id),
    }


############################
# UpdateUserById
############################


@router.post("/{user_id}/update", response_model=Optional[UserModel])
async def update_user_by_id(
    request: Request,
    user_id: str,
    form_data: UserUpdateForm,
    session_user=Depends(get_admin_user),
):
    # Prevent modification of the primary admin user by other admins
    try:
        first_user = Users.get_first_user()
        if first_user:
            if user_id == first_user.id:
                if session_user.id != user_id:
                    # If the user trying to update is the primary admin, and they are not the primary admin themselves
                    raise HTTPException(
                        status_code=status.HTTP_403_FORBIDDEN,
                        detail=ERROR_MESSAGES.ACTION_PROHIBITED,
                    )

                if form_data.role != "admin":
                    # If the primary admin is trying to change their own role, prevent it
                    raise HTTPException(
                        status_code=status.HTTP_403_FORBIDDEN,
                        detail=ERROR_MESSAGES.ACTION_PROHIBITED,
                    )

    except Exception as e:
        log.error(f"Error checking primary admin status: {e}")
        raise HTTPException(
            status_code=status.HTTP_500_INTERNAL_SERVER_ERROR,
            detail="Could not verify primary admin status.",
        )

    user = Users.get_user_by_id(user_id)

    if user:
        if form_data.email.lower() != user.email:
            email_user = Users.get_user_by_email(form_data.email.lower())
            if email_user:
                raise HTTPException(
                    status_code=status.HTTP_400_BAD_REQUEST,
                    detail=ERROR_MESSAGES.EMAIL_TAKEN,
                )

        if form_data.password:
            hashed = get_password_hash(form_data.password)
            log.debug(f"hashed: {hashed}")
            Auths.update_user_password_by_id(user_id, hashed)

        Auths.update_email_by_id(user_id, form_data.email.lower())
        updated_user = Users.update_user_by_id(
            user_id,
            {
                "role": form_data.role,
                "name": form_data.name,
                "email": form_data.email.lower(),
                "profile_image_url": form_data.profile_image_url,
            },
        )

        if form_data.credit is not None:
            credit = Credits.set_credit_by_user_id(
                SetCreditForm(
                    user_id=user_id,
                    credit=Decimal(form_data.credit),
                    detail=SetCreditFormDetail(
                        api_path=str(request.url),
                        api_params={"credit": form_data.credit},
                        desc=f"updated by {session_user.name}",
                    ),
                )
            )
            setattr(updated_user, "credit", "%.4f" % credit.credit)

        if updated_user:
            return updated_user

        raise HTTPException(
            status_code=status.HTTP_400_BAD_REQUEST,
            detail=ERROR_MESSAGES.DEFAULT(),
        )

    raise HTTPException(
        status_code=status.HTTP_400_BAD_REQUEST,
        detail=ERROR_MESSAGES.USER_NOT_FOUND,
    )


############################
# UpdateCreditByUserId
############################


@router.put("/{user_id}/credit", response_model=Optional[UserModel])
async def update_credit_by_user_id(
    request: Request,
    user_id: str,
    form_data: UserCreditUpdateForm,
    session_user: UserModel = Depends(get_admin_user),
) -> Response:
    user = Users.get_user_by_id(user_id)
    if not user:
        raise HTTPException(
            status_code=status.HTTP_404_NOT_FOUND,
            detail=ERROR_MESSAGES.USER_NOT_FOUND,
        )

    if form_data.amount is None and form_data.credit is None:
        raise HTTPException(
            status_code=status.HTTP_400_BAD_REQUEST,
            detail="amount or credit must be specified",
        )

    params = {
        "user_id": user_id,
        "detail": SetCreditFormDetail(
            api_path=str(request.url),
            api_params=form_data.model_dump(),
            desc=f"updated by {session_user.name}",
        ),
    }

    if form_data.credit is not None:
        params["credit"] = Decimal(form_data.credit)
        Credits.set_credit_by_user_id(form_data=SetCreditForm(**params))
    elif form_data.amount is not None:
        params["amount"] = Decimal(form_data.amount)
        Credits.add_credit_by_user_id(form_data=AddCreditForm(**params))

    return Response(status_code=status.HTTP_204_NO_CONTENT)


############################
# DeleteUserById
############################


@router.delete("/{user_id}", response_model=bool)
async def delete_user_by_id(user_id: str, user=Depends(get_admin_user)):
    # Prevent deletion of the primary admin user
    try:
        first_user = Users.get_first_user()
        if first_user and user_id == first_user.id:
            raise HTTPException(
                status_code=status.HTTP_403_FORBIDDEN,
                detail=ERROR_MESSAGES.ACTION_PROHIBITED,
            )
    except Exception as e:
        log.error(f"Error checking primary admin status: {e}")
        raise HTTPException(
            status_code=status.HTTP_500_INTERNAL_SERVER_ERROR,
            detail="Could not verify primary admin status.",
        )

    if user.id != user_id:
        result = Auths.delete_auth_by_id(user_id)

        if result:
            return True

        raise HTTPException(
            status_code=status.HTTP_500_INTERNAL_SERVER_ERROR,
            detail=ERROR_MESSAGES.DELETE_USER_ERROR,
        )

    # Prevent self-deletion
    raise HTTPException(
        status_code=status.HTTP_403_FORBIDDEN,
        detail=ERROR_MESSAGES.ACTION_PROHIBITED,
    )<|MERGE_RESOLUTION|>--- conflicted
+++ resolved
@@ -23,16 +23,11 @@
     UserCreditUpdateForm,
 )
 
-<<<<<<< HEAD
-from open_webui.socket.main import get_active_status_by_user_id
-=======
-
 from open_webui.socket.main import (
     get_active_status_by_user_id,
     get_active_user_ids,
     get_user_active_status,
 )
->>>>>>> b5f4c85b
 from open_webui.constants import ERROR_MESSAGES
 from open_webui.env import SRC_LOG_LEVELS
 from fastapi import APIRouter, Depends, HTTPException, Request, status
