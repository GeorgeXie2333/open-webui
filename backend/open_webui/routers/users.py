import logging
<<<<<<< HEAD
from decimal import Decimal
from typing import Optional, List

from fastapi import Response
=======
from typing import Optional
import base64
import io


from fastapi import APIRouter, Depends, HTTPException, Request, status
from fastapi.responses import Response, StreamingResponse, FileResponse
from pydantic import BaseModel

>>>>>>> 3f35ba27

from open_webui.models.auths import Auths
from open_webui.models.groups import Groups
from open_webui.models.chats import Chats
from open_webui.models.credits import (
    Credits,
    SetCreditForm,
    SetCreditFormDetail,
    AddCreditForm,
)
from open_webui.models.users import (
    UserModel,
    UserListResponse,
    UserInfoListResponse,
    UserRoleUpdateForm,
    Users,
    UserSettings,
    UserUpdateForm,
    UserCreditUpdateForm,
)

from open_webui.socket.main import (
    get_active_status_by_user_id,
    get_active_user_ids,
    get_user_active_status,
)
from open_webui.constants import ERROR_MESSAGES
from open_webui.env import SRC_LOG_LEVELS, STATIC_DIR


from open_webui.utils.auth import get_admin_user, get_password_hash, get_verified_user
from open_webui.utils.access_control import get_permissions, has_permission


log = logging.getLogger(__name__)
log.setLevel(SRC_LOG_LEVELS["MODELS"])

router = APIRouter()


############################
# GetActiveUsers
############################


@router.get("/active")
async def get_active_users(
    user=Depends(get_verified_user),
):
    """
    Get a list of active users.
    """
    return {
        "user_ids": get_active_user_ids(),
    }


############################
# GetUsers
############################


PAGE_ITEM_COUNT = 30


@router.get("/", response_model=UserListResponse)
async def get_users(
    query: Optional[str] = None,
    order_by: Optional[str] = None,
    direction: Optional[str] = None,
    page: Optional[int] = 1,
    user=Depends(get_admin_user),
):
    limit = PAGE_ITEM_COUNT

    page = max(1, page)
    skip = (page - 1) * limit

    filter = {}
    if query:
        filter["query"] = query
    if order_by:
        filter["order_by"] = order_by
    if direction:
        filter["direction"] = direction

    user_data = Users.get_users(filter=filter, skip=skip, limit=limit)
    users = user_data["users"]
    credit_map = {
        credit.user_id: {"credit": "%.4f" % credit.credit}
        for credit in Credits.list_credits_by_user_id(
            user_ids=(user.id for user in users)
        )
    }
    for user in users:
        setattr(user, "credit", credit_map.get(user.id, {}).get("credit", 0))
    return user_data


@router.get("/all", response_model=UserInfoListResponse)
async def get_all_users(
    user=Depends(get_admin_user),
):
    user_data = Users.get_users()
    users = user_data["users"]
    credit_map = {
        credit.user_id: {"credit": "%.4f" % credit.credit}
        for credit in Credits.list_credits_by_user_id(
            user_ids=(user.id for user in users)
        )
    }
    for user in users:
        setattr(user, "credit", credit_map.get(user.id, {}).get("credit", 0))
    return user_data


############################
# User Groups
############################


@router.get("/groups")
async def get_user_groups(user=Depends(get_verified_user)):
    return Groups.get_groups_by_member_id(user.id)


############################
# User Permissions
############################


@router.get("/permissions")
async def get_user_permissisions(request: Request, user=Depends(get_verified_user)):
    user_permissions = get_permissions(
        user.id, request.app.state.config.USER_PERMISSIONS
    )

    return user_permissions


############################
# User Default Permissions
############################
class WorkspacePermissions(BaseModel):
    models: bool = False
    knowledge: bool = False
    prompts: bool = False
    tools: bool = False


class SharingPermissions(BaseModel):
    public_models: bool = True
    public_knowledge: bool = True
    public_prompts: bool = True
    public_tools: bool = True


class ChatPermissions(BaseModel):
    controls: bool = True
    valves: bool = True
    system_prompt: bool = True
    params: bool = True
    file_upload: bool = True
    delete: bool = True
    edit: bool = True
    share: bool = True
    export: bool = True
    stt: bool = True
    tts: bool = True
    call: bool = True
    multiple_models: bool = True
    temporary: bool = True
    temporary_enforced: bool = False


class FeaturesPermissions(BaseModel):
    direct_tool_servers: bool = False
    web_search: bool = True
    image_generation: bool = True
    code_interpreter: bool = True
    notes: bool = True


class UserPermissions(BaseModel):
    workspace: WorkspacePermissions
    sharing: SharingPermissions
    chat: ChatPermissions
    features: FeaturesPermissions


@router.get("/default/permissions", response_model=UserPermissions)
async def get_default_user_permissions(request: Request, user=Depends(get_admin_user)):
    return {
        "workspace": WorkspacePermissions(
            **request.app.state.config.USER_PERMISSIONS.get("workspace", {})
        ),
        "sharing": SharingPermissions(
            **request.app.state.config.USER_PERMISSIONS.get("sharing", {})
        ),
        "chat": ChatPermissions(
            **request.app.state.config.USER_PERMISSIONS.get("chat", {})
        ),
        "features": FeaturesPermissions(
            **request.app.state.config.USER_PERMISSIONS.get("features", {})
        ),
    }


@router.post("/default/permissions")
async def update_default_user_permissions(
    request: Request, form_data: UserPermissions, user=Depends(get_admin_user)
):
    request.app.state.config.USER_PERMISSIONS = form_data.model_dump()
    return request.app.state.config.USER_PERMISSIONS


############################
# GetUserSettingsBySessionUser
############################


@router.get("/user/settings", response_model=Optional[UserSettings])
async def get_user_settings_by_session_user(user=Depends(get_verified_user)):
    user = Users.get_user_by_id(user.id)
    if user:
        return user.settings
    else:
        raise HTTPException(
            status_code=status.HTTP_400_BAD_REQUEST,
            detail=ERROR_MESSAGES.USER_NOT_FOUND,
        )


############################
# UpdateUserSettingsBySessionUser
############################


@router.post("/user/settings/update", response_model=UserSettings)
async def update_user_settings_by_session_user(
    request: Request, form_data: UserSettings, user=Depends(get_verified_user)
):
    updated_user_settings = form_data.model_dump()
    if (
        user.role != "admin"
        and "toolServers" in updated_user_settings.get("ui").keys()
        and not has_permission(
            user.id,
            "features.direct_tool_servers",
            request.app.state.config.USER_PERMISSIONS,
        )
    ):
        # If the user is not an admin and does not have permission to use tool servers, remove the key
        updated_user_settings["ui"].pop("toolServers", None)

    user = Users.update_user_settings_by_id(user.id, updated_user_settings)
    if user:
        return user.settings
    else:
        raise HTTPException(
            status_code=status.HTTP_400_BAD_REQUEST,
            detail=ERROR_MESSAGES.USER_NOT_FOUND,
        )


############################
# GetUserInfoBySessionUser
############################


@router.get("/user/info", response_model=Optional[dict])
async def get_user_info_by_session_user(user=Depends(get_verified_user)):
    user = Users.get_user_by_id(user.id)
    if user:
        return user.info
    else:
        raise HTTPException(
            status_code=status.HTTP_400_BAD_REQUEST,
            detail=ERROR_MESSAGES.USER_NOT_FOUND,
        )


############################
# UpdateUserInfoBySessionUser
############################


@router.post("/user/info/update", response_model=Optional[dict])
async def update_user_info_by_session_user(
    form_data: dict, user=Depends(get_verified_user)
):
    user = Users.get_user_by_id(user.id)
    if user:
        if user.info is None:
            user.info = {}

        user = Users.update_user_by_id(user.id, {"info": {**user.info, **form_data}})
        if user:
            return user.info
        else:
            raise HTTPException(
                status_code=status.HTTP_400_BAD_REQUEST,
                detail=ERROR_MESSAGES.USER_NOT_FOUND,
            )
    else:
        raise HTTPException(
            status_code=status.HTTP_400_BAD_REQUEST,
            detail=ERROR_MESSAGES.USER_NOT_FOUND,
        )


############################
# GetUserById
############################


class UserResponse(BaseModel):
    name: str
    profile_image_url: str
    active: Optional[bool] = None


@router.get("/{user_id}", response_model=UserResponse)
async def get_user_by_id(user_id: str, user=Depends(get_verified_user)):
    # Check if user_id is a shared chat
    # If it is, get the user_id from the chat
    if user_id.startswith("shared-"):
        chat_id = user_id.replace("shared-", "")
        chat = Chats.get_chat_by_id(chat_id)
        if chat:
            user_id = chat.user_id
        else:
            raise HTTPException(
                status_code=status.HTTP_400_BAD_REQUEST,
                detail=ERROR_MESSAGES.USER_NOT_FOUND,
            )

    user = Users.get_user_by_id(user_id)

    if user:
        return UserResponse(
            **{
                "name": user.name,
                "profile_image_url": user.profile_image_url,
                "active": get_active_status_by_user_id(user_id),
            }
        )
    else:
        raise HTTPException(
            status_code=status.HTTP_400_BAD_REQUEST,
            detail=ERROR_MESSAGES.USER_NOT_FOUND,
        )


############################
# GetUserProfileImageById
############################


@router.get("/{user_id}/profile/image")
async def get_user_profile_image_by_id(user_id: str, user=Depends(get_verified_user)):
    user = Users.get_user_by_id(user_id)
    if user:
        if user.profile_image_url:
            # check if it's url or base64
            if user.profile_image_url.startswith("http"):
                return Response(
                    status_code=status.HTTP_302_FOUND,
                    headers={"Location": user.profile_image_url},
                )
            elif user.profile_image_url.startswith("data:image"):
                try:
                    header, base64_data = user.profile_image_url.split(",", 1)
                    image_data = base64.b64decode(base64_data)
                    image_buffer = io.BytesIO(image_data)

                    return StreamingResponse(
                        image_buffer,
                        media_type="image/png",
                        headers={"Content-Disposition": "inline; filename=image.png"},
                    )
                except Exception as e:
                    pass
        return FileResponse(f"{STATIC_DIR}/user.png")
    else:
        raise HTTPException(
            status_code=status.HTTP_400_BAD_REQUEST,
            detail=ERROR_MESSAGES.USER_NOT_FOUND,
        )


############################
# GetUserActiveStatusById
############################


@router.get("/{user_id}/active", response_model=dict)
async def get_user_active_status_by_id(user_id: str, user=Depends(get_verified_user)):
    return {
        "active": get_user_active_status(user_id),
    }


############################
# UpdateUserById
############################


@router.post("/{user_id}/update", response_model=Optional[UserModel])
async def update_user_by_id(
    request: Request,
    user_id: str,
    form_data: UserUpdateForm,
    session_user=Depends(get_admin_user),
):
    # Prevent modification of the primary admin user by other admins
    try:
        first_user = Users.get_first_user()
        if first_user:
            if user_id == first_user.id:
                if session_user.id != user_id:
                    # If the user trying to update is the primary admin, and they are not the primary admin themselves
                    raise HTTPException(
                        status_code=status.HTTP_403_FORBIDDEN,
                        detail=ERROR_MESSAGES.ACTION_PROHIBITED,
                    )

                if form_data.role != "admin":
                    # If the primary admin is trying to change their own role, prevent it
                    raise HTTPException(
                        status_code=status.HTTP_403_FORBIDDEN,
                        detail=ERROR_MESSAGES.ACTION_PROHIBITED,
                    )

    except Exception as e:
        log.error(f"Error checking primary admin status: {e}")
        raise HTTPException(
            status_code=status.HTTP_500_INTERNAL_SERVER_ERROR,
            detail="Could not verify primary admin status.",
        )

    user = Users.get_user_by_id(user_id)

    if user:
        if form_data.email.lower() != user.email:
            email_user = Users.get_user_by_email(form_data.email.lower())
            if email_user:
                raise HTTPException(
                    status_code=status.HTTP_400_BAD_REQUEST,
                    detail=ERROR_MESSAGES.EMAIL_TAKEN,
                )

        if form_data.password:
            hashed = get_password_hash(form_data.password)
            log.debug(f"hashed: {hashed}")
            Auths.update_user_password_by_id(user_id, hashed)

        Auths.update_email_by_id(user_id, form_data.email.lower())
        updated_user = Users.update_user_by_id(
            user_id,
            {
                "role": form_data.role,
                "name": form_data.name,
                "email": form_data.email.lower(),
                "profile_image_url": form_data.profile_image_url,
            },
        )

        if form_data.credit is not None:
            credit = Credits.set_credit_by_user_id(
                SetCreditForm(
                    user_id=user_id,
                    credit=Decimal(form_data.credit),
                    detail=SetCreditFormDetail(
                        api_path=str(request.url),
                        api_params={"credit": form_data.credit},
                        desc=f"updated by {session_user.name}",
                    ),
                )
            )
            setattr(updated_user, "credit", "%.4f" % credit.credit)

        if updated_user:
            return updated_user

        raise HTTPException(
            status_code=status.HTTP_400_BAD_REQUEST,
            detail=ERROR_MESSAGES.DEFAULT(),
        )

    raise HTTPException(
        status_code=status.HTTP_400_BAD_REQUEST,
        detail=ERROR_MESSAGES.USER_NOT_FOUND,
    )


############################
# UpdateCreditByUserId
############################


@router.put("/{user_id}/credit", response_model=Optional[UserModel])
async def update_credit_by_user_id(
    request: Request,
    user_id: str,
    form_data: UserCreditUpdateForm,
    session_user: UserModel = Depends(get_admin_user),
) -> Response:
    user = Users.get_user_by_id(user_id)
    if not user:
        raise HTTPException(
            status_code=status.HTTP_404_NOT_FOUND,
            detail=ERROR_MESSAGES.USER_NOT_FOUND,
        )

    if form_data.amount is None and form_data.credit is None:
        raise HTTPException(
            status_code=status.HTTP_400_BAD_REQUEST,
            detail="amount or credit must be specified",
        )

    params = {
        "user_id": user_id,
        "detail": SetCreditFormDetail(
            api_path=str(request.url),
            api_params=form_data.model_dump(),
            desc=f"updated by {session_user.name}",
        ),
    }

    if form_data.credit is not None:
        params["credit"] = Decimal(form_data.credit)
        Credits.set_credit_by_user_id(form_data=SetCreditForm(**params))
    elif form_data.amount is not None:
        params["amount"] = Decimal(form_data.amount)
        Credits.add_credit_by_user_id(form_data=AddCreditForm(**params))

    return Response(status_code=status.HTTP_204_NO_CONTENT)


############################
# DeleteUserById
############################


@router.delete("/{user_id}", response_model=bool)
async def delete_user_by_id(user_id: str, user=Depends(get_admin_user)):
    # Prevent deletion of the primary admin user
    try:
        first_user = Users.get_first_user()
        if first_user and user_id == first_user.id:
            raise HTTPException(
                status_code=status.HTTP_403_FORBIDDEN,
                detail=ERROR_MESSAGES.ACTION_PROHIBITED,
            )
    except Exception as e:
        log.error(f"Error checking primary admin status: {e}")
        raise HTTPException(
            status_code=status.HTTP_500_INTERNAL_SERVER_ERROR,
            detail="Could not verify primary admin status.",
        )

    if user.id != user_id:
        result = Auths.delete_auth_by_id(user_id)

        if result:
            return True

        raise HTTPException(
            status_code=status.HTTP_500_INTERNAL_SERVER_ERROR,
            detail=ERROR_MESSAGES.DELETE_USER_ERROR,
        )

    # Prevent self-deletion
    raise HTTPException(
        status_code=status.HTTP_403_FORBIDDEN,
        detail=ERROR_MESSAGES.ACTION_PROHIBITED,
    )<|MERGE_RESOLUTION|>--- conflicted
+++ resolved
@@ -1,11 +1,6 @@
 import logging
-<<<<<<< HEAD
 from decimal import Decimal
 from typing import Optional, List
-
-from fastapi import Response
-=======
-from typing import Optional
 import base64
 import io
 
@@ -14,7 +9,6 @@
 from fastapi.responses import Response, StreamingResponse, FileResponse
 from pydantic import BaseModel
 
->>>>>>> 3f35ba27
 
 from open_webui.models.auths import Auths
 from open_webui.models.groups import Groups
