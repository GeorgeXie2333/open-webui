--- conflicted
+++ resolved
@@ -469,11 +469,8 @@
     ENABLE_OTEL,
     EXTERNAL_PWA_MANIFEST_URL,
     AIOHTTP_CLIENT_SESSION_SSL,
-<<<<<<< HEAD
+    ENABLE_STAR_SESSIONS_MIDDLEWARE,
     BASE_DIR,
-=======
-    ENABLE_STAR_SESSIONS_MIDDLEWARE,
->>>>>>> 46ae3f4f
 )
 
 from open_webui.utils.models import (
