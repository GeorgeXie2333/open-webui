import asyncio
import json
import logging
import mimetypes
import os
import sys
import time
import random
from uuid import uuid4

from contextlib import asynccontextmanager
from urllib.parse import urlencode, parse_qs, urlparse
from pydantic import BaseModel
from sqlalchemy import text

import aiohttp
import anyio.to_thread
import requests
from redis import Redis

from fastapi import (
    Depends,
    FastAPI,
    HTTPException,
    Request,
    status,
    applications,
)
from fastapi.openapi.docs import get_swagger_ui_html

from fastapi.middleware.cors import CORSMiddleware
from fastapi.responses import Response, FileResponse, JSONResponse, RedirectResponse
from fastapi.staticfiles import StaticFiles

from starlette_compress import CompressMiddleware

from starlette.exceptions import HTTPException as StarletteHTTPException
from starlette.middleware.base import BaseHTTPMiddleware
from starlette.middleware.sessions import SessionMiddleware
from starlette.datastructures import Headers

from bs4 import BeautifulSoup

from open_webui.models.credits import Credits
from open_webui.utils import logger
from open_webui.utils.audit import AuditLevel, AuditLoggingMiddleware
from open_webui.utils.credit.utils import is_free_request, check_credit_by_user_id
from open_webui.utils.logger import start_logger
from open_webui.socket.main import (
    app as socket_app,
    periodic_usage_pool_cleanup,
    get_event_emitter,
    get_models_in_use,
    get_active_user_ids,
)
from open_webui.routers import (
    audio,
    images,
    ollama,
    openai,
    retrieval,
    pipelines,
    tasks,
    auths,
    channels,
    chats,
    notes,
    folders,
    configs,
    groups,
    files,
    functions,
    memories,
    models,
    knowledge,
    prompts,
    evaluations,
    tools,
    users,
    utils,
    scim,
    credit,
)

from open_webui.routers.retrieval import (
    get_embedding_function,
    get_reranking_function,
    get_ef,
    get_rf,
)

from open_webui.internal.db import Session, engine

from open_webui.models.functions import Functions
from open_webui.models.models import Models
from open_webui.models.users import Users
from open_webui.models.chats import Chats

from open_webui.config import (
    # Ollama
    ENABLE_OLLAMA_API,
    OLLAMA_BASE_URLS,
    OLLAMA_API_CONFIGS,
    # OpenAI
    ENABLE_OPENAI_API,
    OPENAI_API_BASE_URLS,
    OPENAI_API_KEYS,
    OPENAI_API_CONFIGS,
    # Direct Connections
    ENABLE_DIRECT_CONNECTIONS,
    # Model list
    ENABLE_BASE_MODELS_CACHE,
    # Thread pool size for FastAPI/AnyIO
    THREAD_POOL_SIZE,
    # Tool Server Configs
    TOOL_SERVER_CONNECTIONS,
    # Code Execution
    ENABLE_CODE_EXECUTION,
    CODE_EXECUTION_ENGINE,
    CODE_EXECUTION_JUPYTER_URL,
    CODE_EXECUTION_JUPYTER_AUTH,
    CODE_EXECUTION_JUPYTER_AUTH_TOKEN,
    CODE_EXECUTION_JUPYTER_AUTH_PASSWORD,
    CODE_EXECUTION_JUPYTER_TIMEOUT,
    ENABLE_CODE_INTERPRETER,
    CODE_INTERPRETER_ENGINE,
    CODE_INTERPRETER_PROMPT_TEMPLATE,
    CODE_INTERPRETER_JUPYTER_URL,
    CODE_INTERPRETER_JUPYTER_AUTH,
    CODE_INTERPRETER_JUPYTER_AUTH_TOKEN,
    CODE_INTERPRETER_JUPYTER_AUTH_PASSWORD,
    CODE_INTERPRETER_JUPYTER_TIMEOUT,
    # Image
    AUTOMATIC1111_API_AUTH,
    AUTOMATIC1111_BASE_URL,
    AUTOMATIC1111_CFG_SCALE,
    AUTOMATIC1111_SAMPLER,
    AUTOMATIC1111_SCHEDULER,
    COMFYUI_BASE_URL,
    COMFYUI_API_KEY,
    COMFYUI_WORKFLOW,
    COMFYUI_WORKFLOW_NODES,
    ENABLE_IMAGE_GENERATION,
    ENABLE_IMAGE_PROMPT_GENERATION,
    IMAGE_GENERATION_ENGINE,
    IMAGE_GENERATION_MODEL,
    IMAGE_SIZE,
    IMAGE_STEPS,
    IMAGES_OPENAI_API_BASE_URL,
    IMAGES_OPENAI_API_VERSION,
    IMAGES_OPENAI_API_KEY,
    IMAGES_GEMINI_API_BASE_URL,
    IMAGES_GEMINI_API_KEY,
    # Audio
    AUDIO_STT_ENGINE,
    AUDIO_STT_MODEL,
    AUDIO_STT_SUPPORTED_CONTENT_TYPES,
    AUDIO_STT_OPENAI_API_BASE_URL,
    AUDIO_STT_OPENAI_API_KEY,
    AUDIO_STT_AZURE_API_KEY,
    AUDIO_STT_AZURE_REGION,
    AUDIO_STT_AZURE_LOCALES,
    AUDIO_STT_AZURE_BASE_URL,
    AUDIO_STT_AZURE_MAX_SPEAKERS,
    AUDIO_TTS_API_KEY,
    AUDIO_TTS_ENGINE,
    AUDIO_TTS_MODEL,
    AUDIO_TTS_OPENAI_API_BASE_URL,
    AUDIO_TTS_OPENAI_API_KEY,
    AUDIO_TTS_SPLIT_ON,
    AUDIO_TTS_VOICE,
    AUDIO_TTS_AZURE_SPEECH_REGION,
    AUDIO_TTS_AZURE_SPEECH_BASE_URL,
    AUDIO_TTS_AZURE_SPEECH_OUTPUT_FORMAT,
    PLAYWRIGHT_WS_URL,
    PLAYWRIGHT_TIMEOUT,
    FIRECRAWL_API_BASE_URL,
    FIRECRAWL_API_KEY,
    WEB_LOADER_ENGINE,
    WEB_LOADER_CONCURRENT_REQUESTS,
    WHISPER_MODEL,
    WHISPER_VAD_FILTER,
    WHISPER_LANGUAGE,
    DEEPGRAM_API_KEY,
    # Retrieval
    RAG_TEMPLATE,
    RAG_FULL_CONTEXT,
    BYPASS_EMBEDDING_AND_RETRIEVAL,
    RAG_EMBEDDING_MODEL,
    RAG_EMBEDDING_MODEL_AUTO_UPDATE,
    RAG_EMBEDDING_MODEL_TRUST_REMOTE_CODE,
    RAG_RERANKING_ENGINE,
    RAG_RERANKING_MODEL,
    RAG_EXTERNAL_RERANKER_URL,
    RAG_EXTERNAL_RERANKER_API_KEY,
    RAG_RERANKING_MODEL_AUTO_UPDATE,
    RAG_EMBEDDING_ENGINE,
    RAG_EMBEDDING_BATCH_SIZE,
    RAG_TOP_K,
    RAG_TOP_K_RERANKER,
    RAG_RELEVANCE_THRESHOLD,
    RAG_HYBRID_BM25_WEIGHT,
    RAG_ALLOWED_FILE_EXTENSIONS,
    RAG_FILE_MAX_COUNT,
    RAG_FILE_MAX_SIZE,
    FILE_IMAGE_COMPRESSION_WIDTH,
    FILE_IMAGE_COMPRESSION_HEIGHT,
    RAG_OPENAI_API_BASE_URL,
    RAG_OPENAI_API_KEY,
    RAG_AZURE_OPENAI_BASE_URL,
    RAG_AZURE_OPENAI_API_KEY,
    RAG_AZURE_OPENAI_API_VERSION,
    RAG_OLLAMA_BASE_URL,
    RAG_OLLAMA_API_KEY,
    CHUNK_OVERLAP,
    CHUNK_SIZE,
    CONTENT_EXTRACTION_ENGINE,
    DATALAB_MARKER_API_KEY,
    DATALAB_MARKER_API_BASE_URL,
    DATALAB_MARKER_ADDITIONAL_CONFIG,
    DATALAB_MARKER_SKIP_CACHE,
    DATALAB_MARKER_FORCE_OCR,
    DATALAB_MARKER_PAGINATE,
    DATALAB_MARKER_STRIP_EXISTING_OCR,
    DATALAB_MARKER_DISABLE_IMAGE_EXTRACTION,
    DATALAB_MARKER_FORMAT_LINES,
    DATALAB_MARKER_OUTPUT_FORMAT,
    DATALAB_MARKER_USE_LLM,
    EXTERNAL_DOCUMENT_LOADER_URL,
    EXTERNAL_DOCUMENT_LOADER_API_KEY,
    TIKA_SERVER_URL,
    DOCLING_SERVER_URL,
    DOCLING_DO_OCR,
    DOCLING_FORCE_OCR,
    DOCLING_OCR_ENGINE,
    DOCLING_OCR_LANG,
    DOCLING_PDF_BACKEND,
    DOCLING_TABLE_MODE,
    DOCLING_PIPELINE,
    DOCLING_DO_PICTURE_DESCRIPTION,
    DOCLING_PICTURE_DESCRIPTION_MODE,
    DOCLING_PICTURE_DESCRIPTION_LOCAL,
    DOCLING_PICTURE_DESCRIPTION_API,
    DOCUMENT_INTELLIGENCE_ENDPOINT,
    DOCUMENT_INTELLIGENCE_KEY,
    MISTRAL_OCR_API_KEY,
    RAG_TEXT_SPLITTER,
    TIKTOKEN_ENCODING_NAME,
    PDF_EXTRACT_IMAGES,
    YOUTUBE_LOADER_LANGUAGE,
    YOUTUBE_LOADER_PROXY_URL,
    # Retrieval (Web Search)
    ENABLE_WEB_SEARCH,
    WEB_SEARCH_ENGINE,
    BYPASS_WEB_SEARCH_EMBEDDING_AND_RETRIEVAL,
    BYPASS_WEB_SEARCH_WEB_LOADER,
    WEB_SEARCH_RESULT_COUNT,
    WEB_SEARCH_CONCURRENT_REQUESTS,
    WEB_SEARCH_TRUST_ENV,
    WEB_SEARCH_DOMAIN_FILTER_LIST,
    JINA_API_KEY,
    SEARCHAPI_API_KEY,
    SEARCHAPI_ENGINE,
    SERPAPI_API_KEY,
    SERPAPI_ENGINE,
    SEARXNG_QUERY_URL,
    YACY_QUERY_URL,
    YACY_USERNAME,
    YACY_PASSWORD,
    SERPER_API_KEY,
    SERPLY_API_KEY,
    SERPSTACK_API_KEY,
    SERPSTACK_HTTPS,
    TAVILY_API_KEY,
    TAVILY_EXTRACT_DEPTH,
    BING_SEARCH_V7_ENDPOINT,
    BING_SEARCH_V7_SUBSCRIPTION_KEY,
    BRAVE_SEARCH_API_KEY,
    EXA_API_KEY,
    PERPLEXITY_API_KEY,
    PERPLEXITY_MODEL,
    PERPLEXITY_SEARCH_CONTEXT_USAGE,
    SOUGOU_API_SID,
    SOUGOU_API_SK,
    KAGI_SEARCH_API_KEY,
    MOJEEK_SEARCH_API_KEY,
    BOCHA_SEARCH_API_KEY,
    GOOGLE_PSE_API_KEY,
    GOOGLE_PSE_ENGINE_ID,
    GOOGLE_DRIVE_CLIENT_ID,
    GOOGLE_DRIVE_API_KEY,
    ENABLE_ONEDRIVE_INTEGRATION,
    ONEDRIVE_CLIENT_ID,
    ONEDRIVE_SHAREPOINT_URL,
    ONEDRIVE_SHAREPOINT_TENANT_ID,
    ENABLE_ONEDRIVE_PERSONAL,
    ENABLE_ONEDRIVE_BUSINESS,
    ENABLE_RAG_HYBRID_SEARCH,
    ENABLE_WEB_LOADER_SSL_VERIFICATION,
    ENABLE_GOOGLE_DRIVE_INTEGRATION,
    UPLOAD_DIR,
    EXTERNAL_WEB_SEARCH_URL,
    EXTERNAL_WEB_SEARCH_API_KEY,
    EXTERNAL_WEB_LOADER_URL,
    EXTERNAL_WEB_LOADER_API_KEY,
    # WebUI
    WEBUI_AUTH,
    WEBUI_NAME,
    WEBUI_BANNERS,
    WEBHOOK_URL,
    ADMIN_EMAIL,
    SHOW_ADMIN_DETAILS,
    JWT_EXPIRES_IN,
    ENABLE_SIGNUP,
    ENABLE_LOGIN_FORM,
    ENABLE_API_KEY,
    ENABLE_API_KEY_ENDPOINT_RESTRICTIONS,
    API_KEY_ALLOWED_ENDPOINTS,
    ENABLE_CHANNELS,
    ENABLE_NOTES,
    ENABLE_COMMUNITY_SHARING,
    ENABLE_MESSAGE_RATING,
    ENABLE_USER_WEBHOOKS,
    ENABLE_EVALUATION_ARENA_MODELS,
    BYPASS_ADMIN_ACCESS_CONTROL,
    USER_PERMISSIONS,
    DEFAULT_USER_ROLE,
    PENDING_USER_OVERLAY_CONTENT,
    PENDING_USER_OVERLAY_TITLE,
    DEFAULT_PROMPT_SUGGESTIONS,
    DEFAULT_MODELS,
    MODEL_ORDER_LIST,
    EVALUATION_ARENA_MODELS,
    # WebUI (OAuth)
    ENABLE_OAUTH_ROLE_MANAGEMENT,
    OAUTH_ROLES_CLAIM,
    OAUTH_EMAIL_CLAIM,
    OAUTH_PICTURE_CLAIM,
    OAUTH_USERNAME_CLAIM,
    OAUTH_ALLOWED_ROLES,
    OAUTH_ADMIN_ROLES,
    # WebUI (LDAP)
    ENABLE_LDAP,
    LDAP_SERVER_LABEL,
    LDAP_SERVER_HOST,
    LDAP_SERVER_PORT,
    LDAP_ATTRIBUTE_FOR_MAIL,
    LDAP_ATTRIBUTE_FOR_USERNAME,
    LDAP_SEARCH_FILTERS,
    LDAP_SEARCH_BASE,
    LDAP_APP_DN,
    LDAP_APP_PASSWORD,
    LDAP_USE_TLS,
    LDAP_CA_CERT_FILE,
    LDAP_VALIDATE_CERT,
    LDAP_CIPHERS,
    # LDAP Group Management
    ENABLE_LDAP_GROUP_MANAGEMENT,
    ENABLE_LDAP_GROUP_CREATION,
    LDAP_ATTRIBUTE_FOR_GROUPS,
    # Misc
    ENV,
    CACHE_DIR,
    STATIC_DIR,
    FRONTEND_BUILD_DIR,
    CORS_ALLOW_ORIGIN,
    DEFAULT_LOCALE,
    OAUTH_PROVIDERS,
    WEBUI_URL,
    RESPONSE_WATERMARK,
    # Admin
    ENABLE_ADMIN_CHAT_ACCESS,
    BYPASS_ADMIN_ACCESS_CONTROL,
    ENABLE_ADMIN_EXPORT,
    # Tasks
    TASK_MODEL,
    TASK_MODEL_EXTERNAL,
    ENABLE_TAGS_GENERATION,
    ENABLE_TITLE_GENERATION,
    ENABLE_FOLLOW_UP_GENERATION,
    ENABLE_SEARCH_QUERY_GENERATION,
    ENABLE_RETRIEVAL_QUERY_GENERATION,
    ENABLE_AUTOCOMPLETE_GENERATION,
    TITLE_GENERATION_PROMPT_TEMPLATE,
    FOLLOW_UP_GENERATION_PROMPT_TEMPLATE,
    TAGS_GENERATION_PROMPT_TEMPLATE,
    IMAGE_PROMPT_GENERATION_PROMPT_TEMPLATE,
    TOOLS_FUNCTION_CALLING_PROMPT_TEMPLATE,
    QUERY_GENERATION_PROMPT_TEMPLATE,
    AUTOCOMPLETE_GENERATION_PROMPT_TEMPLATE,
    AUTOCOMPLETE_GENERATION_INPUT_MAX_LENGTH,
    AppConfig,
    reset_config,
    CREDIT_NO_CREDIT_MSG,
    USAGE_CALCULATE_MODEL_PREFIX_TO_REMOVE,
    USAGE_DEFAULT_ENCODING_MODEL,
    USAGE_CALCULATE_FEATURE_IMAGE_GEN_PRICE,
    USAGE_CALCULATE_FEATURE_CODE_EXECUTE_PRICE,
    USAGE_CALCULATE_FEATURE_WEB_SEARCH_PRICE,
    USAGE_CALCULATE_FEATURE_TOOL_SERVER_PRICE,
    EZFP_ENDPOINT,
    EZFP_PID,
    EZFP_KEY,
    EZFP_CALLBACK_HOST,
    EZFP_AMOUNT_CONTROL,
    CREDIT_DEFAULT_CREDIT,
    CREDIT_EXCHANGE_RATIO,
    ENABLE_SIGNUP_VERIFY,
    SIGNUP_EMAIL_DOMAIN_WHITELIST,
    SMTP_HOST,
    SMTP_PORT,
    SMTP_USERNAME,
    SMTP_PASSWORD,
    USAGE_CALCULATE_MINIMUM_COST,
    EZFP_PAY_PRIORITY,
    USAGE_CALCULATE_DEFAULT_EMBEDDING_PRICE,
    USAGE_CUSTOM_PRICE_CONFIG,
    STYLE_USE_ENHANCED_MARKDOWN_EDITOR,
    STYLE_USE_ENHANCED_CODE_BLOCK,
)
from open_webui.env import (
    LICENSE_KEY,
    AUDIT_EXCLUDED_PATHS,
    AUDIT_LOG_LEVEL,
    CHANGELOG,
    REDIS_URL,
    REDIS_CLUSTER,
    REDIS_KEY_PREFIX,
    REDIS_SENTINEL_HOSTS,
    REDIS_SENTINEL_PORT,
    GLOBAL_LOG_LEVEL,
    MAX_BODY_LOG_SIZE,
    SAFE_MODE,
    SRC_LOG_LEVELS,
    VERSION,
    INSTANCE_ID,
    WEBUI_BUILD_HASH,
    WEBUI_SECRET_KEY,
    WEBUI_SESSION_COOKIE_SAME_SITE,
    WEBUI_SESSION_COOKIE_SECURE,
    ENABLE_SIGNUP_PASSWORD_CONFIRMATION,
    WEBUI_AUTH_TRUSTED_EMAIL_HEADER,
    WEBUI_AUTH_TRUSTED_NAME_HEADER,
    WEBUI_AUTH_SIGNOUT_REDIRECT_URL,
    # SCIM
    SCIM_ENABLED,
    SCIM_TOKEN,
    ENABLE_COMPRESSION_MIDDLEWARE,
    ENABLE_WEBSOCKET_SUPPORT,
    BYPASS_MODEL_ACCESS_CONTROL,
    RESET_CONFIG_ON_START,
    ENABLE_VERSION_UPDATE_CHECK,
    ENABLE_OTEL,
    EXTERNAL_PWA_MANIFEST_URL,
    AIOHTTP_CLIENT_SESSION_SSL,
    BASE_DIR,
)

from open_webui.utils.models import (
    get_all_models,
    get_all_base_models,
    check_model_access,
    get_filtered_models,
)
from open_webui.utils.chat import (
    generate_chat_completion as chat_completion_handler,
    chat_completed as chat_completed_handler,
    chat_action as chat_action_handler,
)
from open_webui.utils.embeddings import generate_embeddings
from open_webui.utils.middleware import process_chat_payload, process_chat_response
from open_webui.utils.access_control import has_access

from open_webui.utils.auth import (
    get_license_data,
    get_http_authorization_cred,
    decode_token,
    get_admin_user,
    get_verified_user,
)
from open_webui.utils.plugin import install_tool_and_function_dependencies
from open_webui.utils.oauth import OAuthManager
from open_webui.utils.security_headers import SecurityHeadersMiddleware
from open_webui.utils.redis import get_redis_connection

from open_webui.tasks import (
    redis_task_command_listener,
    list_task_ids_by_item_id,
    create_task,
    stop_task,
    list_tasks,
)  # Import from tasks.py

from open_webui.utils.redis import get_sentinels_from_env


from open_webui.constants import ERROR_MESSAGES


if SAFE_MODE:
    print("SAFE MODE ENABLED")
    Functions.deactivate_all_functions()

logging.basicConfig(stream=sys.stdout, level=GLOBAL_LOG_LEVEL)
log = logging.getLogger(__name__)
log.setLevel(SRC_LOG_LEVELS["MAIN"])


class SPAStaticFiles(StaticFiles):
    async def get_response(self, path: str, scope):
        try:
            return await super().get_response(path, scope)
        except (HTTPException, StarletteHTTPException) as ex:
            if ex.status_code == 404:
                if path.endswith(".js"):
                    # Return 404 for javascript files
                    raise ex
                else:
                    return await super().get_response("index.html", scope)
            else:
                raise ex


print(
    rf"""
 ██████╗ ██████╗ ███████╗███╗   ██╗    ██╗    ██╗███████╗██████╗ ██╗   ██╗██╗
██╔═══██╗██╔══██╗██╔════╝████╗  ██║    ██║    ██║██╔════╝██╔══██╗██║   ██║██║
██║   ██║██████╔╝█████╗  ██╔██╗ ██║    ██║ █╗ ██║█████╗  ██████╔╝██║   ██║██║
██║   ██║██╔═══╝ ██╔══╝  ██║╚██╗██║    ██║███╗██║██╔══╝  ██╔══██╗██║   ██║██║
╚██████╔╝██║     ███████╗██║ ╚████║    ╚███╔███╔╝███████╗██████╔╝╚██████╔╝██║
 ╚═════╝ ╚═╝     ╚══════╝╚═╝  ╚═══╝     ╚══╝╚══╝ ╚══════╝╚═════╝  ╚═════╝ ╚═╝


v{VERSION} - building the best AI user interface.
{f"Commit: {WEBUI_BUILD_HASH}" if WEBUI_BUILD_HASH != "dev-build" else ""}
https://github.com/open-webui/open-webui
"""
)


@asynccontextmanager
async def lifespan(app: FastAPI):
    app.state.instance_id = INSTANCE_ID
    start_logger()

    if RESET_CONFIG_ON_START:
        reset_config()

    if LICENSE_KEY:
        get_license_data(app, LICENSE_KEY)

    # toggle custom enhanced features
    try:
        index_html = os.path.join(BASE_DIR, "build/index.html")
        with open(index_html, "r") as file:
            index_html_content = file.read()
        index_html_soup = BeautifulSoup(index_html_content, "html.parser")
        index_html_meta = index_html_soup.find(
            "meta", attrs={"name": "enhanced-editor"}
        )
        if index_html_meta:
            index_html_meta["content"] = STYLE_USE_ENHANCED_MARKDOWN_EDITOR
        index_html_meta = index_html_soup.find("meta", attrs={"name": "code-pretty"})
        if index_html_meta:
            index_html_meta["content"] = STYLE_USE_ENHANCED_CODE_BLOCK
        with open(index_html, "w") as file:
            file.write(str(index_html_soup))
        del index_html
        del index_html_content
        del index_html_soup
        del index_html_meta
    except Exception as e:
        print("toggle custom enhanced features failed:", e)

    # This should be blocking (sync) so functions are not deactivated on first /get_models calls
    # when the first user lands on the / route.
    log.info("Installing external dependencies of functions and tools...")
    install_tool_and_function_dependencies()

    app.state.redis = get_redis_connection(
        redis_url=REDIS_URL,
        redis_sentinels=get_sentinels_from_env(
            REDIS_SENTINEL_HOSTS, REDIS_SENTINEL_PORT
        ),
        redis_cluster=REDIS_CLUSTER,
        async_mode=True,
    )

    if app.state.redis is not None:
        app.state.redis_task_command_listener = asyncio.create_task(
            redis_task_command_listener(app)
        )

    if THREAD_POOL_SIZE and THREAD_POOL_SIZE > 0:
        limiter = anyio.to_thread.current_default_thread_limiter()
        limiter.total_tokens = THREAD_POOL_SIZE

    asyncio.create_task(periodic_usage_pool_cleanup())

    if app.state.config.ENABLE_BASE_MODELS_CACHE:
        await get_all_models(
            Request(
                # Creating a mock request object to pass to get_all_models
                {
                    "type": "http",
                    "asgi.version": "3.0",
                    "asgi.spec_version": "2.0",
                    "method": "GET",
                    "path": "/internal",
                    "query_string": b"",
                    "headers": Headers({}).raw,
                    "client": ("127.0.0.1", 12345),
                    "server": ("127.0.0.1", 80),
                    "scheme": "http",
                    "app": app,
                }
            ),
            None,
        )

    yield

    if hasattr(app.state, "redis_task_command_listener"):
        app.state.redis_task_command_listener.cancel()


app = FastAPI(
    title="Open WebUI",
    docs_url="/docs" if ENV == "dev" else None,
    openapi_url="/openapi.json" if ENV == "dev" else None,
    redoc_url=None,
    lifespan=lifespan,
)

oauth_manager = OAuthManager(app)
app.state.oauth_manager = oauth_manager

app.state.instance_id = None
app.state.config = AppConfig(
    redis_url=REDIS_URL,
    redis_sentinels=get_sentinels_from_env(REDIS_SENTINEL_HOSTS, REDIS_SENTINEL_PORT),
    redis_cluster=REDIS_CLUSTER,
    redis_key_prefix=REDIS_KEY_PREFIX,
)
app.state.redis = None

app.state.WEBUI_NAME = WEBUI_NAME
app.state.LICENSE_METADATA = None

########################################
#
# OPENTELEMETRY
#
########################################

if ENABLE_OTEL:
    from open_webui.utils.telemetry.setup import setup as setup_opentelemetry

    setup_opentelemetry(app=app, db_engine=engine)

########################################
#
# OLLAMA
#
########################################


app.state.config.ENABLE_OLLAMA_API = ENABLE_OLLAMA_API
app.state.config.OLLAMA_BASE_URLS = OLLAMA_BASE_URLS
app.state.config.OLLAMA_API_CONFIGS = OLLAMA_API_CONFIGS

app.state.OLLAMA_MODELS = {}

########################################
#
# OPENAI
#
########################################

app.state.config.ENABLE_OPENAI_API = ENABLE_OPENAI_API
app.state.config.OPENAI_API_BASE_URLS = OPENAI_API_BASE_URLS
app.state.config.OPENAI_API_KEYS = OPENAI_API_KEYS
app.state.config.OPENAI_API_CONFIGS = OPENAI_API_CONFIGS

app.state.OPENAI_MODELS = {}

########################################
#
# TOOL SERVERS
#
########################################

app.state.config.TOOL_SERVER_CONNECTIONS = TOOL_SERVER_CONNECTIONS
app.state.TOOL_SERVERS = []

########################################
#
# DIRECT CONNECTIONS
#
########################################

app.state.config.ENABLE_DIRECT_CONNECTIONS = ENABLE_DIRECT_CONNECTIONS

########################################
#
# SCIM
#
########################################

app.state.SCIM_ENABLED = SCIM_ENABLED
app.state.SCIM_TOKEN = SCIM_TOKEN

########################################
#
# MODELS
#
########################################

app.state.config.ENABLE_BASE_MODELS_CACHE = ENABLE_BASE_MODELS_CACHE
app.state.BASE_MODELS = []

########################################
#
# WEBUI
#
########################################

app.state.config.WEBUI_URL = WEBUI_URL
app.state.config.ENABLE_SIGNUP = ENABLE_SIGNUP
app.state.config.ENABLE_LOGIN_FORM = ENABLE_LOGIN_FORM

app.state.config.ENABLE_SIGNUP_VERIFY = ENABLE_SIGNUP_VERIFY
app.state.config.SIGNUP_EMAIL_DOMAIN_WHITELIST = SIGNUP_EMAIL_DOMAIN_WHITELIST
app.state.config.SMTP_HOST = SMTP_HOST
app.state.config.SMTP_PORT = SMTP_PORT
app.state.config.SMTP_USERNAME = SMTP_USERNAME
app.state.config.SMTP_PASSWORD = SMTP_PASSWORD

app.state.config.ENABLE_API_KEY = ENABLE_API_KEY
app.state.config.ENABLE_API_KEY_ENDPOINT_RESTRICTIONS = (
    ENABLE_API_KEY_ENDPOINT_RESTRICTIONS
)
app.state.config.API_KEY_ALLOWED_ENDPOINTS = API_KEY_ALLOWED_ENDPOINTS

app.state.config.JWT_EXPIRES_IN = JWT_EXPIRES_IN

app.state.config.SHOW_ADMIN_DETAILS = SHOW_ADMIN_DETAILS
app.state.config.ADMIN_EMAIL = ADMIN_EMAIL

app.state.config.DEFAULT_MODELS = DEFAULT_MODELS
app.state.config.DEFAULT_PROMPT_SUGGESTIONS = DEFAULT_PROMPT_SUGGESTIONS
app.state.config.DEFAULT_USER_ROLE = DEFAULT_USER_ROLE

app.state.config.PENDING_USER_OVERLAY_CONTENT = PENDING_USER_OVERLAY_CONTENT
app.state.config.PENDING_USER_OVERLAY_TITLE = PENDING_USER_OVERLAY_TITLE

app.state.config.RESPONSE_WATERMARK = RESPONSE_WATERMARK

app.state.config.USER_PERMISSIONS = USER_PERMISSIONS
app.state.config.WEBHOOK_URL = WEBHOOK_URL
app.state.config.BANNERS = WEBUI_BANNERS
app.state.config.MODEL_ORDER_LIST = MODEL_ORDER_LIST

app.state.config.ENABLE_CHANNELS = ENABLE_CHANNELS
app.state.config.ENABLE_NOTES = ENABLE_NOTES
app.state.config.ENABLE_COMMUNITY_SHARING = ENABLE_COMMUNITY_SHARING
app.state.config.ENABLE_MESSAGE_RATING = ENABLE_MESSAGE_RATING
app.state.config.ENABLE_USER_WEBHOOKS = ENABLE_USER_WEBHOOKS

app.state.config.ENABLE_EVALUATION_ARENA_MODELS = ENABLE_EVALUATION_ARENA_MODELS
app.state.config.EVALUATION_ARENA_MODELS = EVALUATION_ARENA_MODELS

app.state.config.OAUTH_USERNAME_CLAIM = OAUTH_USERNAME_CLAIM
app.state.config.OAUTH_PICTURE_CLAIM = OAUTH_PICTURE_CLAIM
app.state.config.OAUTH_EMAIL_CLAIM = OAUTH_EMAIL_CLAIM

app.state.config.ENABLE_OAUTH_ROLE_MANAGEMENT = ENABLE_OAUTH_ROLE_MANAGEMENT
app.state.config.OAUTH_ROLES_CLAIM = OAUTH_ROLES_CLAIM
app.state.config.OAUTH_ALLOWED_ROLES = OAUTH_ALLOWED_ROLES
app.state.config.OAUTH_ADMIN_ROLES = OAUTH_ADMIN_ROLES

app.state.config.ENABLE_LDAP = ENABLE_LDAP
app.state.config.LDAP_SERVER_LABEL = LDAP_SERVER_LABEL
app.state.config.LDAP_SERVER_HOST = LDAP_SERVER_HOST
app.state.config.LDAP_SERVER_PORT = LDAP_SERVER_PORT
app.state.config.LDAP_ATTRIBUTE_FOR_MAIL = LDAP_ATTRIBUTE_FOR_MAIL
app.state.config.LDAP_ATTRIBUTE_FOR_USERNAME = LDAP_ATTRIBUTE_FOR_USERNAME
app.state.config.LDAP_APP_DN = LDAP_APP_DN
app.state.config.LDAP_APP_PASSWORD = LDAP_APP_PASSWORD
app.state.config.LDAP_SEARCH_BASE = LDAP_SEARCH_BASE
app.state.config.LDAP_SEARCH_FILTERS = LDAP_SEARCH_FILTERS
app.state.config.LDAP_USE_TLS = LDAP_USE_TLS
app.state.config.LDAP_CA_CERT_FILE = LDAP_CA_CERT_FILE
app.state.config.LDAP_VALIDATE_CERT = LDAP_VALIDATE_CERT
app.state.config.LDAP_CIPHERS = LDAP_CIPHERS

# For LDAP Group Management
app.state.config.ENABLE_LDAP_GROUP_MANAGEMENT = ENABLE_LDAP_GROUP_MANAGEMENT
app.state.config.ENABLE_LDAP_GROUP_CREATION = ENABLE_LDAP_GROUP_CREATION
app.state.config.LDAP_ATTRIBUTE_FOR_GROUPS = LDAP_ATTRIBUTE_FOR_GROUPS


app.state.AUTH_TRUSTED_EMAIL_HEADER = WEBUI_AUTH_TRUSTED_EMAIL_HEADER
app.state.AUTH_TRUSTED_NAME_HEADER = WEBUI_AUTH_TRUSTED_NAME_HEADER
app.state.WEBUI_AUTH_SIGNOUT_REDIRECT_URL = WEBUI_AUTH_SIGNOUT_REDIRECT_URL
app.state.EXTERNAL_PWA_MANIFEST_URL = EXTERNAL_PWA_MANIFEST_URL

app.state.USER_COUNT = None

app.state.TOOLS = {}
app.state.TOOL_CONTENTS = {}

app.state.FUNCTIONS = {}
app.state.FUNCTION_CONTENTS = {}

########################################
#
# RETRIEVAL
#
########################################


app.state.config.TOP_K = RAG_TOP_K
app.state.config.TOP_K_RERANKER = RAG_TOP_K_RERANKER
app.state.config.RELEVANCE_THRESHOLD = RAG_RELEVANCE_THRESHOLD
app.state.config.HYBRID_BM25_WEIGHT = RAG_HYBRID_BM25_WEIGHT


app.state.config.ALLOWED_FILE_EXTENSIONS = RAG_ALLOWED_FILE_EXTENSIONS
app.state.config.FILE_MAX_SIZE = RAG_FILE_MAX_SIZE
app.state.config.FILE_MAX_COUNT = RAG_FILE_MAX_COUNT
app.state.config.FILE_IMAGE_COMPRESSION_WIDTH = FILE_IMAGE_COMPRESSION_WIDTH
app.state.config.FILE_IMAGE_COMPRESSION_HEIGHT = FILE_IMAGE_COMPRESSION_HEIGHT

app.state.config.RAG_FULL_CONTEXT = RAG_FULL_CONTEXT
app.state.config.BYPASS_EMBEDDING_AND_RETRIEVAL = BYPASS_EMBEDDING_AND_RETRIEVAL
app.state.config.ENABLE_RAG_HYBRID_SEARCH = ENABLE_RAG_HYBRID_SEARCH
app.state.config.ENABLE_WEB_LOADER_SSL_VERIFICATION = ENABLE_WEB_LOADER_SSL_VERIFICATION

app.state.config.CONTENT_EXTRACTION_ENGINE = CONTENT_EXTRACTION_ENGINE
app.state.config.DATALAB_MARKER_API_KEY = DATALAB_MARKER_API_KEY
app.state.config.DATALAB_MARKER_API_BASE_URL = DATALAB_MARKER_API_BASE_URL
app.state.config.DATALAB_MARKER_ADDITIONAL_CONFIG = DATALAB_MARKER_ADDITIONAL_CONFIG
app.state.config.DATALAB_MARKER_SKIP_CACHE = DATALAB_MARKER_SKIP_CACHE
app.state.config.DATALAB_MARKER_FORCE_OCR = DATALAB_MARKER_FORCE_OCR
app.state.config.DATALAB_MARKER_PAGINATE = DATALAB_MARKER_PAGINATE
app.state.config.DATALAB_MARKER_STRIP_EXISTING_OCR = DATALAB_MARKER_STRIP_EXISTING_OCR
app.state.config.DATALAB_MARKER_DISABLE_IMAGE_EXTRACTION = (
    DATALAB_MARKER_DISABLE_IMAGE_EXTRACTION
)
app.state.config.DATALAB_MARKER_FORMAT_LINES = DATALAB_MARKER_FORMAT_LINES
app.state.config.DATALAB_MARKER_USE_LLM = DATALAB_MARKER_USE_LLM
app.state.config.DATALAB_MARKER_OUTPUT_FORMAT = DATALAB_MARKER_OUTPUT_FORMAT
app.state.config.EXTERNAL_DOCUMENT_LOADER_URL = EXTERNAL_DOCUMENT_LOADER_URL
app.state.config.EXTERNAL_DOCUMENT_LOADER_API_KEY = EXTERNAL_DOCUMENT_LOADER_API_KEY
app.state.config.TIKA_SERVER_URL = TIKA_SERVER_URL
app.state.config.DOCLING_SERVER_URL = DOCLING_SERVER_URL
app.state.config.DOCLING_DO_OCR = DOCLING_DO_OCR
app.state.config.DOCLING_FORCE_OCR = DOCLING_FORCE_OCR
app.state.config.DOCLING_OCR_ENGINE = DOCLING_OCR_ENGINE
app.state.config.DOCLING_OCR_LANG = DOCLING_OCR_LANG
app.state.config.DOCLING_PDF_BACKEND = DOCLING_PDF_BACKEND
app.state.config.DOCLING_TABLE_MODE = DOCLING_TABLE_MODE
app.state.config.DOCLING_PIPELINE = DOCLING_PIPELINE
app.state.config.DOCLING_DO_PICTURE_DESCRIPTION = DOCLING_DO_PICTURE_DESCRIPTION
app.state.config.DOCLING_PICTURE_DESCRIPTION_MODE = DOCLING_PICTURE_DESCRIPTION_MODE
app.state.config.DOCLING_PICTURE_DESCRIPTION_LOCAL = DOCLING_PICTURE_DESCRIPTION_LOCAL
app.state.config.DOCLING_PICTURE_DESCRIPTION_API = DOCLING_PICTURE_DESCRIPTION_API
app.state.config.DOCUMENT_INTELLIGENCE_ENDPOINT = DOCUMENT_INTELLIGENCE_ENDPOINT
app.state.config.DOCUMENT_INTELLIGENCE_KEY = DOCUMENT_INTELLIGENCE_KEY
app.state.config.MISTRAL_OCR_API_KEY = MISTRAL_OCR_API_KEY

app.state.config.TEXT_SPLITTER = RAG_TEXT_SPLITTER
app.state.config.TIKTOKEN_ENCODING_NAME = TIKTOKEN_ENCODING_NAME

app.state.config.CHUNK_SIZE = CHUNK_SIZE
app.state.config.CHUNK_OVERLAP = CHUNK_OVERLAP

app.state.config.RAG_EMBEDDING_ENGINE = RAG_EMBEDDING_ENGINE
app.state.config.RAG_EMBEDDING_MODEL = RAG_EMBEDDING_MODEL
app.state.config.RAG_EMBEDDING_BATCH_SIZE = RAG_EMBEDDING_BATCH_SIZE

app.state.config.RAG_RERANKING_ENGINE = RAG_RERANKING_ENGINE
app.state.config.RAG_RERANKING_MODEL = RAG_RERANKING_MODEL
app.state.config.RAG_EXTERNAL_RERANKER_URL = RAG_EXTERNAL_RERANKER_URL
app.state.config.RAG_EXTERNAL_RERANKER_API_KEY = RAG_EXTERNAL_RERANKER_API_KEY

app.state.config.RAG_TEMPLATE = RAG_TEMPLATE

app.state.config.RAG_OPENAI_API_BASE_URL = RAG_OPENAI_API_BASE_URL
app.state.config.RAG_OPENAI_API_KEY = RAG_OPENAI_API_KEY

app.state.config.RAG_AZURE_OPENAI_BASE_URL = RAG_AZURE_OPENAI_BASE_URL
app.state.config.RAG_AZURE_OPENAI_API_KEY = RAG_AZURE_OPENAI_API_KEY
app.state.config.RAG_AZURE_OPENAI_API_VERSION = RAG_AZURE_OPENAI_API_VERSION

app.state.config.RAG_OLLAMA_BASE_URL = RAG_OLLAMA_BASE_URL
app.state.config.RAG_OLLAMA_API_KEY = RAG_OLLAMA_API_KEY

app.state.config.PDF_EXTRACT_IMAGES = PDF_EXTRACT_IMAGES

app.state.config.YOUTUBE_LOADER_LANGUAGE = YOUTUBE_LOADER_LANGUAGE
app.state.config.YOUTUBE_LOADER_PROXY_URL = YOUTUBE_LOADER_PROXY_URL

app.state.config.ENABLE_WEB_SEARCH = ENABLE_WEB_SEARCH
app.state.config.WEB_SEARCH_ENGINE = WEB_SEARCH_ENGINE
app.state.config.WEB_SEARCH_DOMAIN_FILTER_LIST = WEB_SEARCH_DOMAIN_FILTER_LIST
app.state.config.WEB_SEARCH_RESULT_COUNT = WEB_SEARCH_RESULT_COUNT
app.state.config.WEB_SEARCH_CONCURRENT_REQUESTS = WEB_SEARCH_CONCURRENT_REQUESTS

app.state.config.WEB_LOADER_ENGINE = WEB_LOADER_ENGINE
app.state.config.WEB_LOADER_CONCURRENT_REQUESTS = WEB_LOADER_CONCURRENT_REQUESTS

app.state.config.WEB_SEARCH_TRUST_ENV = WEB_SEARCH_TRUST_ENV
app.state.config.BYPASS_WEB_SEARCH_EMBEDDING_AND_RETRIEVAL = (
    BYPASS_WEB_SEARCH_EMBEDDING_AND_RETRIEVAL
)
app.state.config.BYPASS_WEB_SEARCH_WEB_LOADER = BYPASS_WEB_SEARCH_WEB_LOADER

app.state.config.ENABLE_GOOGLE_DRIVE_INTEGRATION = ENABLE_GOOGLE_DRIVE_INTEGRATION
app.state.config.ENABLE_ONEDRIVE_INTEGRATION = ENABLE_ONEDRIVE_INTEGRATION
app.state.config.SEARXNG_QUERY_URL = SEARXNG_QUERY_URL
app.state.config.YACY_QUERY_URL = YACY_QUERY_URL
app.state.config.YACY_USERNAME = YACY_USERNAME
app.state.config.YACY_PASSWORD = YACY_PASSWORD
app.state.config.GOOGLE_PSE_API_KEY = GOOGLE_PSE_API_KEY
app.state.config.GOOGLE_PSE_ENGINE_ID = GOOGLE_PSE_ENGINE_ID
app.state.config.BRAVE_SEARCH_API_KEY = BRAVE_SEARCH_API_KEY
app.state.config.KAGI_SEARCH_API_KEY = KAGI_SEARCH_API_KEY
app.state.config.MOJEEK_SEARCH_API_KEY = MOJEEK_SEARCH_API_KEY
app.state.config.BOCHA_SEARCH_API_KEY = BOCHA_SEARCH_API_KEY
app.state.config.SERPSTACK_API_KEY = SERPSTACK_API_KEY
app.state.config.SERPSTACK_HTTPS = SERPSTACK_HTTPS
app.state.config.SERPER_API_KEY = SERPER_API_KEY
app.state.config.SERPLY_API_KEY = SERPLY_API_KEY
app.state.config.TAVILY_API_KEY = TAVILY_API_KEY
app.state.config.SEARCHAPI_API_KEY = SEARCHAPI_API_KEY
app.state.config.SEARCHAPI_ENGINE = SEARCHAPI_ENGINE
app.state.config.SERPAPI_API_KEY = SERPAPI_API_KEY
app.state.config.SERPAPI_ENGINE = SERPAPI_ENGINE
app.state.config.JINA_API_KEY = JINA_API_KEY
app.state.config.BING_SEARCH_V7_ENDPOINT = BING_SEARCH_V7_ENDPOINT
app.state.config.BING_SEARCH_V7_SUBSCRIPTION_KEY = BING_SEARCH_V7_SUBSCRIPTION_KEY
app.state.config.EXA_API_KEY = EXA_API_KEY
app.state.config.PERPLEXITY_API_KEY = PERPLEXITY_API_KEY
app.state.config.PERPLEXITY_MODEL = PERPLEXITY_MODEL
app.state.config.PERPLEXITY_SEARCH_CONTEXT_USAGE = PERPLEXITY_SEARCH_CONTEXT_USAGE
app.state.config.SOUGOU_API_SID = SOUGOU_API_SID
app.state.config.SOUGOU_API_SK = SOUGOU_API_SK
app.state.config.EXTERNAL_WEB_SEARCH_URL = EXTERNAL_WEB_SEARCH_URL
app.state.config.EXTERNAL_WEB_SEARCH_API_KEY = EXTERNAL_WEB_SEARCH_API_KEY
app.state.config.EXTERNAL_WEB_LOADER_URL = EXTERNAL_WEB_LOADER_URL
app.state.config.EXTERNAL_WEB_LOADER_API_KEY = EXTERNAL_WEB_LOADER_API_KEY

app.state.config.PLAYWRIGHT_WS_URL = PLAYWRIGHT_WS_URL
app.state.config.PLAYWRIGHT_TIMEOUT = PLAYWRIGHT_TIMEOUT
app.state.config.FIRECRAWL_API_BASE_URL = FIRECRAWL_API_BASE_URL
app.state.config.FIRECRAWL_API_KEY = FIRECRAWL_API_KEY
app.state.config.TAVILY_EXTRACT_DEPTH = TAVILY_EXTRACT_DEPTH

app.state.EMBEDDING_FUNCTION = None
app.state.RERANKING_FUNCTION = None
app.state.ef = None
app.state.rf = None

app.state.YOUTUBE_LOADER_TRANSLATION = None

try:
    app.state.ef = get_ef(
        app.state.config.RAG_EMBEDDING_ENGINE,
        app.state.config.RAG_EMBEDDING_MODEL,
        RAG_EMBEDDING_MODEL_AUTO_UPDATE,
    )
    if (
        app.state.config.ENABLE_RAG_HYBRID_SEARCH
        and not app.state.config.BYPASS_EMBEDDING_AND_RETRIEVAL
    ):
        app.state.rf = get_rf(
            app.state.config.RAG_RERANKING_ENGINE,
            app.state.config.RAG_RERANKING_MODEL,
            app.state.config.RAG_EXTERNAL_RERANKER_URL,
            app.state.config.RAG_EXTERNAL_RERANKER_API_KEY,
            RAG_RERANKING_MODEL_AUTO_UPDATE,
        )
    else:
        app.state.rf = None
except Exception as e:
    log.error(f"Error updating models: {e}")
    pass

app.state.EMBEDDING_FUNCTION = get_embedding_function(
    app.state.config.RAG_EMBEDDING_ENGINE,
    app.state.config.RAG_EMBEDDING_MODEL,
    embedding_function=app.state.ef,
    url=(
        app.state.config.RAG_OPENAI_API_BASE_URL
        if app.state.config.RAG_EMBEDDING_ENGINE == "openai"
        else (
            app.state.config.RAG_OLLAMA_BASE_URL
            if app.state.config.RAG_EMBEDDING_ENGINE == "ollama"
            else app.state.config.RAG_AZURE_OPENAI_BASE_URL
        )
    ),
    key=(
        app.state.config.RAG_OPENAI_API_KEY
        if app.state.config.RAG_EMBEDDING_ENGINE == "openai"
        else (
            app.state.config.RAG_OLLAMA_API_KEY
            if app.state.config.RAG_EMBEDDING_ENGINE == "ollama"
            else app.state.config.RAG_AZURE_OPENAI_API_KEY
        )
    ),
    embedding_batch_size=app.state.config.RAG_EMBEDDING_BATCH_SIZE,
    azure_api_version=(
        app.state.config.RAG_AZURE_OPENAI_API_VERSION
        if app.state.config.RAG_EMBEDDING_ENGINE == "azure_openai"
        else None
    ),
)

app.state.RERANKING_FUNCTION = get_reranking_function(
    app.state.config.RAG_RERANKING_ENGINE,
    app.state.config.RAG_RERANKING_MODEL,
    reranking_function=app.state.rf,
)

########################################
#
# CODE EXECUTION
#
########################################

app.state.config.ENABLE_CODE_EXECUTION = ENABLE_CODE_EXECUTION
app.state.config.CODE_EXECUTION_ENGINE = CODE_EXECUTION_ENGINE
app.state.config.CODE_EXECUTION_JUPYTER_URL = CODE_EXECUTION_JUPYTER_URL
app.state.config.CODE_EXECUTION_JUPYTER_AUTH = CODE_EXECUTION_JUPYTER_AUTH
app.state.config.CODE_EXECUTION_JUPYTER_AUTH_TOKEN = CODE_EXECUTION_JUPYTER_AUTH_TOKEN
app.state.config.CODE_EXECUTION_JUPYTER_AUTH_PASSWORD = (
    CODE_EXECUTION_JUPYTER_AUTH_PASSWORD
)
app.state.config.CODE_EXECUTION_JUPYTER_TIMEOUT = CODE_EXECUTION_JUPYTER_TIMEOUT

app.state.config.ENABLE_CODE_INTERPRETER = ENABLE_CODE_INTERPRETER
app.state.config.CODE_INTERPRETER_ENGINE = CODE_INTERPRETER_ENGINE
app.state.config.CODE_INTERPRETER_PROMPT_TEMPLATE = CODE_INTERPRETER_PROMPT_TEMPLATE

app.state.config.CODE_INTERPRETER_JUPYTER_URL = CODE_INTERPRETER_JUPYTER_URL
app.state.config.CODE_INTERPRETER_JUPYTER_AUTH = CODE_INTERPRETER_JUPYTER_AUTH
app.state.config.CODE_INTERPRETER_JUPYTER_AUTH_TOKEN = (
    CODE_INTERPRETER_JUPYTER_AUTH_TOKEN
)
app.state.config.CODE_INTERPRETER_JUPYTER_AUTH_PASSWORD = (
    CODE_INTERPRETER_JUPYTER_AUTH_PASSWORD
)
app.state.config.CODE_INTERPRETER_JUPYTER_TIMEOUT = CODE_INTERPRETER_JUPYTER_TIMEOUT

########################################
#
# IMAGES
#
########################################

app.state.config.IMAGE_GENERATION_ENGINE = IMAGE_GENERATION_ENGINE
app.state.config.ENABLE_IMAGE_GENERATION = ENABLE_IMAGE_GENERATION
app.state.config.ENABLE_IMAGE_PROMPT_GENERATION = ENABLE_IMAGE_PROMPT_GENERATION

app.state.config.IMAGES_OPENAI_API_BASE_URL = IMAGES_OPENAI_API_BASE_URL
app.state.config.IMAGES_OPENAI_API_VERSION = IMAGES_OPENAI_API_VERSION
app.state.config.IMAGES_OPENAI_API_KEY = IMAGES_OPENAI_API_KEY

app.state.config.IMAGES_GEMINI_API_BASE_URL = IMAGES_GEMINI_API_BASE_URL
app.state.config.IMAGES_GEMINI_API_KEY = IMAGES_GEMINI_API_KEY

app.state.config.IMAGE_GENERATION_MODEL = IMAGE_GENERATION_MODEL

app.state.config.AUTOMATIC1111_BASE_URL = AUTOMATIC1111_BASE_URL
app.state.config.AUTOMATIC1111_API_AUTH = AUTOMATIC1111_API_AUTH
app.state.config.AUTOMATIC1111_CFG_SCALE = AUTOMATIC1111_CFG_SCALE
app.state.config.AUTOMATIC1111_SAMPLER = AUTOMATIC1111_SAMPLER
app.state.config.AUTOMATIC1111_SCHEDULER = AUTOMATIC1111_SCHEDULER
app.state.config.COMFYUI_BASE_URL = COMFYUI_BASE_URL
app.state.config.COMFYUI_API_KEY = COMFYUI_API_KEY
app.state.config.COMFYUI_WORKFLOW = COMFYUI_WORKFLOW
app.state.config.COMFYUI_WORKFLOW_NODES = COMFYUI_WORKFLOW_NODES

app.state.config.IMAGE_SIZE = IMAGE_SIZE
app.state.config.IMAGE_STEPS = IMAGE_STEPS

########################################
#
# AUDIO
#
########################################

app.state.config.STT_ENGINE = AUDIO_STT_ENGINE
app.state.config.STT_MODEL = AUDIO_STT_MODEL
app.state.config.STT_SUPPORTED_CONTENT_TYPES = AUDIO_STT_SUPPORTED_CONTENT_TYPES

app.state.config.STT_OPENAI_API_BASE_URL = AUDIO_STT_OPENAI_API_BASE_URL
app.state.config.STT_OPENAI_API_KEY = AUDIO_STT_OPENAI_API_KEY

app.state.config.WHISPER_MODEL = WHISPER_MODEL
app.state.config.WHISPER_VAD_FILTER = WHISPER_VAD_FILTER
app.state.config.DEEPGRAM_API_KEY = DEEPGRAM_API_KEY

app.state.config.AUDIO_STT_AZURE_API_KEY = AUDIO_STT_AZURE_API_KEY
app.state.config.AUDIO_STT_AZURE_REGION = AUDIO_STT_AZURE_REGION
app.state.config.AUDIO_STT_AZURE_LOCALES = AUDIO_STT_AZURE_LOCALES
app.state.config.AUDIO_STT_AZURE_BASE_URL = AUDIO_STT_AZURE_BASE_URL
app.state.config.AUDIO_STT_AZURE_MAX_SPEAKERS = AUDIO_STT_AZURE_MAX_SPEAKERS

app.state.config.TTS_OPENAI_API_BASE_URL = AUDIO_TTS_OPENAI_API_BASE_URL
app.state.config.TTS_OPENAI_API_KEY = AUDIO_TTS_OPENAI_API_KEY
app.state.config.TTS_ENGINE = AUDIO_TTS_ENGINE
app.state.config.TTS_MODEL = AUDIO_TTS_MODEL
app.state.config.TTS_VOICE = AUDIO_TTS_VOICE
app.state.config.TTS_API_KEY = AUDIO_TTS_API_KEY
app.state.config.TTS_SPLIT_ON = AUDIO_TTS_SPLIT_ON

app.state.config.TTS_AZURE_SPEECH_REGION = AUDIO_TTS_AZURE_SPEECH_REGION
app.state.config.TTS_AZURE_SPEECH_BASE_URL = AUDIO_TTS_AZURE_SPEECH_BASE_URL
app.state.config.TTS_AZURE_SPEECH_OUTPUT_FORMAT = AUDIO_TTS_AZURE_SPEECH_OUTPUT_FORMAT

app.state.faster_whisper_model = None
app.state.speech_synthesiser = None
app.state.speech_speaker_embeddings_dataset = None

########################################
#
# TASKS
#
########################################


app.state.config.TASK_MODEL = TASK_MODEL
app.state.config.TASK_MODEL_EXTERNAL = TASK_MODEL_EXTERNAL

app.state.config.ENABLE_SEARCH_QUERY_GENERATION = ENABLE_SEARCH_QUERY_GENERATION
app.state.config.ENABLE_RETRIEVAL_QUERY_GENERATION = ENABLE_RETRIEVAL_QUERY_GENERATION
app.state.config.ENABLE_AUTOCOMPLETE_GENERATION = ENABLE_AUTOCOMPLETE_GENERATION
app.state.config.ENABLE_TAGS_GENERATION = ENABLE_TAGS_GENERATION
app.state.config.ENABLE_TITLE_GENERATION = ENABLE_TITLE_GENERATION
app.state.config.ENABLE_FOLLOW_UP_GENERATION = ENABLE_FOLLOW_UP_GENERATION

app.state.config.TITLE_GENERATION_PROMPT_TEMPLATE = TITLE_GENERATION_PROMPT_TEMPLATE
app.state.config.TAGS_GENERATION_PROMPT_TEMPLATE = TAGS_GENERATION_PROMPT_TEMPLATE
app.state.config.IMAGE_PROMPT_GENERATION_PROMPT_TEMPLATE = (
    IMAGE_PROMPT_GENERATION_PROMPT_TEMPLATE
)
app.state.config.FOLLOW_UP_GENERATION_PROMPT_TEMPLATE = (
    FOLLOW_UP_GENERATION_PROMPT_TEMPLATE
)

app.state.config.TOOLS_FUNCTION_CALLING_PROMPT_TEMPLATE = (
    TOOLS_FUNCTION_CALLING_PROMPT_TEMPLATE
)
app.state.config.QUERY_GENERATION_PROMPT_TEMPLATE = QUERY_GENERATION_PROMPT_TEMPLATE
app.state.config.AUTOCOMPLETE_GENERATION_PROMPT_TEMPLATE = (
    AUTOCOMPLETE_GENERATION_PROMPT_TEMPLATE
)
app.state.config.AUTOCOMPLETE_GENERATION_INPUT_MAX_LENGTH = (
    AUTOCOMPLETE_GENERATION_INPUT_MAX_LENGTH
)

########################################
# Usage
########################################

app.state.config.CREDIT_NO_CREDIT_MSG = CREDIT_NO_CREDIT_MSG
app.state.config.CREDIT_EXCHANGE_RATIO = CREDIT_EXCHANGE_RATIO
app.state.config.CREDIT_DEFAULT_CREDIT = CREDIT_DEFAULT_CREDIT
app.state.config.USAGE_CALCULATE_MODEL_PREFIX_TO_REMOVE = (
    USAGE_CALCULATE_MODEL_PREFIX_TO_REMOVE
)
app.state.config.USAGE_DEFAULT_ENCODING_MODEL = USAGE_DEFAULT_ENCODING_MODEL
app.state.config.USAGE_CALCULATE_DEFAULT_EMBEDDING_PRICE = (
    USAGE_CALCULATE_DEFAULT_EMBEDDING_PRICE
)
app.state.config.USAGE_CALCULATE_FEATURE_IMAGE_GEN_PRICE = (
    USAGE_CALCULATE_FEATURE_IMAGE_GEN_PRICE
)
app.state.config.USAGE_CALCULATE_FEATURE_CODE_EXECUTE_PRICE = (
    USAGE_CALCULATE_FEATURE_CODE_EXECUTE_PRICE
)
app.state.config.USAGE_CALCULATE_FEATURE_WEB_SEARCH_PRICE = (
    USAGE_CALCULATE_FEATURE_WEB_SEARCH_PRICE
)
app.state.config.USAGE_CALCULATE_FEATURE_TOOL_SERVER_PRICE = (
    USAGE_CALCULATE_FEATURE_TOOL_SERVER_PRICE
)
app.state.config.USAGE_CALCULATE_MINIMUM_COST = USAGE_CALCULATE_MINIMUM_COST
app.state.config.USAGE_CUSTOM_PRICE_CONFIG = USAGE_CUSTOM_PRICE_CONFIG
app.state.config.EZFP_PAY_PRIORITY = EZFP_PAY_PRIORITY
app.state.config.EZFP_ENDPOINT = EZFP_ENDPOINT
app.state.config.EZFP_PID = EZFP_PID
app.state.config.EZFP_KEY = EZFP_KEY
app.state.config.EZFP_CALLBACK_HOST = EZFP_CALLBACK_HOST
app.state.config.EZFP_AMOUNT_CONTROL = EZFP_AMOUNT_CONTROL

########################################
#
# WEBUI
#
########################################

app.state.MODELS = {}


class RedirectMiddleware(BaseHTTPMiddleware):
    async def dispatch(self, request: Request, call_next):
        # Check if the request is a GET request
        if request.method == "GET":
            path = request.url.path
            query_params = dict(parse_qs(urlparse(str(request.url)).query))

            # Check for the specific watch path and the presence of 'v' parameter
            if path.endswith("/watch") and "v" in query_params:
                # Extract the first 'v' parameter
                video_id = query_params["v"][0]
                encoded_video_id = urlencode({"youtube": video_id})
                redirect_url = f"/?{encoded_video_id}"
                return RedirectResponse(url=redirect_url)

        # Proceed with the normal flow of other requests
        response = await call_next(request)
        return response


# Add the middleware to the app
if ENABLE_COMPRESSION_MIDDLEWARE:
    app.add_middleware(CompressMiddleware)

app.add_middleware(RedirectMiddleware)
app.add_middleware(SecurityHeadersMiddleware)


@app.middleware("http")
async def commit_session_after_request(request: Request, call_next):
    response = await call_next(request)
    # log.debug("Commit session after request")
    Session.commit()
    return response


@app.middleware("http")
async def check_url(request: Request, call_next):
    start_time = int(time.time())
    request.state.token = get_http_authorization_cred(
        request.headers.get("Authorization")
    )

    request.state.enable_api_key = app.state.config.ENABLE_API_KEY
    response = await call_next(request)
    process_time = int(time.time()) - start_time
    response.headers["X-Process-Time"] = str(process_time)
    return response


@app.middleware("http")
async def inspect_websocket(request: Request, call_next):
    if (
        "/ws/socket.io" in request.url.path
        and request.query_params.get("transport") == "websocket"
    ):
        upgrade = (request.headers.get("Upgrade") or "").lower()
        connection = (request.headers.get("Connection") or "").lower().split(",")
        # Check that there's the correct headers for an upgrade, else reject the connection
        # This is to work around this upstream issue: https://github.com/miguelgrinberg/python-engineio/issues/367
        if upgrade != "websocket" or "upgrade" not in connection:
            return JSONResponse(
                status_code=status.HTTP_400_BAD_REQUEST,
                content={"detail": "Invalid WebSocket upgrade request"},
            )
    return await call_next(request)


app.add_middleware(
    CORSMiddleware,
    allow_origins=CORS_ALLOW_ORIGIN,
    allow_credentials=True,
    allow_methods=["*"],
    allow_headers=["*"],
)

app.mount("/ws", socket_app)

app.include_router(ollama.router, prefix="/ollama", tags=["ollama"])
app.include_router(openai.router, prefix="/openai", tags=["openai"])

app.include_router(pipelines.router, prefix="/api/v1/pipelines", tags=["pipelines"])
app.include_router(tasks.router, prefix="/api/v1/tasks", tags=["tasks"])
app.include_router(images.router, prefix="/api/v1/images", tags=["images"])

app.include_router(audio.router, prefix="/api/v1/audio", tags=["audio"])
app.include_router(retrieval.router, prefix="/api/v1/retrieval", tags=["retrieval"])

app.include_router(configs.router, prefix="/api/v1/configs", tags=["configs"])

app.include_router(auths.router, prefix="/api/v1/auths", tags=["auths"])
app.include_router(users.router, prefix="/api/v1/users", tags=["users"])

app.include_router(credit.router, prefix="/api/v1/credit", tags=["credit"])

app.include_router(channels.router, prefix="/api/v1/channels", tags=["channels"])
app.include_router(chats.router, prefix="/api/v1/chats", tags=["chats"])
app.include_router(notes.router, prefix="/api/v1/notes", tags=["notes"])


app.include_router(models.router, prefix="/api/v1/models", tags=["models"])
app.include_router(knowledge.router, prefix="/api/v1/knowledge", tags=["knowledge"])
app.include_router(prompts.router, prefix="/api/v1/prompts", tags=["prompts"])
app.include_router(tools.router, prefix="/api/v1/tools", tags=["tools"])

app.include_router(memories.router, prefix="/api/v1/memories", tags=["memories"])
app.include_router(folders.router, prefix="/api/v1/folders", tags=["folders"])
app.include_router(groups.router, prefix="/api/v1/groups", tags=["groups"])
app.include_router(files.router, prefix="/api/v1/files", tags=["files"])
app.include_router(functions.router, prefix="/api/v1/functions", tags=["functions"])
app.include_router(
    evaluations.router, prefix="/api/v1/evaluations", tags=["evaluations"]
)
app.include_router(utils.router, prefix="/api/v1/utils", tags=["utils"])

# SCIM 2.0 API for identity management
if SCIM_ENABLED:
    app.include_router(scim.router, prefix="/api/v1/scim/v2", tags=["scim"])


try:
    audit_level = AuditLevel(AUDIT_LOG_LEVEL)
except ValueError as e:
    logger.error(f"Invalid audit level: {AUDIT_LOG_LEVEL}. Error: {e}")
    audit_level = AuditLevel.NONE

if audit_level != AuditLevel.NONE:
    app.add_middleware(
        AuditLoggingMiddleware,
        audit_level=audit_level,
        excluded_paths=AUDIT_EXCLUDED_PATHS,
        max_body_size=MAX_BODY_LOG_SIZE,
    )


##################################
#
# Chat Endpoints
#
##################################


@app.get("/api/models")
@app.get("/api/v1/models")  # Experimental: Compatibility with OpenAI API
async def get_models(
    request: Request, refresh: bool = False, user=Depends(get_verified_user)
):
<<<<<<< HEAD
    def get_filtered_models(models, user):
        filtered_models = []
        for model in models:
            if model.get("arena"):
                if has_access(
                    user.id,
                    type="read",
                    access_control=model.get("info", {})
                    .get("meta", {})
                    .get("access_control", {}),
                ):
                    filtered_models.append(model)
                continue

            model_info = Models.get_model_by_id(model["id"])
            if model_info:
                if (
                    (user.role == "admin" and BYPASS_ADMIN_ACCESS_CONTROL)
                    or user.id == model_info.user_id
                    or has_access(
                        user.id, type="read", access_control=model_info.access_control
                    )
                ):
                    filtered_models.append(model)

        return filtered_models

    def change_preset_model_price(models: list[dict]):
        for model in models:
            base_model_id = model.get("info", {}).get("base_model_id")
            if not base_model_id:
                continue
            base_model = Models.get_model_by_id(model["info"]["base_model_id"])
            if not base_model:
                continue
            model["info"]["price"] = base_model.price
        return models

=======
>>>>>>> 8920bf23
    all_models = await get_all_models(request, refresh=refresh, user=user)

    models = []
    for model in all_models:
        # Filter out filter pipelines
        if "pipeline" in model and model["pipeline"].get("type", None) == "filter":
            continue

        try:
            model_tags = [
                tag.get("name")
                for tag in model.get("info", {}).get("meta", {}).get("tags", [])
            ]
            tags = [tag.get("name") for tag in model.get("tags", [])]

            tags = list(set(model_tags + tags))
            model["tags"] = [{"name": tag} for tag in tags]
        except Exception as e:
            log.debug(f"Error processing model tags: {e}")
            model["tags"] = []
            pass

        models.append(model)

    model_order_list = request.app.state.config.MODEL_ORDER_LIST
    if model_order_list:
        model_order_dict = {model_id: i for i, model_id in enumerate(model_order_list)}
        # Sort models by order list priority, with fallback for those not in the list
        models.sort(
            key=lambda model: (
                model_order_dict.get(model.get("id", ""), float("inf")),
                (model.get("name", "") or ""),
            )
        )

    models = get_filtered_models(models, user)

    log.debug(
        f"/api/models returned filtered models accessible to the user: {json.dumps([model.get('id') for model in models])}"
    )
    return {"data": change_preset_model_price(models)}


@app.get("/api/models/base")
async def get_base_models(request: Request, user=Depends(get_admin_user)):
    models = await get_all_base_models(request, user=user)
    return {"data": models}


##################################
# Embeddings
##################################


@app.post("/api/embeddings")
@app.post("/api/v1/embeddings")  # Experimental: Compatibility with OpenAI API
async def embeddings(
    request: Request, form_data: dict, user=Depends(get_verified_user)
):
    """
    OpenAI-compatible embeddings endpoint.

    This handler:
      - Performs user/model checks and dispatches to the correct backend.
      - Supports OpenAI, Ollama, arena models, pipelines, and any compatible provider.

    Args:
        request (Request): Request context.
        form_data (dict): OpenAI-like payload (e.g., {"model": "...", "input": [...]})
        user (UserModel): Authenticated user.

    Returns:
        dict: OpenAI-compatible embeddings response.
    """
    # Make sure models are loaded in app state
    if not request.app.state.MODELS:
        await get_all_models(request, user=user)
    # Use generic dispatcher in utils.embeddings
    return await generate_embeddings(request, form_data, user)


@app.post("/api/chat/completions")
@app.post("/api/v1/chat/completions")  # Experimental: Compatibility with OpenAI API
async def chat_completion(
    request: Request,
    form_data: dict,
    user=Depends(get_verified_user),
):
    check_credit_by_user_id(user_id=user.id, form_data=form_data)

    if not request.app.state.MODELS:
        await get_all_models(request, user=user)

    model_id = form_data.get("model", None)
    model_item = form_data.pop("model_item", {})
    tasks = form_data.pop("background_tasks", None)

    metadata = {}
    try:
        if not model_item.get("direct", False):
            if model_id not in request.app.state.MODELS:
                raise Exception("Model not found")

            model = request.app.state.MODELS[model_id]
            model_info = Models.get_model_by_id(model_id)

            # Check if user has access to the model
            if not BYPASS_MODEL_ACCESS_CONTROL and (
                user.role != "admin" or not BYPASS_ADMIN_ACCESS_CONTROL
            ):
                try:
                    check_model_access(user, model)
                except Exception as e:
                    raise e
        else:
            model = model_item
            model_info = None

            request.state.direct = True
            request.state.model = model

        model_info_params = (
            model_info.params.model_dump() if model_info and model_info.params else {}
        )

        # Chat Params
        stream_delta_chunk_size = form_data.get("params", {}).get(
            "stream_delta_chunk_size"
        )
        reasoning_tags = form_data.get("params", {}).get("reasoning_tags")

        # Model Params
        if model_info_params.get("stream_delta_chunk_size"):
            stream_delta_chunk_size = model_info_params.get("stream_delta_chunk_size")

        if model_info_params.get("reasoning_tags") is not None:
            reasoning_tags = model_info_params.get("reasoning_tags")

        metadata = {
            "user_id": user.id,
            "chat_id": form_data.pop("chat_id", None),
            "message_id": form_data.pop("id", None),
            "session_id": form_data.pop("session_id", None),
            "filter_ids": form_data.pop("filter_ids", []),
            "tool_ids": form_data.get("tool_ids", None),
            "tool_servers": form_data.pop("tool_servers", None),
            "files": form_data.get("files", None),
            "features": form_data.get("features", {}),
            "variables": form_data.get("variables", {}),
            "model": model,
            "direct": model_item.get("direct", False),
            "params": {
                "stream_delta_chunk_size": stream_delta_chunk_size,
                "reasoning_tags": reasoning_tags,
                "function_calling": (
                    "native"
                    if (
                        form_data.get("params", {}).get("function_calling") == "native"
                        or model_info_params.get("function_calling") == "native"
                    )
                    else "default"
                ),
            },
        }

        if metadata.get("chat_id") and (user and user.role != "admin"):
            if metadata["chat_id"] != "local":
                chat = Chats.get_chat_by_id_and_user_id(metadata["chat_id"], user.id)
                if chat is None:
                    raise HTTPException(
                        status_code=status.HTTP_404_NOT_FOUND,
                        detail=ERROR_MESSAGES.DEFAULT(),
                    )

        request.state.metadata = metadata
        form_data["metadata"] = metadata

    except Exception as e:
        log.debug(f"Error processing chat metadata: {e}")
        raise HTTPException(
            status_code=status.HTTP_400_BAD_REQUEST,
            detail=str(e),
        )

    async def process_chat(request, form_data, user, metadata, model):
        try:
            form_data["metadata"]["features_for_credit"] = form_data["metadata"][
                "features"
            ]

            form_data, metadata, events = await process_chat_payload(
                request, form_data, user, metadata, model
            )

            response = await chat_completion_handler(request, form_data, user)
            if metadata.get("chat_id") and metadata.get("message_id"):
                try:
                    Chats.upsert_message_to_chat_by_id_and_message_id(
                        metadata["chat_id"],
                        metadata["message_id"],
                        {
                            "model": model_id,
                        },
                    )
                except:
                    pass

            return await process_chat_response(
                request, response, form_data, user, metadata, model, events, tasks
            )
        except asyncio.CancelledError:
            log.info("Chat processing was cancelled")
            try:
                event_emitter = get_event_emitter(metadata)
                await event_emitter(
                    {"type": "chat:tasks:cancel"},
                )
            except Exception as e:
                pass
        except Exception as e:
            log.debug(f"Error processing chat payload: {e}")
            if metadata.get("chat_id") and metadata.get("message_id"):
                # Update the chat message with the error
                try:
                    Chats.upsert_message_to_chat_by_id_and_message_id(
                        metadata["chat_id"],
                        metadata["message_id"],
                        {
                            "error": {"content": str(e)},
                        },
                    )

                    event_emitter = get_event_emitter(metadata)
                    await event_emitter(
                        {
                            "type": "chat:message:error",
                            "data": {"error": {"content": str(e)}},
                        }
                    )
                    await event_emitter(
                        {"type": "chat:tasks:cancel"},
                    )

                except:
                    pass

    if (
        metadata.get("session_id")
        and metadata.get("chat_id")
        and metadata.get("message_id")
    ):
        # Asynchronous Chat Processing
        task_id, _ = await create_task(
            request.app.state.redis,
            process_chat(request, form_data, user, metadata, model),
            id=metadata["chat_id"],
        )
        return {"status": True, "task_id": task_id}
    else:
        return await process_chat(request, form_data, user, metadata, model)


# Alias for chat_completion (Legacy)
generate_chat_completions = chat_completion
generate_chat_completion = chat_completion


@app.post("/api/chat/completed")
async def chat_completed(
    request: Request, form_data: dict, user=Depends(get_verified_user)
):
    try:
        model_item = form_data.pop("model_item", {})

        if model_item.get("direct", False):
            request.state.direct = True
            request.state.model = model_item

        return await chat_completed_handler(request, form_data, user)
    except Exception as e:
        raise HTTPException(
            status_code=status.HTTP_400_BAD_REQUEST,
            detail=str(e),
        )


@app.post("/api/chat/actions/{action_id}")
async def chat_action(
    request: Request, action_id: str, form_data: dict, user=Depends(get_verified_user)
):
    try:
        model_item = form_data.pop("model_item", {})

        if model_item.get("direct", False):
            request.state.direct = True
            request.state.model = model_item

        return await chat_action_handler(request, action_id, form_data, user)
    except Exception as e:
        raise HTTPException(
            status_code=status.HTTP_400_BAD_REQUEST,
            detail=str(e),
        )


@app.post("/api/tasks/stop/{task_id}")
async def stop_task_endpoint(
    request: Request, task_id: str, user=Depends(get_verified_user)
):
    try:
        result = await stop_task(request.app.state.redis, task_id)
        return result
    except ValueError as e:
        raise HTTPException(status_code=status.HTTP_404_NOT_FOUND, detail=str(e))


@app.get("/api/tasks")
async def list_tasks_endpoint(request: Request, user=Depends(get_verified_user)):
    return {"tasks": await list_tasks(request.app.state.redis)}


@app.get("/api/tasks/chat/{chat_id}")
async def list_tasks_by_chat_id_endpoint(
    request: Request, chat_id: str, user=Depends(get_verified_user)
):
    chat = Chats.get_chat_by_id(chat_id)
    if chat is None or chat.user_id != user.id:
        return {"task_ids": []}

    task_ids = await list_task_ids_by_item_id(request.app.state.redis, chat_id)

    log.debug(f"Task IDs for chat {chat_id}: {task_ids}")
    return {"task_ids": task_ids}


##################################
#
# Config Endpoints
#
##################################


@app.get("/api/config")
async def get_app_config(request: Request):
    user = None
    token = None

    auth_header = request.headers.get("Authorization")
    if auth_header:
        cred = get_http_authorization_cred(auth_header)
        if cred:
            token = cred.credentials

    if not token and "token" in request.cookies:
        token = request.cookies.get("token")

    if token:
        try:
            data = decode_token(token)
        except Exception as e:
            log.debug(e)
            raise HTTPException(
                status_code=status.HTTP_401_UNAUTHORIZED,
                detail="Invalid token",
            )
        if data is not None and "id" in data:
            user = Users.get_user_by_id(data["id"])

    user_count = Users.get_num_users()
    onboarding = False

    if user is None:
        onboarding = user_count == 0

    return {
        **({"onboarding": True} if onboarding else {}),
        "status": True,
        "name": app.state.WEBUI_NAME,
        "version": VERSION,
        "default_locale": str(DEFAULT_LOCALE),
        "oauth": {
            "providers": {
                name: config.get("name", name)
                for name, config in OAUTH_PROVIDERS.items()
            }
        },
        "features": {
            "auth": WEBUI_AUTH,
            "auth_trusted_header": bool(app.state.AUTH_TRUSTED_EMAIL_HEADER),
            "enable_signup_password_confirmation": ENABLE_SIGNUP_PASSWORD_CONFIRMATION,
            "enable_ldap": app.state.config.ENABLE_LDAP,
            "enable_api_key": app.state.config.ENABLE_API_KEY,
            "enable_signup": app.state.config.ENABLE_SIGNUP,
            "enable_login_form": app.state.config.ENABLE_LOGIN_FORM,
            "enable_signup_verify": app.state.config.ENABLE_SIGNUP_VERIFY,
            "enable_websocket": ENABLE_WEBSOCKET_SUPPORT,
            "enable_version_update_check": ENABLE_VERSION_UPDATE_CHECK,
            **(
                {
                    "enable_direct_connections": app.state.config.ENABLE_DIRECT_CONNECTIONS,
                    "enable_channels": app.state.config.ENABLE_CHANNELS,
                    "enable_notes": app.state.config.ENABLE_NOTES,
                    "enable_web_search": app.state.config.ENABLE_WEB_SEARCH,
                    "enable_code_execution": app.state.config.ENABLE_CODE_EXECUTION,
                    "enable_code_interpreter": app.state.config.ENABLE_CODE_INTERPRETER,
                    "enable_image_generation": app.state.config.ENABLE_IMAGE_GENERATION,
                    "enable_autocomplete_generation": app.state.config.ENABLE_AUTOCOMPLETE_GENERATION,
                    "enable_community_sharing": app.state.config.ENABLE_COMMUNITY_SHARING,
                    "enable_message_rating": app.state.config.ENABLE_MESSAGE_RATING,
                    "enable_user_webhooks": app.state.config.ENABLE_USER_WEBHOOKS,
                    "enable_admin_export": ENABLE_ADMIN_EXPORT,
                    "enable_admin_chat_access": ENABLE_ADMIN_CHAT_ACCESS,
                    "enable_google_drive_integration": app.state.config.ENABLE_GOOGLE_DRIVE_INTEGRATION,
                    "enable_onedrive_integration": app.state.config.ENABLE_ONEDRIVE_INTEGRATION,
                    **(
                        {
                            "enable_onedrive_personal": ENABLE_ONEDRIVE_PERSONAL,
                            "enable_onedrive_business": ENABLE_ONEDRIVE_BUSINESS,
                        }
                        if app.state.config.ENABLE_ONEDRIVE_INTEGRATION
                        else {}
                    ),
                }
                if user is not None
                else {}
            ),
        },
        "ui": {
            "pending_user_overlay_title": app.state.config.PENDING_USER_OVERLAY_TITLE,
            "pending_user_overlay_content": app.state.config.PENDING_USER_OVERLAY_CONTENT,
            "response_watermark": app.state.config.RESPONSE_WATERMARK,
        },
        **(
            {
                "default_models": app.state.config.DEFAULT_MODELS,
                "default_prompt_suggestions": app.state.config.DEFAULT_PROMPT_SUGGESTIONS,
                "user_count": user_count,
                "code": {
                    "engine": app.state.config.CODE_EXECUTION_ENGINE,
                },
                "audio": {
                    "tts": {
                        "engine": app.state.config.TTS_ENGINE,
                        "voice": app.state.config.TTS_VOICE,
                        "split_on": app.state.config.TTS_SPLIT_ON,
                    },
                    "stt": {
                        "engine": app.state.config.STT_ENGINE,
                    },
                },
                "file": {
                    "max_size": app.state.config.FILE_MAX_SIZE,
                    "max_count": app.state.config.FILE_MAX_COUNT,
                    "image_compression": {
                        "width": app.state.config.FILE_IMAGE_COMPRESSION_WIDTH,
                        "height": app.state.config.FILE_IMAGE_COMPRESSION_HEIGHT,
                    },
                },
                "permissions": {**app.state.config.USER_PERMISSIONS},
                "google_drive": {
                    "client_id": GOOGLE_DRIVE_CLIENT_ID.value,
                    "api_key": GOOGLE_DRIVE_API_KEY.value,
                },
                "onedrive": {
                    "client_id": ONEDRIVE_CLIENT_ID.value,
                    "sharepoint_url": ONEDRIVE_SHAREPOINT_URL.value,
                    "sharepoint_tenant_id": ONEDRIVE_SHAREPOINT_TENANT_ID.value,
                },
                "license_metadata": app.state.LICENSE_METADATA,
                **(
                    {
                        "active_entries": app.state.USER_COUNT,
                    }
                    if user.role == "admin"
                    else {}
                ),
            }
            if user is not None and (user.role in ["admin", "user"])
            else {
                **(
                    {
                        "ui": {
                            "pending_user_overlay_title": app.state.config.PENDING_USER_OVERLAY_TITLE,
                            "pending_user_overlay_content": app.state.config.PENDING_USER_OVERLAY_CONTENT,
                        }
                    }
                    if user and user.role == "pending"
                    else {}
                ),
                **(
                    {
                        "metadata": {
                            "login_footer": app.state.LICENSE_METADATA.get(
                                "login_footer", ""
                            ),
                            "auth_logo_position": app.state.LICENSE_METADATA.get(
                                "auth_logo_position", ""
                            ),
                        }
                    }
                    if app.state.LICENSE_METADATA
                    else {}
                ),
            }
        ),
    }


class UrlForm(BaseModel):
    url: str


@app.get("/api/webhook")
async def get_webhook_url(user=Depends(get_admin_user)):
    return {
        "url": app.state.config.WEBHOOK_URL,
    }


@app.post("/api/webhook")
async def update_webhook_url(form_data: UrlForm, user=Depends(get_admin_user)):
    app.state.config.WEBHOOK_URL = form_data.url
    app.state.WEBHOOK_URL = app.state.config.WEBHOOK_URL
    return {"url": app.state.config.WEBHOOK_URL}


@app.get("/api/version")
async def get_app_version():
    return {
        "version": VERSION,
    }


@app.get("/api/version/updates")
async def get_app_latest_release_version(user=Depends(get_verified_user)):
    if not ENABLE_VERSION_UPDATE_CHECK:
        log.debug(
            f"Version update check is disabled, returning current version as latest version"
        )
        return {"current": VERSION, "latest": VERSION}
    try:
        timeout = aiohttp.ClientTimeout(total=1)
        async with aiohttp.ClientSession(timeout=timeout, trust_env=True) as session:
            async with session.get(
                "https://api.github.com/repos/ovinc-cn/openwebui/releases/latest",
                ssl=AIOHTTP_CLIENT_SESSION_SSL,
            ) as response:
                response.raise_for_status()
                data = await response.json()
                latest_version = data["tag_name"]

                return {"current": VERSION, "latest": latest_version[1:]}
    except Exception as e:
        log.debug(e)
        return {"current": VERSION, "latest": VERSION}


@app.get("/api/changelog")
async def get_app_changelog():
    return {key: CHANGELOG[key] for idx, key in enumerate(CHANGELOG) if idx < 5}


@app.get("/api/usage")
async def get_current_usage(user=Depends(get_verified_user)):
    """
    Get current usage statistics for Open WebUI.
    This is an experimental endpoint and subject to change.
    """
    try:
        return {"model_ids": get_models_in_use(), "user_ids": get_active_user_ids()}
    except Exception as e:
        log.error(f"Error getting usage statistics: {e}")
        raise HTTPException(status_code=500, detail="Internal Server Error")


############################
# OAuth Login & Callback
############################

# SessionMiddleware is used by authlib for oauth
if len(OAUTH_PROVIDERS) > 0:
    app.add_middleware(
        SessionMiddleware,
        secret_key=WEBUI_SECRET_KEY,
        session_cookie="oui-session",
        same_site=WEBUI_SESSION_COOKIE_SAME_SITE,
        https_only=WEBUI_SESSION_COOKIE_SECURE,
    )


@app.get("/oauth/{provider}/login")
async def oauth_login(provider: str, request: Request):
    return await oauth_manager.handle_login(request, provider)


# OAuth login logic is as follows:
# 1. Attempt to find a user with matching subject ID, tied to the provider
# 2. If OAUTH_MERGE_ACCOUNTS_BY_EMAIL is true, find a user with the email address provided via OAuth
#    - This is considered insecure in general, as OAuth providers do not always verify email addresses
# 3. If there is no user, and ENABLE_OAUTH_SIGNUP is true, create a user
#    - Email addresses are considered unique, so we fail registration if the email address is already taken
@app.get("/oauth/{provider}/callback")
async def oauth_callback(provider: str, request: Request, response: Response):
    return await oauth_manager.handle_callback(request, provider, response)


@app.get("/manifest.json")
async def get_manifest_json():
    if app.state.EXTERNAL_PWA_MANIFEST_URL:
        return requests.get(app.state.EXTERNAL_PWA_MANIFEST_URL).json()
    else:
        return {
            "name": app.state.WEBUI_NAME,
            "short_name": app.state.WEBUI_NAME,
            "description": f"{app.state.WEBUI_NAME} is an open, extensible, user-friendly interface for AI that adapts to your workflow.",
            "start_url": "/",
            "display": "standalone",
            "background_color": "#343541",
            "icons": [
                {
                    "src": "/static/logo.png",
                    "type": "image/png",
                    "sizes": "500x500",
                    "purpose": "any",
                },
                {
                    "src": "/static/logo.png",
                    "type": "image/png",
                    "sizes": "500x500",
                    "purpose": "maskable",
                },
            ],
        }


@app.get("/opensearch.xml")
async def get_opensearch_xml():
    xml_content = rf"""
    <OpenSearchDescription xmlns="http://a9.com/-/spec/opensearch/1.1/" xmlns:moz="http://www.mozilla.org/2006/browser/search/">
    <ShortName>{app.state.WEBUI_NAME}</ShortName>
    <Description>Search {app.state.WEBUI_NAME}</Description>
    <InputEncoding>UTF-8</InputEncoding>
    <Image width="16" height="16" type="image/x-icon">{app.state.config.WEBUI_URL}/static/favicon.png</Image>
    <Url type="text/html" method="get" template="{app.state.config.WEBUI_URL}/?q={"{searchTerms}"}"/>
    <moz:SearchForm>{app.state.config.WEBUI_URL}</moz:SearchForm>
    </OpenSearchDescription>
    """
    return Response(content=xml_content, media_type="application/xml")


@app.get("/health")
async def healthcheck():
    return {"status": True}


@app.get("/health/db")
async def healthcheck_with_db():
    Session.execute(text("SELECT 1;")).all()
    return {"status": True}


app.mount("/static", StaticFiles(directory=STATIC_DIR), name="static")


@app.get("/cache/{path:path}")
async def serve_cache_file(
    path: str,
    user=Depends(get_verified_user),
):
    file_path = os.path.abspath(os.path.join(CACHE_DIR, path))
    # prevent path traversal
    if not file_path.startswith(os.path.abspath(CACHE_DIR)):
        raise HTTPException(status_code=404, detail="File not found")
    if not os.path.isfile(file_path):
        raise HTTPException(status_code=404, detail="File not found")
    return FileResponse(file_path)


def swagger_ui_html(*args, **kwargs):
    return get_swagger_ui_html(
        *args,
        **kwargs,
        swagger_js_url="/static/swagger-ui/swagger-ui-bundle.js",
        swagger_css_url="/static/swagger-ui/swagger-ui.css",
        swagger_favicon_url="/static/swagger-ui/favicon.png",
    )


applications.get_swagger_ui_html = swagger_ui_html

if os.path.exists(FRONTEND_BUILD_DIR):
    mimetypes.add_type("text/javascript", ".js")
    app.mount(
        "/",
        SPAStaticFiles(directory=FRONTEND_BUILD_DIR, html=True),
        name="spa-static-files",
    )
else:
    log.warning(
        f"Frontend build directory not found at '{FRONTEND_BUILD_DIR}'. Serving API only."
    )<|MERGE_RESOLUTION|>--- conflicted
+++ resolved
@@ -1353,34 +1353,6 @@
 async def get_models(
     request: Request, refresh: bool = False, user=Depends(get_verified_user)
 ):
-<<<<<<< HEAD
-    def get_filtered_models(models, user):
-        filtered_models = []
-        for model in models:
-            if model.get("arena"):
-                if has_access(
-                    user.id,
-                    type="read",
-                    access_control=model.get("info", {})
-                    .get("meta", {})
-                    .get("access_control", {}),
-                ):
-                    filtered_models.append(model)
-                continue
-
-            model_info = Models.get_model_by_id(model["id"])
-            if model_info:
-                if (
-                    (user.role == "admin" and BYPASS_ADMIN_ACCESS_CONTROL)
-                    or user.id == model_info.user_id
-                    or has_access(
-                        user.id, type="read", access_control=model_info.access_control
-                    )
-                ):
-                    filtered_models.append(model)
-
-        return filtered_models
-
     def change_preset_model_price(models: list[dict]):
         for model in models:
             base_model_id = model.get("info", {}).get("base_model_id")
@@ -1392,8 +1364,6 @@
             model["info"]["price"] = base_model.price
         return models
 
-=======
->>>>>>> 8920bf23
     all_models = await get_all_models(request, refresh=refresh, user=user)
 
     models = []
