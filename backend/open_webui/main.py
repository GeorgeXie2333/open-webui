import asyncio
import json
import logging
import mimetypes
import os
import sys
import time
import random
from uuid import uuid4

from contextlib import asynccontextmanager
from urllib.parse import urlencode, parse_qs, urlparse
from pydantic import BaseModel
from sqlalchemy import text

import aiohttp
import anyio.to_thread
import requests
from redis import Redis

from fastapi import (
    Depends,
    FastAPI,
    HTTPException,
    Request,
    status,
    applications,
)
from fastapi.openapi.docs import get_swagger_ui_html

from fastapi.middleware.cors import CORSMiddleware
from fastapi.responses import Response, FileResponse, JSONResponse, RedirectResponse
from fastapi.staticfiles import StaticFiles

from starlette_compress import CompressMiddleware

from starlette.exceptions import HTTPException as StarletteHTTPException
from starlette.middleware.base import BaseHTTPMiddleware
from starlette.middleware.sessions import SessionMiddleware
from starlette.datastructures import Headers

from open_webui.models.credits import Credits
from open_webui.utils import logger
from open_webui.utils.audit import AuditLevel, AuditLoggingMiddleware
from open_webui.utils.credit.utils import is_free_request, check_credit_by_user_id
from open_webui.utils.logger import start_logger
from open_webui.socket.main import (
    app as socket_app,
    periodic_usage_pool_cleanup,
    get_models_in_use,
    get_active_user_ids,
)
from open_webui.routers import (
    audio,
    images,
    ollama,
    openai,
    retrieval,
    pipelines,
    tasks,
    auths,
    channels,
    chats,
    notes,
    folders,
    configs,
    groups,
    files,
    functions,
    memories,
    models,
    knowledge,
    prompts,
    evaluations,
    tools,
    users,
    utils,
<<<<<<< HEAD
    credit,
=======
    scim,
>>>>>>> 3f35ba27
)

from open_webui.routers.retrieval import (
    get_embedding_function,
    get_reranking_function,
    get_ef,
    get_rf,
)

from open_webui.internal.db import Session, engine

from open_webui.models.functions import Functions
from open_webui.models.models import Models
from open_webui.models.users import Users
from open_webui.models.chats import Chats

from open_webui.config import (
    # Ollama
    ENABLE_OLLAMA_API,
    OLLAMA_BASE_URLS,
    OLLAMA_API_CONFIGS,
    # OpenAI
    ENABLE_OPENAI_API,
    ONEDRIVE_CLIENT_ID,
    ONEDRIVE_SHAREPOINT_URL,
    ONEDRIVE_SHAREPOINT_TENANT_ID,
    OPENAI_API_BASE_URLS,
    OPENAI_API_KEYS,
    OPENAI_API_CONFIGS,
    # Direct Connections
    ENABLE_DIRECT_CONNECTIONS,
    # Model list
    ENABLE_BASE_MODELS_CACHE,
    # Thread pool size for FastAPI/AnyIO
    THREAD_POOL_SIZE,
    # Tool Server Configs
    TOOL_SERVER_CONNECTIONS,
    # Code Execution
    ENABLE_CODE_EXECUTION,
    CODE_EXECUTION_ENGINE,
    CODE_EXECUTION_JUPYTER_URL,
    CODE_EXECUTION_JUPYTER_AUTH,
    CODE_EXECUTION_JUPYTER_AUTH_TOKEN,
    CODE_EXECUTION_JUPYTER_AUTH_PASSWORD,
    CODE_EXECUTION_JUPYTER_TIMEOUT,
    ENABLE_CODE_INTERPRETER,
    CODE_INTERPRETER_ENGINE,
    CODE_INTERPRETER_PROMPT_TEMPLATE,
    CODE_INTERPRETER_JUPYTER_URL,
    CODE_INTERPRETER_JUPYTER_AUTH,
    CODE_INTERPRETER_JUPYTER_AUTH_TOKEN,
    CODE_INTERPRETER_JUPYTER_AUTH_PASSWORD,
    CODE_INTERPRETER_JUPYTER_TIMEOUT,
    # Image
    AUTOMATIC1111_API_AUTH,
    AUTOMATIC1111_BASE_URL,
    AUTOMATIC1111_CFG_SCALE,
    AUTOMATIC1111_SAMPLER,
    AUTOMATIC1111_SCHEDULER,
    COMFYUI_BASE_URL,
    COMFYUI_API_KEY,
    COMFYUI_WORKFLOW,
    COMFYUI_WORKFLOW_NODES,
    ENABLE_IMAGE_GENERATION,
    ENABLE_IMAGE_PROMPT_GENERATION,
    IMAGE_GENERATION_ENGINE,
    IMAGE_GENERATION_MODEL,
    IMAGE_SIZE,
    IMAGE_STEPS,
    IMAGES_OPENAI_API_BASE_URL,
    IMAGES_OPENAI_API_KEY,
    IMAGES_GEMINI_API_BASE_URL,
    IMAGES_GEMINI_API_KEY,
    # Audio
    AUDIO_STT_ENGINE,
    AUDIO_STT_MODEL,
    AUDIO_STT_SUPPORTED_CONTENT_TYPES,
    AUDIO_STT_OPENAI_API_BASE_URL,
    AUDIO_STT_OPENAI_API_KEY,
    AUDIO_STT_AZURE_API_KEY,
    AUDIO_STT_AZURE_REGION,
    AUDIO_STT_AZURE_LOCALES,
    AUDIO_STT_AZURE_BASE_URL,
    AUDIO_STT_AZURE_MAX_SPEAKERS,
    AUDIO_TTS_API_KEY,
    AUDIO_TTS_ENGINE,
    AUDIO_TTS_MODEL,
    AUDIO_TTS_OPENAI_API_BASE_URL,
    AUDIO_TTS_OPENAI_API_KEY,
    AUDIO_TTS_SPLIT_ON,
    AUDIO_TTS_VOICE,
    AUDIO_TTS_AZURE_SPEECH_REGION,
    AUDIO_TTS_AZURE_SPEECH_BASE_URL,
    AUDIO_TTS_AZURE_SPEECH_OUTPUT_FORMAT,
    PLAYWRIGHT_WS_URL,
    PLAYWRIGHT_TIMEOUT,
    FIRECRAWL_API_BASE_URL,
    FIRECRAWL_API_KEY,
    WEB_LOADER_ENGINE,
    WHISPER_MODEL,
    WHISPER_VAD_FILTER,
    WHISPER_LANGUAGE,
    DEEPGRAM_API_KEY,
    # Retrieval
    RAG_TEMPLATE,
    RAG_FULL_CONTEXT,
    BYPASS_EMBEDDING_AND_RETRIEVAL,
    RAG_EMBEDDING_MODEL,
    RAG_EMBEDDING_MODEL_AUTO_UPDATE,
    RAG_EMBEDDING_MODEL_TRUST_REMOTE_CODE,
    RAG_RERANKING_ENGINE,
    RAG_RERANKING_MODEL,
    RAG_EXTERNAL_RERANKER_URL,
    RAG_EXTERNAL_RERANKER_API_KEY,
    RAG_RERANKING_MODEL_AUTO_UPDATE,
    RAG_EMBEDDING_ENGINE,
    RAG_EMBEDDING_BATCH_SIZE,
    RAG_TOP_K,
    RAG_TOP_K_RERANKER,
    RAG_RELEVANCE_THRESHOLD,
    RAG_HYBRID_BM25_WEIGHT,
    RAG_ALLOWED_FILE_EXTENSIONS,
    RAG_FILE_MAX_COUNT,
    RAG_FILE_MAX_SIZE,
    FILE_IMAGE_COMPRESSION_WIDTH,
    FILE_IMAGE_COMPRESSION_HEIGHT,
    RAG_OPENAI_API_BASE_URL,
    RAG_OPENAI_API_KEY,
    RAG_AZURE_OPENAI_BASE_URL,
    RAG_AZURE_OPENAI_API_KEY,
    RAG_AZURE_OPENAI_API_VERSION,
    RAG_OLLAMA_BASE_URL,
    RAG_OLLAMA_API_KEY,
    CHUNK_OVERLAP,
    CHUNK_SIZE,
    CONTENT_EXTRACTION_ENGINE,
    DATALAB_MARKER_API_KEY,
    DATALAB_MARKER_API_BASE_URL,
    DATALAB_MARKER_ADDITIONAL_CONFIG,
    DATALAB_MARKER_SKIP_CACHE,
    DATALAB_MARKER_FORCE_OCR,
    DATALAB_MARKER_PAGINATE,
    DATALAB_MARKER_STRIP_EXISTING_OCR,
    DATALAB_MARKER_DISABLE_IMAGE_EXTRACTION,
    DATALAB_MARKER_FORMAT_LINES,
    DATALAB_MARKER_OUTPUT_FORMAT,
    DATALAB_MARKER_USE_LLM,
    EXTERNAL_DOCUMENT_LOADER_URL,
    EXTERNAL_DOCUMENT_LOADER_API_KEY,
    TIKA_SERVER_URL,
    DOCLING_SERVER_URL,
    DOCLING_OCR_ENGINE,
    DOCLING_OCR_LANG,
    DOCLING_DO_PICTURE_DESCRIPTION,
    DOCLING_PICTURE_DESCRIPTION_MODE,
    DOCLING_PICTURE_DESCRIPTION_LOCAL,
    DOCLING_PICTURE_DESCRIPTION_API,
    DOCUMENT_INTELLIGENCE_ENDPOINT,
    DOCUMENT_INTELLIGENCE_KEY,
    MISTRAL_OCR_API_KEY,
    RAG_TEXT_SPLITTER,
    TIKTOKEN_ENCODING_NAME,
    PDF_EXTRACT_IMAGES,
    YOUTUBE_LOADER_LANGUAGE,
    YOUTUBE_LOADER_PROXY_URL,
    # Retrieval (Web Search)
    ENABLE_WEB_SEARCH,
    WEB_SEARCH_ENGINE,
    BYPASS_WEB_SEARCH_EMBEDDING_AND_RETRIEVAL,
    BYPASS_WEB_SEARCH_WEB_LOADER,
    WEB_SEARCH_RESULT_COUNT,
    WEB_SEARCH_CONCURRENT_REQUESTS,
    WEB_SEARCH_TRUST_ENV,
    WEB_SEARCH_DOMAIN_FILTER_LIST,
    JINA_API_KEY,
    SEARCHAPI_API_KEY,
    SEARCHAPI_ENGINE,
    SERPAPI_API_KEY,
    SERPAPI_ENGINE,
    SEARXNG_QUERY_URL,
    YACY_QUERY_URL,
    YACY_USERNAME,
    YACY_PASSWORD,
    SERPER_API_KEY,
    SERPLY_API_KEY,
    SERPSTACK_API_KEY,
    SERPSTACK_HTTPS,
    TAVILY_API_KEY,
    TAVILY_EXTRACT_DEPTH,
    BING_SEARCH_V7_ENDPOINT,
    BING_SEARCH_V7_SUBSCRIPTION_KEY,
    BRAVE_SEARCH_API_KEY,
    EXA_API_KEY,
    PERPLEXITY_API_KEY,
    PERPLEXITY_MODEL,
    PERPLEXITY_SEARCH_CONTEXT_USAGE,
    SOUGOU_API_SID,
    SOUGOU_API_SK,
    KAGI_SEARCH_API_KEY,
    MOJEEK_SEARCH_API_KEY,
    BOCHA_SEARCH_API_KEY,
    GOOGLE_PSE_API_KEY,
    GOOGLE_PSE_ENGINE_ID,
    GOOGLE_DRIVE_CLIENT_ID,
    GOOGLE_DRIVE_API_KEY,
    ONEDRIVE_CLIENT_ID,
    ONEDRIVE_SHAREPOINT_URL,
    ONEDRIVE_SHAREPOINT_TENANT_ID,
    ENABLE_RAG_HYBRID_SEARCH,
    ENABLE_WEB_LOADER_SSL_VERIFICATION,
    ENABLE_GOOGLE_DRIVE_INTEGRATION,
    ENABLE_ONEDRIVE_INTEGRATION,
    UPLOAD_DIR,
    EXTERNAL_WEB_SEARCH_URL,
    EXTERNAL_WEB_SEARCH_API_KEY,
    EXTERNAL_WEB_LOADER_URL,
    EXTERNAL_WEB_LOADER_API_KEY,
    # WebUI
    WEBUI_AUTH,
    WEBUI_NAME,
    WEBUI_BANNERS,
    WEBHOOK_URL,
    ADMIN_EMAIL,
    SHOW_ADMIN_DETAILS,
    JWT_EXPIRES_IN,
    ENABLE_SIGNUP,
    ENABLE_LOGIN_FORM,
    ENABLE_API_KEY,
    ENABLE_API_KEY_ENDPOINT_RESTRICTIONS,
    API_KEY_ALLOWED_ENDPOINTS,
    ENABLE_CHANNELS,
    ENABLE_NOTES,
    ENABLE_COMMUNITY_SHARING,
    ENABLE_MESSAGE_RATING,
    ENABLE_USER_WEBHOOKS,
    ENABLE_EVALUATION_ARENA_MODELS,
    USER_PERMISSIONS,
    DEFAULT_USER_ROLE,
    PENDING_USER_OVERLAY_CONTENT,
    PENDING_USER_OVERLAY_TITLE,
    DEFAULT_PROMPT_SUGGESTIONS,
    DEFAULT_MODELS,
    MODEL_ORDER_LIST,
    EVALUATION_ARENA_MODELS,
    # WebUI (OAuth)
    ENABLE_OAUTH_ROLE_MANAGEMENT,
    OAUTH_ROLES_CLAIM,
    OAUTH_EMAIL_CLAIM,
    OAUTH_PICTURE_CLAIM,
    OAUTH_USERNAME_CLAIM,
    OAUTH_ALLOWED_ROLES,
    OAUTH_ADMIN_ROLES,
    # WebUI (LDAP)
    ENABLE_LDAP,
    LDAP_SERVER_LABEL,
    LDAP_SERVER_HOST,
    LDAP_SERVER_PORT,
    LDAP_ATTRIBUTE_FOR_MAIL,
    LDAP_ATTRIBUTE_FOR_USERNAME,
    LDAP_SEARCH_FILTERS,
    LDAP_SEARCH_BASE,
    LDAP_APP_DN,
    LDAP_APP_PASSWORD,
    LDAP_USE_TLS,
    LDAP_CA_CERT_FILE,
    LDAP_VALIDATE_CERT,
    LDAP_CIPHERS,
    # LDAP Group Management
    ENABLE_LDAP_GROUP_MANAGEMENT,
    ENABLE_LDAP_GROUP_CREATION,
    LDAP_ATTRIBUTE_FOR_GROUPS,
    # Misc
    ENV,
    CACHE_DIR,
    STATIC_DIR,
    FRONTEND_BUILD_DIR,
    CORS_ALLOW_ORIGIN,
    DEFAULT_LOCALE,
    OAUTH_PROVIDERS,
    WEBUI_URL,
    RESPONSE_WATERMARK,
    # Admin
    ENABLE_ADMIN_CHAT_ACCESS,
    ENABLE_ADMIN_EXPORT,
    # Tasks
    TASK_MODEL,
    TASK_MODEL_EXTERNAL,
    ENABLE_TAGS_GENERATION,
    ENABLE_TITLE_GENERATION,
    ENABLE_FOLLOW_UP_GENERATION,
    ENABLE_SEARCH_QUERY_GENERATION,
    ENABLE_RETRIEVAL_QUERY_GENERATION,
    ENABLE_AUTOCOMPLETE_GENERATION,
    TITLE_GENERATION_PROMPT_TEMPLATE,
    FOLLOW_UP_GENERATION_PROMPT_TEMPLATE,
    TAGS_GENERATION_PROMPT_TEMPLATE,
    IMAGE_PROMPT_GENERATION_PROMPT_TEMPLATE,
    TOOLS_FUNCTION_CALLING_PROMPT_TEMPLATE,
    QUERY_GENERATION_PROMPT_TEMPLATE,
    AUTOCOMPLETE_GENERATION_PROMPT_TEMPLATE,
    AUTOCOMPLETE_GENERATION_INPUT_MAX_LENGTH,
    AppConfig,
    reset_config,
    CREDIT_NO_CREDIT_MSG,
    USAGE_CALCULATE_MODEL_PREFIX_TO_REMOVE,
    USAGE_DEFAULT_ENCODING_MODEL,
    USAGE_CALCULATE_FEATURE_IMAGE_GEN_PRICE,
    USAGE_CALCULATE_FEATURE_CODE_EXECUTE_PRICE,
    USAGE_CALCULATE_FEATURE_WEB_SEARCH_PRICE,
    USAGE_CALCULATE_FEATURE_TOOL_SERVER_PRICE,
    EZFP_ENDPOINT,
    EZFP_PID,
    EZFP_KEY,
    EZFP_CALLBACK_HOST,
    EZFP_AMOUNT_CONTROL,
    CREDIT_DEFAULT_CREDIT,
    CREDIT_EXCHANGE_RATIO,
    ENABLE_SIGNUP_VERIFY,
    SIGNUP_EMAIL_DOMAIN_WHITELIST,
    SMTP_HOST,
    SMTP_PORT,
    SMTP_USERNAME,
    SMTP_PASSWORD,
    USAGE_CALCULATE_MINIMUM_COST,
    EZFP_PAY_PRIORITY,
    USAGE_CALCULATE_DEFAULT_EMBEDDING_PRICE,
    USAGE_CUSTOM_PRICE_CONFIG,
)
from open_webui.env import (
    LICENSE_KEY,
    AUDIT_EXCLUDED_PATHS,
    AUDIT_LOG_LEVEL,
    CHANGELOG,
    REDIS_URL,
    REDIS_CLUSTER,
    REDIS_KEY_PREFIX,
    REDIS_SENTINEL_HOSTS,
    REDIS_SENTINEL_PORT,
    GLOBAL_LOG_LEVEL,
    MAX_BODY_LOG_SIZE,
    SAFE_MODE,
    SRC_LOG_LEVELS,
    VERSION,
    INSTANCE_ID,
    WEBUI_BUILD_HASH,
    WEBUI_SECRET_KEY,
    WEBUI_SESSION_COOKIE_SAME_SITE,
    WEBUI_SESSION_COOKIE_SECURE,
    ENABLE_SIGNUP_PASSWORD_CONFIRMATION,
    WEBUI_AUTH_TRUSTED_EMAIL_HEADER,
    WEBUI_AUTH_TRUSTED_NAME_HEADER,
    WEBUI_AUTH_SIGNOUT_REDIRECT_URL,
    # SCIM
    SCIM_ENABLED,
    SCIM_TOKEN,
    ENABLE_COMPRESSION_MIDDLEWARE,
    ENABLE_WEBSOCKET_SUPPORT,
    BYPASS_MODEL_ACCESS_CONTROL,
    RESET_CONFIG_ON_START,
    ENABLE_VERSION_UPDATE_CHECK,
    ENABLE_OTEL,
    EXTERNAL_PWA_MANIFEST_URL,
    AIOHTTP_CLIENT_SESSION_SSL,
)

from open_webui.utils.models import (
    get_all_models,
    get_all_base_models,
    check_model_access,
)
from open_webui.utils.chat import (
    generate_chat_completion as chat_completion_handler,
    chat_completed as chat_completed_handler,
    chat_action as chat_action_handler,
)
from open_webui.utils.embeddings import generate_embeddings
from open_webui.utils.middleware import process_chat_payload, process_chat_response
from open_webui.utils.access_control import has_access

from open_webui.utils.auth import (
    get_license_data,
    get_http_authorization_cred,
    decode_token,
    get_admin_user,
    get_verified_user,
)
from open_webui.utils.plugin import install_tool_and_function_dependencies
from open_webui.utils.oauth import OAuthManager
from open_webui.utils.security_headers import SecurityHeadersMiddleware
from open_webui.utils.redis import get_redis_connection

from open_webui.tasks import (
    redis_task_command_listener,
    list_task_ids_by_item_id,
    stop_task,
    list_tasks,
)  # Import from tasks.py

from open_webui.utils.redis import get_sentinels_from_env

<<<<<<< HEAD
=======

from open_webui.constants import ERROR_MESSAGES


>>>>>>> 3f35ba27
if SAFE_MODE:
    print("SAFE MODE ENABLED")
    Functions.deactivate_all_functions()

logging.basicConfig(stream=sys.stdout, level=GLOBAL_LOG_LEVEL)
log = logging.getLogger(__name__)
log.setLevel(SRC_LOG_LEVELS["MAIN"])


class SPAStaticFiles(StaticFiles):
    async def get_response(self, path: str, scope):
        try:
            return await super().get_response(path, scope)
        except (HTTPException, StarletteHTTPException) as ex:
            if ex.status_code == 404:
                if path.endswith(".js"):
                    # Return 404 for javascript files
                    raise ex
                else:
                    return await super().get_response("index.html", scope)
            else:
                raise ex


print(
    rf"""
 ██████╗ ██████╗ ███████╗███╗   ██╗    ██╗    ██╗███████╗██████╗ ██╗   ██╗██╗
██╔═══██╗██╔══██╗██╔════╝████╗  ██║    ██║    ██║██╔════╝██╔══██╗██║   ██║██║
██║   ██║██████╔╝█████╗  ██╔██╗ ██║    ██║ █╗ ██║█████╗  ██████╔╝██║   ██║██║
██║   ██║██╔═══╝ ██╔══╝  ██║╚██╗██║    ██║███╗██║██╔══╝  ██╔══██╗██║   ██║██║
╚██████╔╝██║     ███████╗██║ ╚████║    ╚███╔███╔╝███████╗██████╔╝╚██████╔╝██║
 ╚═════╝ ╚═╝     ╚══════╝╚═╝  ╚═══╝     ╚══╝╚══╝ ╚══════╝╚═════╝  ╚═════╝ ╚═╝


v{VERSION} - building the best AI user interface.
{f"Commit: {WEBUI_BUILD_HASH}" if WEBUI_BUILD_HASH != "dev-build" else ""}
https://github.com/open-webui/open-webui
"""
)


@asynccontextmanager
async def lifespan(app: FastAPI):
    app.state.instance_id = INSTANCE_ID
    start_logger()

    if RESET_CONFIG_ON_START:
        reset_config()

    if LICENSE_KEY:
        get_license_data(app, LICENSE_KEY)

    # This should be blocking (sync) so functions are not deactivated on first /get_models calls
    # when the first user lands on the / route.
    log.info("Installing external dependencies of functions and tools...")
    install_tool_and_function_dependencies()

    app.state.redis = get_redis_connection(
        redis_url=REDIS_URL,
        redis_sentinels=get_sentinels_from_env(
            REDIS_SENTINEL_HOSTS, REDIS_SENTINEL_PORT
        ),
        redis_cluster=REDIS_CLUSTER,
        async_mode=True,
    )

    if app.state.redis is not None:
        app.state.redis_task_command_listener = asyncio.create_task(
            redis_task_command_listener(app)
        )

    if THREAD_POOL_SIZE and THREAD_POOL_SIZE > 0:
        limiter = anyio.to_thread.current_default_thread_limiter()
        limiter.total_tokens = THREAD_POOL_SIZE

    asyncio.create_task(periodic_usage_pool_cleanup())

    if app.state.config.ENABLE_BASE_MODELS_CACHE:
        await get_all_models(
            Request(
                # Creating a mock request object to pass to get_all_models
                {
                    "type": "http",
                    "asgi.version": "3.0",
                    "asgi.spec_version": "2.0",
                    "method": "GET",
                    "path": "/internal",
                    "query_string": b"",
                    "headers": Headers({}).raw,
                    "client": ("127.0.0.1", 12345),
                    "server": ("127.0.0.1", 80),
                    "scheme": "http",
                    "app": app,
                }
            ),
            None,
        )

    yield

    if hasattr(app.state, "redis_task_command_listener"):
        app.state.redis_task_command_listener.cancel()


app = FastAPI(
    title="Open WebUI",
    docs_url="/docs" if ENV == "dev" else None,
    openapi_url="/openapi.json" if ENV == "dev" else None,
    redoc_url=None,
    lifespan=lifespan,
)

oauth_manager = OAuthManager(app)

app.state.instance_id = None
app.state.config = AppConfig(
    redis_url=REDIS_URL,
    redis_sentinels=get_sentinels_from_env(REDIS_SENTINEL_HOSTS, REDIS_SENTINEL_PORT),
    redis_cluster=REDIS_CLUSTER,
    redis_key_prefix=REDIS_KEY_PREFIX,
)
app.state.redis = None

app.state.WEBUI_NAME = WEBUI_NAME
app.state.LICENSE_METADATA = None

########################################
#
# OPENTELEMETRY
#
########################################

if ENABLE_OTEL:
    from open_webui.utils.telemetry.setup import setup as setup_opentelemetry

    setup_opentelemetry(app=app, db_engine=engine)

########################################
#
# OLLAMA
#
########################################


app.state.config.ENABLE_OLLAMA_API = ENABLE_OLLAMA_API
app.state.config.OLLAMA_BASE_URLS = OLLAMA_BASE_URLS
app.state.config.OLLAMA_API_CONFIGS = OLLAMA_API_CONFIGS

app.state.OLLAMA_MODELS = {}

########################################
#
# OPENAI
#
########################################

app.state.config.ENABLE_OPENAI_API = ENABLE_OPENAI_API
app.state.config.OPENAI_API_BASE_URLS = OPENAI_API_BASE_URLS
app.state.config.OPENAI_API_KEYS = OPENAI_API_KEYS
app.state.config.OPENAI_API_CONFIGS = OPENAI_API_CONFIGS

app.state.OPENAI_MODELS = {}

########################################
#
# TOOL SERVERS
#
########################################

app.state.config.TOOL_SERVER_CONNECTIONS = TOOL_SERVER_CONNECTIONS
app.state.TOOL_SERVERS = []

########################################
#
# DIRECT CONNECTIONS
#
########################################

app.state.config.ENABLE_DIRECT_CONNECTIONS = ENABLE_DIRECT_CONNECTIONS

########################################
#
# SCIM
#
########################################

app.state.SCIM_ENABLED = SCIM_ENABLED
app.state.SCIM_TOKEN = SCIM_TOKEN

########################################
#
# MODELS
#
########################################

app.state.config.ENABLE_BASE_MODELS_CACHE = ENABLE_BASE_MODELS_CACHE
app.state.BASE_MODELS = []

########################################
#
# WEBUI
#
########################################

app.state.config.WEBUI_URL = WEBUI_URL
app.state.config.ENABLE_SIGNUP = ENABLE_SIGNUP
app.state.config.ENABLE_LOGIN_FORM = ENABLE_LOGIN_FORM

app.state.config.ENABLE_SIGNUP_VERIFY = ENABLE_SIGNUP_VERIFY
app.state.config.SIGNUP_EMAIL_DOMAIN_WHITELIST = SIGNUP_EMAIL_DOMAIN_WHITELIST
app.state.config.SMTP_HOST = SMTP_HOST
app.state.config.SMTP_PORT = SMTP_PORT
app.state.config.SMTP_USERNAME = SMTP_USERNAME
app.state.config.SMTP_PASSWORD = SMTP_PASSWORD

app.state.config.ENABLE_API_KEY = ENABLE_API_KEY
app.state.config.ENABLE_API_KEY_ENDPOINT_RESTRICTIONS = (
    ENABLE_API_KEY_ENDPOINT_RESTRICTIONS
)
app.state.config.API_KEY_ALLOWED_ENDPOINTS = API_KEY_ALLOWED_ENDPOINTS

app.state.config.JWT_EXPIRES_IN = JWT_EXPIRES_IN

app.state.config.SHOW_ADMIN_DETAILS = SHOW_ADMIN_DETAILS
app.state.config.ADMIN_EMAIL = ADMIN_EMAIL

app.state.config.DEFAULT_MODELS = DEFAULT_MODELS
app.state.config.DEFAULT_PROMPT_SUGGESTIONS = DEFAULT_PROMPT_SUGGESTIONS
app.state.config.DEFAULT_USER_ROLE = DEFAULT_USER_ROLE

app.state.config.PENDING_USER_OVERLAY_CONTENT = PENDING_USER_OVERLAY_CONTENT
app.state.config.PENDING_USER_OVERLAY_TITLE = PENDING_USER_OVERLAY_TITLE

app.state.config.RESPONSE_WATERMARK = RESPONSE_WATERMARK

app.state.config.USER_PERMISSIONS = USER_PERMISSIONS
app.state.config.WEBHOOK_URL = WEBHOOK_URL
app.state.config.BANNERS = WEBUI_BANNERS
app.state.config.MODEL_ORDER_LIST = MODEL_ORDER_LIST

app.state.config.ENABLE_CHANNELS = ENABLE_CHANNELS
app.state.config.ENABLE_NOTES = ENABLE_NOTES
app.state.config.ENABLE_COMMUNITY_SHARING = ENABLE_COMMUNITY_SHARING
app.state.config.ENABLE_MESSAGE_RATING = ENABLE_MESSAGE_RATING
app.state.config.ENABLE_USER_WEBHOOKS = ENABLE_USER_WEBHOOKS

app.state.config.ENABLE_EVALUATION_ARENA_MODELS = ENABLE_EVALUATION_ARENA_MODELS
app.state.config.EVALUATION_ARENA_MODELS = EVALUATION_ARENA_MODELS

app.state.config.OAUTH_USERNAME_CLAIM = OAUTH_USERNAME_CLAIM
app.state.config.OAUTH_PICTURE_CLAIM = OAUTH_PICTURE_CLAIM
app.state.config.OAUTH_EMAIL_CLAIM = OAUTH_EMAIL_CLAIM

app.state.config.ENABLE_OAUTH_ROLE_MANAGEMENT = ENABLE_OAUTH_ROLE_MANAGEMENT
app.state.config.OAUTH_ROLES_CLAIM = OAUTH_ROLES_CLAIM
app.state.config.OAUTH_ALLOWED_ROLES = OAUTH_ALLOWED_ROLES
app.state.config.OAUTH_ADMIN_ROLES = OAUTH_ADMIN_ROLES

app.state.config.ENABLE_LDAP = ENABLE_LDAP
app.state.config.LDAP_SERVER_LABEL = LDAP_SERVER_LABEL
app.state.config.LDAP_SERVER_HOST = LDAP_SERVER_HOST
app.state.config.LDAP_SERVER_PORT = LDAP_SERVER_PORT
app.state.config.LDAP_ATTRIBUTE_FOR_MAIL = LDAP_ATTRIBUTE_FOR_MAIL
app.state.config.LDAP_ATTRIBUTE_FOR_USERNAME = LDAP_ATTRIBUTE_FOR_USERNAME
app.state.config.LDAP_APP_DN = LDAP_APP_DN
app.state.config.LDAP_APP_PASSWORD = LDAP_APP_PASSWORD
app.state.config.LDAP_SEARCH_BASE = LDAP_SEARCH_BASE
app.state.config.LDAP_SEARCH_FILTERS = LDAP_SEARCH_FILTERS
app.state.config.LDAP_USE_TLS = LDAP_USE_TLS
app.state.config.LDAP_CA_CERT_FILE = LDAP_CA_CERT_FILE
app.state.config.LDAP_VALIDATE_CERT = LDAP_VALIDATE_CERT
app.state.config.LDAP_CIPHERS = LDAP_CIPHERS

# For LDAP Group Management
app.state.config.ENABLE_LDAP_GROUP_MANAGEMENT = ENABLE_LDAP_GROUP_MANAGEMENT
app.state.config.ENABLE_LDAP_GROUP_CREATION = ENABLE_LDAP_GROUP_CREATION
app.state.config.LDAP_ATTRIBUTE_FOR_GROUPS = LDAP_ATTRIBUTE_FOR_GROUPS


app.state.AUTH_TRUSTED_EMAIL_HEADER = WEBUI_AUTH_TRUSTED_EMAIL_HEADER
app.state.AUTH_TRUSTED_NAME_HEADER = WEBUI_AUTH_TRUSTED_NAME_HEADER
app.state.WEBUI_AUTH_SIGNOUT_REDIRECT_URL = WEBUI_AUTH_SIGNOUT_REDIRECT_URL
app.state.EXTERNAL_PWA_MANIFEST_URL = EXTERNAL_PWA_MANIFEST_URL

app.state.USER_COUNT = None

app.state.TOOLS = {}
app.state.TOOL_CONTENTS = {}

app.state.FUNCTIONS = {}
app.state.FUNCTION_CONTENTS = {}

########################################
#
# RETRIEVAL
#
########################################


app.state.config.TOP_K = RAG_TOP_K
app.state.config.TOP_K_RERANKER = RAG_TOP_K_RERANKER
app.state.config.RELEVANCE_THRESHOLD = RAG_RELEVANCE_THRESHOLD
app.state.config.HYBRID_BM25_WEIGHT = RAG_HYBRID_BM25_WEIGHT


app.state.config.ALLOWED_FILE_EXTENSIONS = RAG_ALLOWED_FILE_EXTENSIONS
app.state.config.FILE_MAX_SIZE = RAG_FILE_MAX_SIZE
app.state.config.FILE_MAX_COUNT = RAG_FILE_MAX_COUNT
app.state.config.FILE_IMAGE_COMPRESSION_WIDTH = FILE_IMAGE_COMPRESSION_WIDTH
app.state.config.FILE_IMAGE_COMPRESSION_HEIGHT = FILE_IMAGE_COMPRESSION_HEIGHT

app.state.config.RAG_FULL_CONTEXT = RAG_FULL_CONTEXT
app.state.config.BYPASS_EMBEDDING_AND_RETRIEVAL = BYPASS_EMBEDDING_AND_RETRIEVAL
app.state.config.ENABLE_RAG_HYBRID_SEARCH = ENABLE_RAG_HYBRID_SEARCH
app.state.config.ENABLE_WEB_LOADER_SSL_VERIFICATION = ENABLE_WEB_LOADER_SSL_VERIFICATION

app.state.config.CONTENT_EXTRACTION_ENGINE = CONTENT_EXTRACTION_ENGINE
app.state.config.DATALAB_MARKER_API_KEY = DATALAB_MARKER_API_KEY
app.state.config.DATALAB_MARKER_API_BASE_URL = DATALAB_MARKER_API_BASE_URL
app.state.config.DATALAB_MARKER_ADDITIONAL_CONFIG = DATALAB_MARKER_ADDITIONAL_CONFIG
app.state.config.DATALAB_MARKER_SKIP_CACHE = DATALAB_MARKER_SKIP_CACHE
app.state.config.DATALAB_MARKER_FORCE_OCR = DATALAB_MARKER_FORCE_OCR
app.state.config.DATALAB_MARKER_PAGINATE = DATALAB_MARKER_PAGINATE
app.state.config.DATALAB_MARKER_STRIP_EXISTING_OCR = DATALAB_MARKER_STRIP_EXISTING_OCR
app.state.config.DATALAB_MARKER_DISABLE_IMAGE_EXTRACTION = (
    DATALAB_MARKER_DISABLE_IMAGE_EXTRACTION
)
app.state.config.DATALAB_MARKER_FORMAT_LINES = DATALAB_MARKER_FORMAT_LINES
app.state.config.DATALAB_MARKER_USE_LLM = DATALAB_MARKER_USE_LLM
app.state.config.DATALAB_MARKER_OUTPUT_FORMAT = DATALAB_MARKER_OUTPUT_FORMAT
app.state.config.EXTERNAL_DOCUMENT_LOADER_URL = EXTERNAL_DOCUMENT_LOADER_URL
app.state.config.EXTERNAL_DOCUMENT_LOADER_API_KEY = EXTERNAL_DOCUMENT_LOADER_API_KEY
app.state.config.TIKA_SERVER_URL = TIKA_SERVER_URL
app.state.config.DOCLING_SERVER_URL = DOCLING_SERVER_URL
app.state.config.DOCLING_OCR_ENGINE = DOCLING_OCR_ENGINE
app.state.config.DOCLING_OCR_LANG = DOCLING_OCR_LANG
app.state.config.DOCLING_DO_PICTURE_DESCRIPTION = DOCLING_DO_PICTURE_DESCRIPTION
app.state.config.DOCLING_PICTURE_DESCRIPTION_MODE = DOCLING_PICTURE_DESCRIPTION_MODE
app.state.config.DOCLING_PICTURE_DESCRIPTION_LOCAL = DOCLING_PICTURE_DESCRIPTION_LOCAL
app.state.config.DOCLING_PICTURE_DESCRIPTION_API = DOCLING_PICTURE_DESCRIPTION_API
app.state.config.DOCUMENT_INTELLIGENCE_ENDPOINT = DOCUMENT_INTELLIGENCE_ENDPOINT
app.state.config.DOCUMENT_INTELLIGENCE_KEY = DOCUMENT_INTELLIGENCE_KEY
app.state.config.MISTRAL_OCR_API_KEY = MISTRAL_OCR_API_KEY

app.state.config.TEXT_SPLITTER = RAG_TEXT_SPLITTER
app.state.config.TIKTOKEN_ENCODING_NAME = TIKTOKEN_ENCODING_NAME

app.state.config.CHUNK_SIZE = CHUNK_SIZE
app.state.config.CHUNK_OVERLAP = CHUNK_OVERLAP

app.state.config.RAG_EMBEDDING_ENGINE = RAG_EMBEDDING_ENGINE
app.state.config.RAG_EMBEDDING_MODEL = RAG_EMBEDDING_MODEL
app.state.config.RAG_EMBEDDING_BATCH_SIZE = RAG_EMBEDDING_BATCH_SIZE

app.state.config.RAG_RERANKING_ENGINE = RAG_RERANKING_ENGINE
app.state.config.RAG_RERANKING_MODEL = RAG_RERANKING_MODEL
app.state.config.RAG_EXTERNAL_RERANKER_URL = RAG_EXTERNAL_RERANKER_URL
app.state.config.RAG_EXTERNAL_RERANKER_API_KEY = RAG_EXTERNAL_RERANKER_API_KEY

app.state.config.RAG_TEMPLATE = RAG_TEMPLATE

app.state.config.RAG_OPENAI_API_BASE_URL = RAG_OPENAI_API_BASE_URL
app.state.config.RAG_OPENAI_API_KEY = RAG_OPENAI_API_KEY

app.state.config.RAG_AZURE_OPENAI_BASE_URL = RAG_AZURE_OPENAI_BASE_URL
app.state.config.RAG_AZURE_OPENAI_API_KEY = RAG_AZURE_OPENAI_API_KEY
app.state.config.RAG_AZURE_OPENAI_API_VERSION = RAG_AZURE_OPENAI_API_VERSION

app.state.config.RAG_OLLAMA_BASE_URL = RAG_OLLAMA_BASE_URL
app.state.config.RAG_OLLAMA_API_KEY = RAG_OLLAMA_API_KEY

app.state.config.PDF_EXTRACT_IMAGES = PDF_EXTRACT_IMAGES

app.state.config.YOUTUBE_LOADER_LANGUAGE = YOUTUBE_LOADER_LANGUAGE
app.state.config.YOUTUBE_LOADER_PROXY_URL = YOUTUBE_LOADER_PROXY_URL

app.state.config.ENABLE_WEB_SEARCH = ENABLE_WEB_SEARCH
app.state.config.WEB_SEARCH_ENGINE = WEB_SEARCH_ENGINE
app.state.config.WEB_SEARCH_DOMAIN_FILTER_LIST = WEB_SEARCH_DOMAIN_FILTER_LIST
app.state.config.WEB_SEARCH_RESULT_COUNT = WEB_SEARCH_RESULT_COUNT
app.state.config.WEB_SEARCH_CONCURRENT_REQUESTS = WEB_SEARCH_CONCURRENT_REQUESTS
app.state.config.WEB_LOADER_ENGINE = WEB_LOADER_ENGINE
app.state.config.WEB_SEARCH_TRUST_ENV = WEB_SEARCH_TRUST_ENV
app.state.config.BYPASS_WEB_SEARCH_EMBEDDING_AND_RETRIEVAL = (
    BYPASS_WEB_SEARCH_EMBEDDING_AND_RETRIEVAL
)
app.state.config.BYPASS_WEB_SEARCH_WEB_LOADER = BYPASS_WEB_SEARCH_WEB_LOADER

app.state.config.ENABLE_GOOGLE_DRIVE_INTEGRATION = ENABLE_GOOGLE_DRIVE_INTEGRATION
app.state.config.ENABLE_ONEDRIVE_INTEGRATION = ENABLE_ONEDRIVE_INTEGRATION
app.state.config.SEARXNG_QUERY_URL = SEARXNG_QUERY_URL
app.state.config.YACY_QUERY_URL = YACY_QUERY_URL
app.state.config.YACY_USERNAME = YACY_USERNAME
app.state.config.YACY_PASSWORD = YACY_PASSWORD
app.state.config.GOOGLE_PSE_API_KEY = GOOGLE_PSE_API_KEY
app.state.config.GOOGLE_PSE_ENGINE_ID = GOOGLE_PSE_ENGINE_ID
app.state.config.BRAVE_SEARCH_API_KEY = BRAVE_SEARCH_API_KEY
app.state.config.KAGI_SEARCH_API_KEY = KAGI_SEARCH_API_KEY
app.state.config.MOJEEK_SEARCH_API_KEY = MOJEEK_SEARCH_API_KEY
app.state.config.BOCHA_SEARCH_API_KEY = BOCHA_SEARCH_API_KEY
app.state.config.SERPSTACK_API_KEY = SERPSTACK_API_KEY
app.state.config.SERPSTACK_HTTPS = SERPSTACK_HTTPS
app.state.config.SERPER_API_KEY = SERPER_API_KEY
app.state.config.SERPLY_API_KEY = SERPLY_API_KEY
app.state.config.TAVILY_API_KEY = TAVILY_API_KEY
app.state.config.SEARCHAPI_API_KEY = SEARCHAPI_API_KEY
app.state.config.SEARCHAPI_ENGINE = SEARCHAPI_ENGINE
app.state.config.SERPAPI_API_KEY = SERPAPI_API_KEY
app.state.config.SERPAPI_ENGINE = SERPAPI_ENGINE
app.state.config.JINA_API_KEY = JINA_API_KEY
app.state.config.BING_SEARCH_V7_ENDPOINT = BING_SEARCH_V7_ENDPOINT
app.state.config.BING_SEARCH_V7_SUBSCRIPTION_KEY = BING_SEARCH_V7_SUBSCRIPTION_KEY
app.state.config.EXA_API_KEY = EXA_API_KEY
app.state.config.PERPLEXITY_API_KEY = PERPLEXITY_API_KEY
app.state.config.PERPLEXITY_MODEL = PERPLEXITY_MODEL
app.state.config.PERPLEXITY_SEARCH_CONTEXT_USAGE = PERPLEXITY_SEARCH_CONTEXT_USAGE
app.state.config.SOUGOU_API_SID = SOUGOU_API_SID
app.state.config.SOUGOU_API_SK = SOUGOU_API_SK
app.state.config.EXTERNAL_WEB_SEARCH_URL = EXTERNAL_WEB_SEARCH_URL
app.state.config.EXTERNAL_WEB_SEARCH_API_KEY = EXTERNAL_WEB_SEARCH_API_KEY
app.state.config.EXTERNAL_WEB_LOADER_URL = EXTERNAL_WEB_LOADER_URL
app.state.config.EXTERNAL_WEB_LOADER_API_KEY = EXTERNAL_WEB_LOADER_API_KEY

app.state.config.PLAYWRIGHT_WS_URL = PLAYWRIGHT_WS_URL
app.state.config.PLAYWRIGHT_TIMEOUT = PLAYWRIGHT_TIMEOUT
app.state.config.FIRECRAWL_API_BASE_URL = FIRECRAWL_API_BASE_URL
app.state.config.FIRECRAWL_API_KEY = FIRECRAWL_API_KEY
app.state.config.TAVILY_EXTRACT_DEPTH = TAVILY_EXTRACT_DEPTH

app.state.EMBEDDING_FUNCTION = None
app.state.RERANKING_FUNCTION = None
app.state.ef = None
app.state.rf = None

app.state.YOUTUBE_LOADER_TRANSLATION = None

try:
    app.state.ef = get_ef(
        app.state.config.RAG_EMBEDDING_ENGINE,
        app.state.config.RAG_EMBEDDING_MODEL,
        RAG_EMBEDDING_MODEL_AUTO_UPDATE,
    )

    app.state.rf = get_rf(
        app.state.config.RAG_RERANKING_ENGINE,
        app.state.config.RAG_RERANKING_MODEL,
        app.state.config.RAG_EXTERNAL_RERANKER_URL,
        app.state.config.RAG_EXTERNAL_RERANKER_API_KEY,
        RAG_RERANKING_MODEL_AUTO_UPDATE,
    )
except Exception as e:
    log.error(f"Error updating models: {e}")
    pass

app.state.EMBEDDING_FUNCTION = get_embedding_function(
    app.state.config.RAG_EMBEDDING_ENGINE,
    app.state.config.RAG_EMBEDDING_MODEL,
    embedding_function=app.state.ef,
    url=(
        app.state.config.RAG_OPENAI_API_BASE_URL
        if app.state.config.RAG_EMBEDDING_ENGINE == "openai"
        else (
            app.state.config.RAG_OLLAMA_BASE_URL
            if app.state.config.RAG_EMBEDDING_ENGINE == "ollama"
            else app.state.config.RAG_AZURE_OPENAI_BASE_URL
        )
    ),
    key=(
        app.state.config.RAG_OPENAI_API_KEY
        if app.state.config.RAG_EMBEDDING_ENGINE == "openai"
        else (
            app.state.config.RAG_OLLAMA_API_KEY
            if app.state.config.RAG_EMBEDDING_ENGINE == "ollama"
            else app.state.config.RAG_AZURE_OPENAI_API_KEY
        )
    ),
    embedding_batch_size=app.state.config.RAG_EMBEDDING_BATCH_SIZE,
    azure_api_version=(
        app.state.config.RAG_AZURE_OPENAI_API_VERSION
        if app.state.config.RAG_EMBEDDING_ENGINE == "azure_openai"
        else None
    ),
)

app.state.RERANKING_FUNCTION = get_reranking_function(
    app.state.config.RAG_RERANKING_ENGINE,
    app.state.config.RAG_RERANKING_MODEL,
    reranking_function=app.state.rf,
)

########################################
#
# CODE EXECUTION
#
########################################

app.state.config.ENABLE_CODE_EXECUTION = ENABLE_CODE_EXECUTION
app.state.config.CODE_EXECUTION_ENGINE = CODE_EXECUTION_ENGINE
app.state.config.CODE_EXECUTION_JUPYTER_URL = CODE_EXECUTION_JUPYTER_URL
app.state.config.CODE_EXECUTION_JUPYTER_AUTH = CODE_EXECUTION_JUPYTER_AUTH
app.state.config.CODE_EXECUTION_JUPYTER_AUTH_TOKEN = CODE_EXECUTION_JUPYTER_AUTH_TOKEN
app.state.config.CODE_EXECUTION_JUPYTER_AUTH_PASSWORD = (
    CODE_EXECUTION_JUPYTER_AUTH_PASSWORD
)
app.state.config.CODE_EXECUTION_JUPYTER_TIMEOUT = CODE_EXECUTION_JUPYTER_TIMEOUT

app.state.config.ENABLE_CODE_INTERPRETER = ENABLE_CODE_INTERPRETER
app.state.config.CODE_INTERPRETER_ENGINE = CODE_INTERPRETER_ENGINE
app.state.config.CODE_INTERPRETER_PROMPT_TEMPLATE = CODE_INTERPRETER_PROMPT_TEMPLATE

app.state.config.CODE_INTERPRETER_JUPYTER_URL = CODE_INTERPRETER_JUPYTER_URL
app.state.config.CODE_INTERPRETER_JUPYTER_AUTH = CODE_INTERPRETER_JUPYTER_AUTH
app.state.config.CODE_INTERPRETER_JUPYTER_AUTH_TOKEN = (
    CODE_INTERPRETER_JUPYTER_AUTH_TOKEN
)
app.state.config.CODE_INTERPRETER_JUPYTER_AUTH_PASSWORD = (
    CODE_INTERPRETER_JUPYTER_AUTH_PASSWORD
)
app.state.config.CODE_INTERPRETER_JUPYTER_TIMEOUT = CODE_INTERPRETER_JUPYTER_TIMEOUT

########################################
#
# IMAGES
#
########################################

app.state.config.IMAGE_GENERATION_ENGINE = IMAGE_GENERATION_ENGINE
app.state.config.ENABLE_IMAGE_GENERATION = ENABLE_IMAGE_GENERATION
app.state.config.ENABLE_IMAGE_PROMPT_GENERATION = ENABLE_IMAGE_PROMPT_GENERATION

app.state.config.IMAGES_OPENAI_API_BASE_URL = IMAGES_OPENAI_API_BASE_URL
app.state.config.IMAGES_OPENAI_API_KEY = IMAGES_OPENAI_API_KEY

app.state.config.IMAGES_GEMINI_API_BASE_URL = IMAGES_GEMINI_API_BASE_URL
app.state.config.IMAGES_GEMINI_API_KEY = IMAGES_GEMINI_API_KEY

app.state.config.IMAGE_GENERATION_MODEL = IMAGE_GENERATION_MODEL

app.state.config.AUTOMATIC1111_BASE_URL = AUTOMATIC1111_BASE_URL
app.state.config.AUTOMATIC1111_API_AUTH = AUTOMATIC1111_API_AUTH
app.state.config.AUTOMATIC1111_CFG_SCALE = AUTOMATIC1111_CFG_SCALE
app.state.config.AUTOMATIC1111_SAMPLER = AUTOMATIC1111_SAMPLER
app.state.config.AUTOMATIC1111_SCHEDULER = AUTOMATIC1111_SCHEDULER
app.state.config.COMFYUI_BASE_URL = COMFYUI_BASE_URL
app.state.config.COMFYUI_API_KEY = COMFYUI_API_KEY
app.state.config.COMFYUI_WORKFLOW = COMFYUI_WORKFLOW
app.state.config.COMFYUI_WORKFLOW_NODES = COMFYUI_WORKFLOW_NODES

app.state.config.IMAGE_SIZE = IMAGE_SIZE
app.state.config.IMAGE_STEPS = IMAGE_STEPS

########################################
#
# AUDIO
#
########################################

app.state.config.STT_ENGINE = AUDIO_STT_ENGINE
app.state.config.STT_MODEL = AUDIO_STT_MODEL
app.state.config.STT_SUPPORTED_CONTENT_TYPES = AUDIO_STT_SUPPORTED_CONTENT_TYPES

app.state.config.STT_OPENAI_API_BASE_URL = AUDIO_STT_OPENAI_API_BASE_URL
app.state.config.STT_OPENAI_API_KEY = AUDIO_STT_OPENAI_API_KEY

app.state.config.WHISPER_MODEL = WHISPER_MODEL
app.state.config.WHISPER_VAD_FILTER = WHISPER_VAD_FILTER
app.state.config.DEEPGRAM_API_KEY = DEEPGRAM_API_KEY

app.state.config.AUDIO_STT_AZURE_API_KEY = AUDIO_STT_AZURE_API_KEY
app.state.config.AUDIO_STT_AZURE_REGION = AUDIO_STT_AZURE_REGION
app.state.config.AUDIO_STT_AZURE_LOCALES = AUDIO_STT_AZURE_LOCALES
app.state.config.AUDIO_STT_AZURE_BASE_URL = AUDIO_STT_AZURE_BASE_URL
app.state.config.AUDIO_STT_AZURE_MAX_SPEAKERS = AUDIO_STT_AZURE_MAX_SPEAKERS

app.state.config.TTS_OPENAI_API_BASE_URL = AUDIO_TTS_OPENAI_API_BASE_URL
app.state.config.TTS_OPENAI_API_KEY = AUDIO_TTS_OPENAI_API_KEY
app.state.config.TTS_ENGINE = AUDIO_TTS_ENGINE
app.state.config.TTS_MODEL = AUDIO_TTS_MODEL
app.state.config.TTS_VOICE = AUDIO_TTS_VOICE
app.state.config.TTS_API_KEY = AUDIO_TTS_API_KEY
app.state.config.TTS_SPLIT_ON = AUDIO_TTS_SPLIT_ON

app.state.config.TTS_AZURE_SPEECH_REGION = AUDIO_TTS_AZURE_SPEECH_REGION
app.state.config.TTS_AZURE_SPEECH_BASE_URL = AUDIO_TTS_AZURE_SPEECH_BASE_URL
app.state.config.TTS_AZURE_SPEECH_OUTPUT_FORMAT = AUDIO_TTS_AZURE_SPEECH_OUTPUT_FORMAT

app.state.faster_whisper_model = None
app.state.speech_synthesiser = None
app.state.speech_speaker_embeddings_dataset = None

########################################
#
# TASKS
#
########################################


app.state.config.TASK_MODEL = TASK_MODEL
app.state.config.TASK_MODEL_EXTERNAL = TASK_MODEL_EXTERNAL

app.state.config.ENABLE_SEARCH_QUERY_GENERATION = ENABLE_SEARCH_QUERY_GENERATION
app.state.config.ENABLE_RETRIEVAL_QUERY_GENERATION = ENABLE_RETRIEVAL_QUERY_GENERATION
app.state.config.ENABLE_AUTOCOMPLETE_GENERATION = ENABLE_AUTOCOMPLETE_GENERATION
app.state.config.ENABLE_TAGS_GENERATION = ENABLE_TAGS_GENERATION
app.state.config.ENABLE_TITLE_GENERATION = ENABLE_TITLE_GENERATION
app.state.config.ENABLE_FOLLOW_UP_GENERATION = ENABLE_FOLLOW_UP_GENERATION

app.state.config.TITLE_GENERATION_PROMPT_TEMPLATE = TITLE_GENERATION_PROMPT_TEMPLATE
app.state.config.TAGS_GENERATION_PROMPT_TEMPLATE = TAGS_GENERATION_PROMPT_TEMPLATE
app.state.config.IMAGE_PROMPT_GENERATION_PROMPT_TEMPLATE = (
    IMAGE_PROMPT_GENERATION_PROMPT_TEMPLATE
)
app.state.config.FOLLOW_UP_GENERATION_PROMPT_TEMPLATE = (
    FOLLOW_UP_GENERATION_PROMPT_TEMPLATE
)

app.state.config.TOOLS_FUNCTION_CALLING_PROMPT_TEMPLATE = (
    TOOLS_FUNCTION_CALLING_PROMPT_TEMPLATE
)
app.state.config.QUERY_GENERATION_PROMPT_TEMPLATE = QUERY_GENERATION_PROMPT_TEMPLATE
app.state.config.AUTOCOMPLETE_GENERATION_PROMPT_TEMPLATE = (
    AUTOCOMPLETE_GENERATION_PROMPT_TEMPLATE
)
app.state.config.AUTOCOMPLETE_GENERATION_INPUT_MAX_LENGTH = (
    AUTOCOMPLETE_GENERATION_INPUT_MAX_LENGTH
)

########################################
# Usage
########################################

app.state.config.CREDIT_NO_CREDIT_MSG = CREDIT_NO_CREDIT_MSG
app.state.config.CREDIT_EXCHANGE_RATIO = CREDIT_EXCHANGE_RATIO
app.state.config.CREDIT_DEFAULT_CREDIT = CREDIT_DEFAULT_CREDIT
app.state.config.USAGE_CALCULATE_MODEL_PREFIX_TO_REMOVE = (
    USAGE_CALCULATE_MODEL_PREFIX_TO_REMOVE
)
app.state.config.USAGE_DEFAULT_ENCODING_MODEL = USAGE_DEFAULT_ENCODING_MODEL
app.state.config.USAGE_CALCULATE_DEFAULT_EMBEDDING_PRICE = (
    USAGE_CALCULATE_DEFAULT_EMBEDDING_PRICE
)
app.state.config.USAGE_CALCULATE_FEATURE_IMAGE_GEN_PRICE = (
    USAGE_CALCULATE_FEATURE_IMAGE_GEN_PRICE
)
app.state.config.USAGE_CALCULATE_FEATURE_CODE_EXECUTE_PRICE = (
    USAGE_CALCULATE_FEATURE_CODE_EXECUTE_PRICE
)
app.state.config.USAGE_CALCULATE_FEATURE_WEB_SEARCH_PRICE = (
    USAGE_CALCULATE_FEATURE_WEB_SEARCH_PRICE
)
app.state.config.USAGE_CALCULATE_FEATURE_TOOL_SERVER_PRICE = (
    USAGE_CALCULATE_FEATURE_TOOL_SERVER_PRICE
)
app.state.config.USAGE_CALCULATE_MINIMUM_COST = USAGE_CALCULATE_MINIMUM_COST
app.state.config.USAGE_CUSTOM_PRICE_CONFIG = USAGE_CUSTOM_PRICE_CONFIG
app.state.config.EZFP_PAY_PRIORITY = EZFP_PAY_PRIORITY
app.state.config.EZFP_ENDPOINT = EZFP_ENDPOINT
app.state.config.EZFP_PID = EZFP_PID
app.state.config.EZFP_KEY = EZFP_KEY
app.state.config.EZFP_CALLBACK_HOST = EZFP_CALLBACK_HOST
app.state.config.EZFP_AMOUNT_CONTROL = EZFP_AMOUNT_CONTROL

########################################
#
# WEBUI
#
########################################

app.state.MODELS = {}


class RedirectMiddleware(BaseHTTPMiddleware):
    async def dispatch(self, request: Request, call_next):
        # Check if the request is a GET request
        if request.method == "GET":
            path = request.url.path
            query_params = dict(parse_qs(urlparse(str(request.url)).query))

            # Check for the specific watch path and the presence of 'v' parameter
            if path.endswith("/watch") and "v" in query_params:
                # Extract the first 'v' parameter
                video_id = query_params["v"][0]
                encoded_video_id = urlencode({"youtube": video_id})
                redirect_url = f"/?{encoded_video_id}"
                return RedirectResponse(url=redirect_url)

        # Proceed with the normal flow of other requests
        response = await call_next(request)
        return response


# Add the middleware to the app
if ENABLE_COMPRESSION_MIDDLEWARE:
    app.add_middleware(CompressMiddleware)

app.add_middleware(RedirectMiddleware)
app.add_middleware(SecurityHeadersMiddleware)


@app.middleware("http")
async def commit_session_after_request(request: Request, call_next):
    response = await call_next(request)
    # log.debug("Commit session after request")
    Session.commit()
    return response


@app.middleware("http")
async def check_url(request: Request, call_next):
    start_time = int(time.time())
    request.state.token = get_http_authorization_cred(
        request.headers.get("Authorization")
    )

    request.state.enable_api_key = app.state.config.ENABLE_API_KEY
    response = await call_next(request)
    process_time = int(time.time()) - start_time
    response.headers["X-Process-Time"] = str(process_time)
    return response


@app.middleware("http")
async def inspect_websocket(request: Request, call_next):
    if (
        "/ws/socket.io" in request.url.path
        and request.query_params.get("transport") == "websocket"
    ):
        upgrade = (request.headers.get("Upgrade") or "").lower()
        connection = (request.headers.get("Connection") or "").lower().split(",")
        # Check that there's the correct headers for an upgrade, else reject the connection
        # This is to work around this upstream issue: https://github.com/miguelgrinberg/python-engineio/issues/367
        if upgrade != "websocket" or "upgrade" not in connection:
            return JSONResponse(
                status_code=status.HTTP_400_BAD_REQUEST,
                content={"detail": "Invalid WebSocket upgrade request"},
            )
    return await call_next(request)


app.add_middleware(
    CORSMiddleware,
    allow_origins=CORS_ALLOW_ORIGIN,
    allow_credentials=True,
    allow_methods=["*"],
    allow_headers=["*"],
)

app.mount("/ws", socket_app)

app.include_router(ollama.router, prefix="/ollama", tags=["ollama"])
app.include_router(openai.router, prefix="/openai", tags=["openai"])

app.include_router(pipelines.router, prefix="/api/v1/pipelines", tags=["pipelines"])
app.include_router(tasks.router, prefix="/api/v1/tasks", tags=["tasks"])
app.include_router(images.router, prefix="/api/v1/images", tags=["images"])

app.include_router(audio.router, prefix="/api/v1/audio", tags=["audio"])
app.include_router(retrieval.router, prefix="/api/v1/retrieval", tags=["retrieval"])

app.include_router(configs.router, prefix="/api/v1/configs", tags=["configs"])

app.include_router(auths.router, prefix="/api/v1/auths", tags=["auths"])
app.include_router(users.router, prefix="/api/v1/users", tags=["users"])

app.include_router(credit.router, prefix="/api/v1/credit", tags=["credit"])

app.include_router(channels.router, prefix="/api/v1/channels", tags=["channels"])
app.include_router(chats.router, prefix="/api/v1/chats", tags=["chats"])
app.include_router(notes.router, prefix="/api/v1/notes", tags=["notes"])


app.include_router(models.router, prefix="/api/v1/models", tags=["models"])
app.include_router(knowledge.router, prefix="/api/v1/knowledge", tags=["knowledge"])
app.include_router(prompts.router, prefix="/api/v1/prompts", tags=["prompts"])
app.include_router(tools.router, prefix="/api/v1/tools", tags=["tools"])

app.include_router(memories.router, prefix="/api/v1/memories", tags=["memories"])
app.include_router(folders.router, prefix="/api/v1/folders", tags=["folders"])
app.include_router(groups.router, prefix="/api/v1/groups", tags=["groups"])
app.include_router(files.router, prefix="/api/v1/files", tags=["files"])
app.include_router(functions.router, prefix="/api/v1/functions", tags=["functions"])
app.include_router(
    evaluations.router, prefix="/api/v1/evaluations", tags=["evaluations"]
)
app.include_router(utils.router, prefix="/api/v1/utils", tags=["utils"])

<<<<<<< HEAD
=======
# SCIM 2.0 API for identity management
if SCIM_ENABLED:
    app.include_router(scim.router, prefix="/api/v1/scim/v2", tags=["scim"])


>>>>>>> 3f35ba27
try:
    audit_level = AuditLevel(AUDIT_LOG_LEVEL)
except ValueError as e:
    logger.error(f"Invalid audit level: {AUDIT_LOG_LEVEL}. Error: {e}")
    audit_level = AuditLevel.NONE

if audit_level != AuditLevel.NONE:
    app.add_middleware(
        AuditLoggingMiddleware,
        audit_level=audit_level,
        excluded_paths=AUDIT_EXCLUDED_PATHS,
        max_body_size=MAX_BODY_LOG_SIZE,
    )


##################################
#
# Chat Endpoints
#
##################################


@app.get("/api/models")
async def get_models(
    request: Request, refresh: bool = False, user=Depends(get_verified_user)
):
    def get_filtered_models(models, user):
        filtered_models = []
        for model in models:
            if model.get("arena"):
                if has_access(
                    user.id,
                    type="read",
                    access_control=model.get("info", {})
                    .get("meta", {})
                    .get("access_control", {}),
                ):
                    filtered_models.append(model)
                continue

            model_info = Models.get_model_by_id(model["id"])
            if model_info:
                if user.id == model_info.user_id or has_access(
                    user.id, type="read", access_control=model_info.access_control
                ):
                    filtered_models.append(model)

        return filtered_models

    def change_preset_model_price(models: list[dict]):
        for model in models:
            base_model_id = model.get("info", {}).get("base_model_id")
            if not base_model_id:
                continue
            base_model = Models.get_model_by_id(model["info"]["base_model_id"])
            if not base_model:
                continue
            model["info"]["price"] = base_model.price
        return models

    all_models = await get_all_models(request, refresh=refresh, user=user)

    models = []
    for model in all_models:
        # Filter out filter pipelines
        if "pipeline" in model and model["pipeline"].get("type", None) == "filter":
            continue

        try:
            model_tags = [
                tag.get("name")
                for tag in model.get("info", {}).get("meta", {}).get("tags", [])
            ]
            tags = [tag.get("name") for tag in model.get("tags", [])]

            tags = list(set(model_tags + tags))
            model["tags"] = [{"name": tag} for tag in tags]
        except Exception as e:
            log.debug(f"Error processing model tags: {e}")
            model["tags"] = []
            pass

        models.append(model)

    model_order_list = request.app.state.config.MODEL_ORDER_LIST
    if model_order_list:
        model_order_dict = {model_id: i for i, model_id in enumerate(model_order_list)}
        # Sort models by order list priority, with fallback for those not in the list
        models.sort(
            key=lambda x: (model_order_dict.get(x["id"], float("inf")), x["name"])
        )

    # Filter out models that the user does not have access to
    if user.role == "user" and not BYPASS_MODEL_ACCESS_CONTROL:
        models = get_filtered_models(models, user)

    log.debug(
        f"/api/models returned filtered models accessible to the user: {json.dumps([model.get('id') for model in models])}"
    )
    return {"data": change_preset_model_price(models)}


@app.get("/api/models/base")
async def get_base_models(request: Request, user=Depends(get_admin_user)):
    models = await get_all_base_models(request, user=user)
    return {"data": models}


##################################
# Embeddings
##################################


@app.post("/api/embeddings")
async def embeddings(
    request: Request, form_data: dict, user=Depends(get_verified_user)
):
    """
    OpenAI-compatible embeddings endpoint.

    This handler:
      - Performs user/model checks and dispatches to the correct backend.
      - Supports OpenAI, Ollama, arena models, pipelines, and any compatible provider.

    Args:
        request (Request): Request context.
        form_data (dict): OpenAI-like payload (e.g., {"model": "...", "input": [...]})
        user (UserModel): Authenticated user.

    Returns:
        dict: OpenAI-compatible embeddings response.
    """
    # Make sure models are loaded in app state
    if not request.app.state.MODELS:
        await get_all_models(request, user=user)
    # Use generic dispatcher in utils.embeddings
    return await generate_embeddings(request, form_data, user)


@app.post("/api/chat/completions")
async def chat_completion(
    request: Request,
    form_data: dict,
    user=Depends(get_verified_user),
):
    check_credit_by_user_id(user_id=user.id, form_data=form_data)

    if not request.app.state.MODELS:
        await get_all_models(request, user=user)

    model_item = form_data.pop("model_item", {})
    tasks = form_data.pop("background_tasks", None)

    metadata = {}
    try:
        if not model_item.get("direct", False):
            model_id = form_data.get("model", None)
            if model_id not in request.app.state.MODELS:
                raise Exception("Model not found")

            model = request.app.state.MODELS[model_id]
            model_info = Models.get_model_by_id(model_id)

            # Check if user has access to the model
            if not BYPASS_MODEL_ACCESS_CONTROL and user.role == "user":
                try:
                    check_model_access(user, model)
                except Exception as e:
                    raise e
        else:
            model = model_item
            model_info = None

            request.state.direct = True
            request.state.model = model

        model_info_params = (
            model_info.params.model_dump() if model_info and model_info.params else {}
        )

        # Chat Params
        stream_delta_chunk_size = form_data.get("params", {}).get(
            "stream_delta_chunk_size"
        )

        # Model Params
        if model_info_params.get("stream_delta_chunk_size"):
            stream_delta_chunk_size = model_info_params.get("stream_delta_chunk_size")

        metadata = {
            "user_id": user.id,
            "chat_id": form_data.pop("chat_id", None),
            "message_id": form_data.pop("id", None),
            "session_id": form_data.pop("session_id", None),
            "filter_ids": form_data.pop("filter_ids", []),
            "tool_ids": form_data.get("tool_ids", None),
            "tool_servers": form_data.pop("tool_servers", None),
            "files": form_data.get("files", None),
            "features": form_data.get("features", {}),
            "variables": form_data.get("variables", {}),
            "model": model,
            "direct": model_item.get("direct", False),
            "params": {
                "stream_delta_chunk_size": stream_delta_chunk_size,
                "function_calling": (
                    "native"
                    if (
                        form_data.get("params", {}).get("function_calling") == "native"
                        or model_info_params.get("function_calling") == "native"
                    )
                    else "default"
                ),
            },
        }

        if metadata.get("chat_id") and (user and user.role != "admin"):
            chat = Chats.get_chat_by_id_and_user_id(metadata["chat_id"], user.id)
            if chat is None:
                raise HTTPException(
                    status_code=status.HTTP_404_NOT_FOUND,
                    detail=ERROR_MESSAGES.DEFAULT(),
                )

        request.state.metadata = metadata
        form_data["metadata"] = metadata

        form_data, metadata, events = await process_chat_payload(
            request, form_data, user, metadata, model
        )
    except Exception as e:
        log.debug(f"Error processing chat payload: {e}")
        if metadata.get("chat_id") and metadata.get("message_id"):
            # Update the chat message with the error
            Chats.upsert_message_to_chat_by_id_and_message_id(
                metadata["chat_id"],
                metadata["message_id"],
                {
                    "error": {"content": str(e)},
                },
            )

        raise HTTPException(
            status_code=status.HTTP_400_BAD_REQUEST,
            detail=str(e),
        )

    form_data["metadata"]["features_for_credit"] = form_data["metadata"]["features"]

    try:
        response = await chat_completion_handler(request, form_data, user)
        if metadata.get("chat_id") and metadata.get("message_id"):
            Chats.upsert_message_to_chat_by_id_and_message_id(
                metadata["chat_id"],
                metadata["message_id"],
                {
                    "model": model_id,
                },
            )

        return await process_chat_response(
            request, response, form_data, user, metadata, model, events, tasks
        )
    except Exception as e:
        log.debug(f"Error in chat completion: {e}")
        if metadata.get("chat_id") and metadata.get("message_id"):
            # Update the chat message with the error
            Chats.upsert_message_to_chat_by_id_and_message_id(
                metadata["chat_id"],
                metadata["message_id"],
                {
                    "error": {"content": str(e)},
                },
            )

        raise HTTPException(
            status_code=status.HTTP_400_BAD_REQUEST,
            detail=str(e),
        )


# Alias for chat_completion (Legacy)
generate_chat_completions = chat_completion
generate_chat_completion = chat_completion


@app.post("/api/chat/completed")
async def chat_completed(
    request: Request, form_data: dict, user=Depends(get_verified_user)
):
    try:
        model_item = form_data.pop("model_item", {})

        if model_item.get("direct", False):
            request.state.direct = True
            request.state.model = model_item

        return await chat_completed_handler(request, form_data, user)
    except Exception as e:
        raise HTTPException(
            status_code=status.HTTP_400_BAD_REQUEST,
            detail=str(e),
        )


@app.post("/api/chat/actions/{action_id}")
async def chat_action(
    request: Request, action_id: str, form_data: dict, user=Depends(get_verified_user)
):
    try:
        model_item = form_data.pop("model_item", {})

        if model_item.get("direct", False):
            request.state.direct = True
            request.state.model = model_item

        return await chat_action_handler(request, action_id, form_data, user)
    except Exception as e:
        raise HTTPException(
            status_code=status.HTTP_400_BAD_REQUEST,
            detail=str(e),
        )


@app.post("/api/tasks/stop/{task_id}")
async def stop_task_endpoint(
    request: Request, task_id: str, user=Depends(get_verified_user)
):
    try:
        result = await stop_task(request.app.state.redis, task_id)
        return result
    except ValueError as e:
        raise HTTPException(status_code=status.HTTP_404_NOT_FOUND, detail=str(e))


@app.get("/api/tasks")
async def list_tasks_endpoint(request: Request, user=Depends(get_verified_user)):
    return {"tasks": await list_tasks(request.app.state.redis)}


@app.get("/api/tasks/chat/{chat_id}")
async def list_tasks_by_chat_id_endpoint(
    request: Request, chat_id: str, user=Depends(get_verified_user)
):
    chat = Chats.get_chat_by_id(chat_id)
    if chat is None or chat.user_id != user.id:
        return {"task_ids": []}

    task_ids = await list_task_ids_by_item_id(request.app.state.redis, chat_id)

    log.debug(f"Task IDs for chat {chat_id}: {task_ids}")
    return {"task_ids": task_ids}


##################################
#
# Config Endpoints
#
##################################


@app.get("/api/config")
async def get_app_config(request: Request):
    user = None
    if "token" in request.cookies:
        token = request.cookies.get("token")
        try:
            data = decode_token(token)
        except Exception as e:
            log.debug(e)
            raise HTTPException(
                status_code=status.HTTP_401_UNAUTHORIZED,
                detail="Invalid token",
            )
        if data is not None and "id" in data:
            user = Users.get_user_by_id(data["id"])

    user_count = Users.get_num_users()
    onboarding = False

    if user is None:
        onboarding = user_count == 0

    return {
        **({"onboarding": True} if onboarding else {}),
        "status": True,
        "name": app.state.WEBUI_NAME,
        "version": VERSION,
        "default_locale": str(DEFAULT_LOCALE),
        "oauth": {
            "providers": {
                name: config.get("name", name)
                for name, config in OAUTH_PROVIDERS.items()
            }
        },
        "features": {
            "auth": WEBUI_AUTH,
            "auth_trusted_header": bool(app.state.AUTH_TRUSTED_EMAIL_HEADER),
            "enable_signup_password_confirmation": ENABLE_SIGNUP_PASSWORD_CONFIRMATION,
            "enable_ldap": app.state.config.ENABLE_LDAP,
            "enable_api_key": app.state.config.ENABLE_API_KEY,
            "enable_signup": app.state.config.ENABLE_SIGNUP,
            "enable_login_form": app.state.config.ENABLE_LOGIN_FORM,
            "enable_signup_verify": app.state.config.ENABLE_SIGNUP_VERIFY,
            "enable_websocket": ENABLE_WEBSOCKET_SUPPORT,
            "enable_version_update_check": ENABLE_VERSION_UPDATE_CHECK,
            **(
                {
                    "enable_direct_connections": app.state.config.ENABLE_DIRECT_CONNECTIONS,
                    "enable_channels": app.state.config.ENABLE_CHANNELS,
                    "enable_notes": app.state.config.ENABLE_NOTES,
                    "enable_web_search": app.state.config.ENABLE_WEB_SEARCH,
                    "enable_code_execution": app.state.config.ENABLE_CODE_EXECUTION,
                    "enable_code_interpreter": app.state.config.ENABLE_CODE_INTERPRETER,
                    "enable_image_generation": app.state.config.ENABLE_IMAGE_GENERATION,
                    "enable_autocomplete_generation": app.state.config.ENABLE_AUTOCOMPLETE_GENERATION,
                    "enable_community_sharing": app.state.config.ENABLE_COMMUNITY_SHARING,
                    "enable_message_rating": app.state.config.ENABLE_MESSAGE_RATING,
                    "enable_user_webhooks": app.state.config.ENABLE_USER_WEBHOOKS,
                    "enable_admin_export": ENABLE_ADMIN_EXPORT,
                    "enable_admin_chat_access": ENABLE_ADMIN_CHAT_ACCESS,
                    "enable_google_drive_integration": app.state.config.ENABLE_GOOGLE_DRIVE_INTEGRATION,
                    "enable_onedrive_integration": app.state.config.ENABLE_ONEDRIVE_INTEGRATION,
                }
                if user is not None
                else {}
            ),
        },
        **(
            {
                "default_models": app.state.config.DEFAULT_MODELS,
                "default_prompt_suggestions": app.state.config.DEFAULT_PROMPT_SUGGESTIONS,
                "user_count": user_count,
                "code": {
                    "engine": app.state.config.CODE_EXECUTION_ENGINE,
                },
                "audio": {
                    "tts": {
                        "engine": app.state.config.TTS_ENGINE,
                        "voice": app.state.config.TTS_VOICE,
                        "split_on": app.state.config.TTS_SPLIT_ON,
                    },
                    "stt": {
                        "engine": app.state.config.STT_ENGINE,
                    },
                },
                "file": {
                    "max_size": app.state.config.FILE_MAX_SIZE,
                    "max_count": app.state.config.FILE_MAX_COUNT,
                    "image_compression": {
                        "width": app.state.config.FILE_IMAGE_COMPRESSION_WIDTH,
                        "height": app.state.config.FILE_IMAGE_COMPRESSION_HEIGHT,
                    },
                },
                "permissions": {**app.state.config.USER_PERMISSIONS},
                "google_drive": {
                    "client_id": GOOGLE_DRIVE_CLIENT_ID.value,
                    "api_key": GOOGLE_DRIVE_API_KEY.value,
                },
                "onedrive": {
                    "client_id": ONEDRIVE_CLIENT_ID.value,
                    "sharepoint_url": ONEDRIVE_SHAREPOINT_URL.value,
                    "sharepoint_tenant_id": ONEDRIVE_SHAREPOINT_TENANT_ID.value,
                },
                "ui": {
                    "pending_user_overlay_title": app.state.config.PENDING_USER_OVERLAY_TITLE,
                    "pending_user_overlay_content": app.state.config.PENDING_USER_OVERLAY_CONTENT,
                    "response_watermark": app.state.config.RESPONSE_WATERMARK,
                },
                "license_metadata": app.state.LICENSE_METADATA,
                **(
                    {
                        "active_entries": app.state.USER_COUNT,
                    }
                    if user.role == "admin"
                    else {}
                ),
            }
            if user is not None and (user.role in ["admin", "user"])
            else {
                **(
                    {
                        "metadata": {
                            "login_footer": app.state.LICENSE_METADATA.get(
                                "login_footer", ""
                            ),
                            "auth_logo_position": app.state.LICENSE_METADATA.get(
                                "auth_logo_position", ""
                            ),
                        }
                    }
                    if app.state.LICENSE_METADATA
                    else {}
                )
            }
        ),
    }


class UrlForm(BaseModel):
    url: str


@app.get("/api/webhook")
async def get_webhook_url(user=Depends(get_admin_user)):
    return {
        "url": app.state.config.WEBHOOK_URL,
    }


@app.post("/api/webhook")
async def update_webhook_url(form_data: UrlForm, user=Depends(get_admin_user)):
    app.state.config.WEBHOOK_URL = form_data.url
    app.state.WEBHOOK_URL = app.state.config.WEBHOOK_URL
    return {"url": app.state.config.WEBHOOK_URL}


@app.get("/api/version")
async def get_app_version():
    return {
        "version": VERSION,
    }


@app.get("/api/version/updates")
async def get_app_latest_release_version(user=Depends(get_verified_user)):
    if not ENABLE_VERSION_UPDATE_CHECK:
        log.debug(
            f"Version update check is disabled, returning current version as latest version"
        )
        return {"current": VERSION, "latest": VERSION}
    try:
        timeout = aiohttp.ClientTimeout(total=1)
        async with aiohttp.ClientSession(timeout=timeout, trust_env=True) as session:
            async with session.get(
                "https://api.github.com/repos/U8F69/open-webui/releases/latest",
                ssl=AIOHTTP_CLIENT_SESSION_SSL,
            ) as response:
                response.raise_for_status()
                data = await response.json()
                latest_version = data["tag_name"]

                return {"current": VERSION, "latest": latest_version[1:]}
    except Exception as e:
        log.debug(e)
        return {"current": VERSION, "latest": VERSION}


@app.get("/api/changelog")
async def get_app_changelog():
    return {key: CHANGELOG[key] for idx, key in enumerate(CHANGELOG) if idx < 5}


@app.get("/api/usage")
async def get_current_usage(user=Depends(get_verified_user)):
    """
    Get current usage statistics for Open WebUI.
    This is an experimental endpoint and subject to change.
    """
    try:
        return {"model_ids": get_models_in_use(), "user_ids": get_active_user_ids()}
    except Exception as e:
        log.error(f"Error getting usage statistics: {e}")
        raise HTTPException(status_code=500, detail="Internal Server Error")


############################
# OAuth Login & Callback
############################

# SessionMiddleware is used by authlib for oauth
if len(OAUTH_PROVIDERS) > 0:
    app.add_middleware(
        SessionMiddleware,
        secret_key=WEBUI_SECRET_KEY,
        session_cookie="oui-session",
        same_site=WEBUI_SESSION_COOKIE_SAME_SITE,
        https_only=WEBUI_SESSION_COOKIE_SECURE,
    )


@app.get("/oauth/{provider}/login")
async def oauth_login(provider: str, request: Request):
    return await oauth_manager.handle_login(request, provider)


# OAuth login logic is as follows:
# 1. Attempt to find a user with matching subject ID, tied to the provider
# 2. If OAUTH_MERGE_ACCOUNTS_BY_EMAIL is true, find a user with the email address provided via OAuth
#    - This is considered insecure in general, as OAuth providers do not always verify email addresses
# 3. If there is no user, and ENABLE_OAUTH_SIGNUP is true, create a user
#    - Email addresses are considered unique, so we fail registration if the email address is already taken
@app.get("/oauth/{provider}/callback")
async def oauth_callback(provider: str, request: Request, response: Response):
    return await oauth_manager.handle_callback(request, provider, response)


@app.get("/manifest.json")
async def get_manifest_json():
    if app.state.EXTERNAL_PWA_MANIFEST_URL:
        return requests.get(app.state.EXTERNAL_PWA_MANIFEST_URL).json()
    else:
        return {
            "name": app.state.WEBUI_NAME,
            "short_name": app.state.WEBUI_NAME,
            "description": f"{app.state.WEBUI_NAME} is an open, extensible, user-friendly interface for AI that adapts to your workflow.",
            "start_url": "/",
            "display": "standalone",
            "background_color": "#343541",
            "icons": [
                {
                    "src": "/static/logo.png",
                    "type": "image/png",
                    "sizes": "500x500",
                    "purpose": "any",
                },
                {
                    "src": "/static/logo.png",
                    "type": "image/png",
                    "sizes": "500x500",
                    "purpose": "maskable",
                },
            ],
        }


@app.get("/opensearch.xml")
async def get_opensearch_xml():
    xml_content = rf"""
    <OpenSearchDescription xmlns="http://a9.com/-/spec/opensearch/1.1/" xmlns:moz="http://www.mozilla.org/2006/browser/search/">
    <ShortName>{app.state.WEBUI_NAME}</ShortName>
    <Description>Search {app.state.WEBUI_NAME}</Description>
    <InputEncoding>UTF-8</InputEncoding>
    <Image width="16" height="16" type="image/x-icon">{app.state.config.WEBUI_URL}/static/favicon.png</Image>
    <Url type="text/html" method="get" template="{app.state.config.WEBUI_URL}/?q={"{searchTerms}"}"/>
    <moz:SearchForm>{app.state.config.WEBUI_URL}</moz:SearchForm>
    </OpenSearchDescription>
    """
    return Response(content=xml_content, media_type="application/xml")


@app.get("/health")
async def healthcheck():
    return {"status": True}


@app.get("/health/db")
async def healthcheck_with_db():
    Session.execute(text("SELECT 1;")).all()
    return {"status": True}


app.mount("/static", StaticFiles(directory=STATIC_DIR), name="static")


@app.get("/cache/{path:path}")
async def serve_cache_file(
    path: str,
    user=Depends(get_verified_user),
):
    file_path = os.path.abspath(os.path.join(CACHE_DIR, path))
    # prevent path traversal
    if not file_path.startswith(os.path.abspath(CACHE_DIR)):
        raise HTTPException(status_code=404, detail="File not found")
    if not os.path.isfile(file_path):
        raise HTTPException(status_code=404, detail="File not found")
    return FileResponse(file_path)


def swagger_ui_html(*args, **kwargs):
    return get_swagger_ui_html(
        *args,
        **kwargs,
        swagger_js_url="/static/swagger-ui/swagger-ui-bundle.js",
        swagger_css_url="/static/swagger-ui/swagger-ui.css",
        swagger_favicon_url="/static/swagger-ui/favicon.png",
    )


applications.get_swagger_ui_html = swagger_ui_html

if os.path.exists(FRONTEND_BUILD_DIR):
    mimetypes.add_type("text/javascript", ".js")
    app.mount(
        "/",
        SPAStaticFiles(directory=FRONTEND_BUILD_DIR, html=True),
        name="spa-static-files",
    )
else:
    log.warning(
        f"Frontend build directory not found at '{FRONTEND_BUILD_DIR}'. Serving API only."
    )<|MERGE_RESOLUTION|>--- conflicted
+++ resolved
@@ -75,11 +75,8 @@
     tools,
     users,
     utils,
-<<<<<<< HEAD
+    scim,
     credit,
-=======
-    scim,
->>>>>>> 3f35ba27
 )
 
 from open_webui.routers.retrieval import (
@@ -480,13 +477,10 @@
 
 from open_webui.utils.redis import get_sentinels_from_env
 
-<<<<<<< HEAD
-=======
 
 from open_webui.constants import ERROR_MESSAGES
 
 
->>>>>>> 3f35ba27
 if SAFE_MODE:
     print("SAFE MODE ENABLED")
     Functions.deactivate_all_functions()
@@ -1273,14 +1267,11 @@
 )
 app.include_router(utils.router, prefix="/api/v1/utils", tags=["utils"])
 
-<<<<<<< HEAD
-=======
 # SCIM 2.0 API for identity management
 if SCIM_ENABLED:
     app.include_router(scim.router, prefix="/api/v1/scim/v2", tags=["scim"])
 
 
->>>>>>> 3f35ba27
 try:
     audit_level = AuditLevel(AUDIT_LOG_LEVEL)
 except ValueError as e:
