import json
import logging
import os
import shutil
import base64
import redis

from datetime import datetime
from pathlib import Path
from typing import Generic, Optional, TypeVar
from urllib.parse import urlparse

import requests
from pydantic import BaseModel
from sqlalchemy import JSON, Column, DateTime, Integer, func

from open_webui.env import (
    DATA_DIR,
    DATABASE_URL,
    ENV,
    REDIS_URL,
    REDIS_SENTINEL_HOSTS,
    REDIS_SENTINEL_PORT,
    FRONTEND_BUILD_DIR,
    OFFLINE_MODE,
    OPEN_WEBUI_DIR,
    WEBUI_AUTH,
    WEBUI_FAVICON_URL,
    WEBUI_NAME,
    log,
)
from open_webui.internal.db import Base, get_db
from open_webui.utils.redis import get_redis_connection


class EndpointFilter(logging.Filter):
    def filter(self, record: logging.LogRecord) -> bool:
        return record.getMessage().find("/health") == -1


# Filter out /endpoint
logging.getLogger("uvicorn.access").addFilter(EndpointFilter())


####################################
# Config helpers
####################################


# Function to run the alembic migrations
def run_migrations():
    log.info("Running migrations")
    try:
        from alembic import command
        from alembic.config import Config

        alembic_cfg = Config(OPEN_WEBUI_DIR / "alembic.ini")

        # Set the script location dynamically
        migrations_path = OPEN_WEBUI_DIR / "migrations"
        alembic_cfg.set_main_option("script_location", str(migrations_path))

        command.upgrade(alembic_cfg, "head")
    except Exception as e:
        log.exception(f"Error running migrations: {e}")


run_migrations()


class Config(Base):
    __tablename__ = "config"

    id = Column(Integer, primary_key=True)
    data = Column(JSON, nullable=False)
    version = Column(Integer, nullable=False, default=0)
    created_at = Column(DateTime, nullable=False, server_default=func.now())
    updated_at = Column(DateTime, nullable=True, onupdate=func.now())


def load_json_config():
    with open(f"{DATA_DIR}/config.json", "r") as file:
        return json.load(file)


def save_to_db(data):
    with get_db() as db:
        existing_config = db.query(Config).first()
        if not existing_config:
            new_config = Config(data=data, version=0)
            db.add(new_config)
        else:
            existing_config.data = data
            existing_config.updated_at = datetime.now()
            db.add(existing_config)
        db.commit()


def reset_config():
    with get_db() as db:
        db.query(Config).delete()
        db.commit()


# When initializing, check if config.json exists and migrate it to the database
if os.path.exists(f"{DATA_DIR}/config.json"):
    data = load_json_config()
    save_to_db(data)
    os.rename(f"{DATA_DIR}/config.json", f"{DATA_DIR}/old_config.json")

DEFAULT_CONFIG = {
    "version": 0,
    "ui": {},
}


def get_config():
    with get_db() as db:
        config_entry = db.query(Config).order_by(Config.id.desc()).first()
        return config_entry.data if config_entry else DEFAULT_CONFIG


CONFIG_DATA = get_config()


def get_config_value(config_path: str):
    path_parts = config_path.split(".")
    cur_config = CONFIG_DATA
    for key in path_parts:
        if key in cur_config:
            cur_config = cur_config[key]
        else:
            return None
    return cur_config


PERSISTENT_CONFIG_REGISTRY = []


def save_config(config):
    global CONFIG_DATA
    global PERSISTENT_CONFIG_REGISTRY
    try:
        save_to_db(config)
        CONFIG_DATA = config

        # Trigger updates on all registered PersistentConfig entries
        for config_item in PERSISTENT_CONFIG_REGISTRY:
            config_item.update()
    except Exception as e:
        log.exception(e)
        return False
    return True


T = TypeVar("T")

ENABLE_PERSISTENT_CONFIG = (
    os.environ.get("ENABLE_PERSISTENT_CONFIG", "True").lower() == "true"
)


class PersistentConfig(Generic[T]):
    def __init__(self, env_name: str, config_path: str, env_value: T):
        self.env_name = env_name
        self.config_path = config_path
        self.env_value = env_value
        self.config_value = get_config_value(config_path)
        if self.config_value is not None and ENABLE_PERSISTENT_CONFIG:
            log.info(f"'{env_name}' loaded from the latest database entry")
            self.value = self.config_value
        else:
            self.value = env_value

        PERSISTENT_CONFIG_REGISTRY.append(self)

    def __str__(self):
        return str(self.value)

    @property
    def __dict__(self):
        raise TypeError(
            "PersistentConfig object cannot be converted to dict, use config_get or .value instead."
        )

    def __getattribute__(self, item):
        if item == "__dict__":
            raise TypeError(
                "PersistentConfig object cannot be converted to dict, use config_get or .value instead."
            )
        return super().__getattribute__(item)

    def update(self):
        new_value = get_config_value(self.config_path)
        if new_value is not None:
            self.value = new_value
            log.info(f"Updated {self.env_name} to new value {self.value}")

    def save(self):
        log.info(f"Saving '{self.env_name}' to the database")
        path_parts = self.config_path.split(".")
        sub_config = CONFIG_DATA
        for key in path_parts[:-1]:
            if key not in sub_config:
                sub_config[key] = {}
            sub_config = sub_config[key]
        sub_config[path_parts[-1]] = self.value
        save_to_db(CONFIG_DATA)
        self.config_value = self.value


class AppConfig:
    _state: dict[str, PersistentConfig]
    _redis: Optional[redis.Redis] = None

    def __init__(
        self, redis_url: Optional[str] = None, redis_sentinels: Optional[list] = []
    ):
        super().__setattr__("_state", {})
        if redis_url:
            super().__setattr__(
                "_redis",
                get_redis_connection(redis_url, redis_sentinels, decode_responses=True),
            )

    def __setattr__(self, key, value):
        if isinstance(value, PersistentConfig):
            self._state[key] = value
        else:
            self._state[key].value = value
            self._state[key].save()

            if self._redis:
                redis_key = f"open-webui:config:{key}"
                self._redis.set(redis_key, json.dumps(self._state[key].value))

    def __getattr__(self, key):
        if key not in self._state:
            raise AttributeError(f"Config key '{key}' not found")

        # If Redis is available, check for an updated value
        if self._redis:
            redis_key = f"open-webui:config:{key}"
            redis_value = self._redis.get(redis_key)

            if redis_value is not None:
                try:
                    decoded_value = json.loads(redis_value)

                    # Update the in-memory value if different
                    if self._state[key].value != decoded_value:
                        self._state[key].value = decoded_value
                        log.info(f"Updated {key} from Redis: {decoded_value}")

                except json.JSONDecodeError:
                    log.error(f"Invalid JSON format in Redis for {key}: {redis_value}")

        return self._state[key].value


####################################
# WEBUI_AUTH (Required for security)
####################################

ENABLE_API_KEY = PersistentConfig(
    "ENABLE_API_KEY",
    "auth.api_key.enable",
    os.environ.get("ENABLE_API_KEY", "True").lower() == "true",
)

ENABLE_API_KEY_ENDPOINT_RESTRICTIONS = PersistentConfig(
    "ENABLE_API_KEY_ENDPOINT_RESTRICTIONS",
    "auth.api_key.endpoint_restrictions",
    os.environ.get("ENABLE_API_KEY_ENDPOINT_RESTRICTIONS", "False").lower() == "true",
)

API_KEY_ALLOWED_ENDPOINTS = PersistentConfig(
    "API_KEY_ALLOWED_ENDPOINTS",
    "auth.api_key.allowed_endpoints",
    os.environ.get("API_KEY_ALLOWED_ENDPOINTS", ""),
)

JWT_EXPIRES_IN = PersistentConfig(
    "JWT_EXPIRES_IN", "auth.jwt_expiry", os.environ.get("JWT_EXPIRES_IN", "-1")
)

####################################
# OAuth config
####################################


ENABLE_OAUTH_SIGNUP = PersistentConfig(
    "ENABLE_OAUTH_SIGNUP",
    "oauth.enable_signup",
    os.environ.get("ENABLE_OAUTH_SIGNUP", "False").lower() == "true",
)

OAUTH_MERGE_ACCOUNTS_BY_EMAIL = PersistentConfig(
    "OAUTH_MERGE_ACCOUNTS_BY_EMAIL",
    "oauth.merge_accounts_by_email",
    os.environ.get("OAUTH_MERGE_ACCOUNTS_BY_EMAIL", "False").lower() == "true",
)

OAUTH_PROVIDERS = {}

GOOGLE_CLIENT_ID = PersistentConfig(
    "GOOGLE_CLIENT_ID",
    "oauth.google.client_id",
    os.environ.get("GOOGLE_CLIENT_ID", ""),
)

GOOGLE_CLIENT_SECRET = PersistentConfig(
    "GOOGLE_CLIENT_SECRET",
    "oauth.google.client_secret",
    os.environ.get("GOOGLE_CLIENT_SECRET", ""),
)

GOOGLE_OAUTH_SCOPE = PersistentConfig(
    "GOOGLE_OAUTH_SCOPE",
    "oauth.google.scope",
    os.environ.get("GOOGLE_OAUTH_SCOPE", "openid email profile"),
)

GOOGLE_REDIRECT_URI = PersistentConfig(
    "GOOGLE_REDIRECT_URI",
    "oauth.google.redirect_uri",
    os.environ.get("GOOGLE_REDIRECT_URI", ""),
)

MICROSOFT_CLIENT_ID = PersistentConfig(
    "MICROSOFT_CLIENT_ID",
    "oauth.microsoft.client_id",
    os.environ.get("MICROSOFT_CLIENT_ID", ""),
)

MICROSOFT_CLIENT_SECRET = PersistentConfig(
    "MICROSOFT_CLIENT_SECRET",
    "oauth.microsoft.client_secret",
    os.environ.get("MICROSOFT_CLIENT_SECRET", ""),
)

MICROSOFT_CLIENT_TENANT_ID = PersistentConfig(
    "MICROSOFT_CLIENT_TENANT_ID",
    "oauth.microsoft.tenant_id",
    os.environ.get("MICROSOFT_CLIENT_TENANT_ID", ""),
)

MICROSOFT_OAUTH_SCOPE = PersistentConfig(
    "MICROSOFT_OAUTH_SCOPE",
    "oauth.microsoft.scope",
    os.environ.get("MICROSOFT_OAUTH_SCOPE", "openid email profile"),
)

MICROSOFT_REDIRECT_URI = PersistentConfig(
    "MICROSOFT_REDIRECT_URI",
    "oauth.microsoft.redirect_uri",
    os.environ.get("MICROSOFT_REDIRECT_URI", ""),
)

GITHUB_CLIENT_ID = PersistentConfig(
    "GITHUB_CLIENT_ID",
    "oauth.github.client_id",
    os.environ.get("GITHUB_CLIENT_ID", ""),
)

GITHUB_CLIENT_SECRET = PersistentConfig(
    "GITHUB_CLIENT_SECRET",
    "oauth.github.client_secret",
    os.environ.get("GITHUB_CLIENT_SECRET", ""),
)

GITHUB_CLIENT_SCOPE = PersistentConfig(
    "GITHUB_CLIENT_SCOPE",
    "oauth.github.scope",
    os.environ.get("GITHUB_CLIENT_SCOPE", "user:email"),
)

GITHUB_CLIENT_REDIRECT_URI = PersistentConfig(
    "GITHUB_CLIENT_REDIRECT_URI",
    "oauth.github.redirect_uri",
    os.environ.get("GITHUB_CLIENT_REDIRECT_URI", ""),
)

OAUTH_CLIENT_ID = PersistentConfig(
    "OAUTH_CLIENT_ID",
    "oauth.oidc.client_id",
    os.environ.get("OAUTH_CLIENT_ID", ""),
)

OAUTH_CLIENT_SECRET = PersistentConfig(
    "OAUTH_CLIENT_SECRET",
    "oauth.oidc.client_secret",
    os.environ.get("OAUTH_CLIENT_SECRET", ""),
)

OPENID_PROVIDER_URL = PersistentConfig(
    "OPENID_PROVIDER_URL",
    "oauth.oidc.provider_url",
    os.environ.get("OPENID_PROVIDER_URL", ""),
)

OPENID_REDIRECT_URI = PersistentConfig(
    "OPENID_REDIRECT_URI",
    "oauth.oidc.redirect_uri",
    os.environ.get("OPENID_REDIRECT_URI", ""),
)

OAUTH_SCOPES = PersistentConfig(
    "OAUTH_SCOPES",
    "oauth.oidc.scopes",
    os.environ.get("OAUTH_SCOPES", "openid email profile"),
)

OAUTH_CODE_CHALLENGE_METHOD = PersistentConfig(
    "OAUTH_CODE_CHALLENGE_METHOD",
    "oauth.oidc.code_challenge_method",
    os.environ.get("OAUTH_CODE_CHALLENGE_METHOD", None),
)

OAUTH_PROVIDER_NAME = PersistentConfig(
    "OAUTH_PROVIDER_NAME",
    "oauth.oidc.provider_name",
    os.environ.get("OAUTH_PROVIDER_NAME", "SSO"),
)

OAUTH_USERNAME_CLAIM = PersistentConfig(
    "OAUTH_USERNAME_CLAIM",
    "oauth.oidc.username_claim",
    os.environ.get("OAUTH_USERNAME_CLAIM", "name"),
)

OAUTH_PICTURE_CLAIM = PersistentConfig(
    "OAUTH_PICTURE_CLAIM",
    "oauth.oidc.avatar_claim",
    os.environ.get("OAUTH_PICTURE_CLAIM", "picture"),
)

OAUTH_EMAIL_CLAIM = PersistentConfig(
    "OAUTH_EMAIL_CLAIM",
    "oauth.oidc.email_claim",
    os.environ.get("OAUTH_EMAIL_CLAIM", "email"),
)

OAUTH_GROUPS_CLAIM = PersistentConfig(
    "OAUTH_GROUPS_CLAIM",
    "oauth.oidc.group_claim",
    os.environ.get("OAUTH_GROUP_CLAIM", "groups"),
)

ENABLE_OAUTH_ROLE_MANAGEMENT = PersistentConfig(
    "ENABLE_OAUTH_ROLE_MANAGEMENT",
    "oauth.enable_role_mapping",
    os.environ.get("ENABLE_OAUTH_ROLE_MANAGEMENT", "False").lower() == "true",
)

ENABLE_OAUTH_GROUP_MANAGEMENT = PersistentConfig(
    "ENABLE_OAUTH_GROUP_MANAGEMENT",
    "oauth.enable_group_mapping",
    os.environ.get("ENABLE_OAUTH_GROUP_MANAGEMENT", "False").lower() == "true",
)

ENABLE_OAUTH_GROUP_CREATION = PersistentConfig(
    "ENABLE_OAUTH_GROUP_CREATION",
    "oauth.enable_group_creation",
    os.environ.get("ENABLE_OAUTH_GROUP_CREATION", "False").lower() == "true",
)

OAUTH_BLOCKED_GROUPS = PersistentConfig(
    "OAUTH_BLOCKED_GROUPS",
    "oauth.blocked_groups",
    os.environ.get("OAUTH_BLOCKED_GROUPS", "[]"),
)

OAUTH_ROLES_CLAIM = PersistentConfig(
    "OAUTH_ROLES_CLAIM",
    "oauth.roles_claim",
    os.environ.get("OAUTH_ROLES_CLAIM", "roles"),
)

OAUTH_ALLOWED_ROLES = PersistentConfig(
    "OAUTH_ALLOWED_ROLES",
    "oauth.allowed_roles",
    [
        role.strip()
        for role in os.environ.get("OAUTH_ALLOWED_ROLES", "user,admin").split(",")
    ],
)

OAUTH_ADMIN_ROLES = PersistentConfig(
    "OAUTH_ADMIN_ROLES",
    "oauth.admin_roles",
    [role.strip() for role in os.environ.get("OAUTH_ADMIN_ROLES", "admin").split(",")],
)

OAUTH_ALLOWED_DOMAINS = PersistentConfig(
    "OAUTH_ALLOWED_DOMAINS",
    "oauth.allowed_domains",
    [
        domain.strip()
        for domain in os.environ.get("OAUTH_ALLOWED_DOMAINS", "*").split(",")
    ],
)

OAUTH_UPDATE_PICTURE_ON_LOGIN = PersistentConfig(
    "OAUTH_UPDATE_PICTURE_ON_LOGIN",
    "oauth.update_picture_on_login",
    os.environ.get("OAUTH_UPDATE_PICTURE_ON_LOGIN", "False").lower() == "true",
)


def load_oauth_providers():
    OAUTH_PROVIDERS.clear()
    if GOOGLE_CLIENT_ID.value and GOOGLE_CLIENT_SECRET.value:

        def google_oauth_register(client):
            client.register(
                name="google",
                client_id=GOOGLE_CLIENT_ID.value,
                client_secret=GOOGLE_CLIENT_SECRET.value,
                server_metadata_url="https://accounts.google.com/.well-known/openid-configuration",
                client_kwargs={"scope": GOOGLE_OAUTH_SCOPE.value},
                redirect_uri=GOOGLE_REDIRECT_URI.value,
            )

        OAUTH_PROVIDERS["google"] = {
            "redirect_uri": GOOGLE_REDIRECT_URI.value,
            "register": google_oauth_register,
        }

    if (
        MICROSOFT_CLIENT_ID.value
        and MICROSOFT_CLIENT_SECRET.value
        and MICROSOFT_CLIENT_TENANT_ID.value
    ):

        def microsoft_oauth_register(client):
            client.register(
                name="microsoft",
                client_id=MICROSOFT_CLIENT_ID.value,
                client_secret=MICROSOFT_CLIENT_SECRET.value,
                server_metadata_url=f"https://login.microsoftonline.com/{MICROSOFT_CLIENT_TENANT_ID.value}/v2.0/.well-known/openid-configuration?appid={MICROSOFT_CLIENT_ID.value}",
                client_kwargs={
                    "scope": MICROSOFT_OAUTH_SCOPE.value,
                },
                redirect_uri=MICROSOFT_REDIRECT_URI.value,
            )

        OAUTH_PROVIDERS["microsoft"] = {
            "redirect_uri": MICROSOFT_REDIRECT_URI.value,
            "picture_url": "https://graph.microsoft.com/v1.0/me/photo/$value",
            "register": microsoft_oauth_register,
        }

    if GITHUB_CLIENT_ID.value and GITHUB_CLIENT_SECRET.value:

        def github_oauth_register(client):
            client.register(
                name="github",
                client_id=GITHUB_CLIENT_ID.value,
                client_secret=GITHUB_CLIENT_SECRET.value,
                access_token_url="https://github.com/login/oauth/access_token",
                authorize_url="https://github.com/login/oauth/authorize",
                api_base_url="https://api.github.com",
                userinfo_endpoint="https://api.github.com/user",
                client_kwargs={"scope": GITHUB_CLIENT_SCOPE.value},
                redirect_uri=GITHUB_CLIENT_REDIRECT_URI.value,
            )

        OAUTH_PROVIDERS["github"] = {
            "redirect_uri": GITHUB_CLIENT_REDIRECT_URI.value,
            "register": github_oauth_register,
            "sub_claim": "id",
        }

    if (
        OAUTH_CLIENT_ID.value
        and OAUTH_CLIENT_SECRET.value
        and OPENID_PROVIDER_URL.value
    ):

        def oidc_oauth_register(client):
            client_kwargs = {
                "scope": OAUTH_SCOPES.value,
            }

            if (
                OAUTH_CODE_CHALLENGE_METHOD.value
                and OAUTH_CODE_CHALLENGE_METHOD.value == "S256"
            ):
                client_kwargs["code_challenge_method"] = "S256"
            elif OAUTH_CODE_CHALLENGE_METHOD.value:
                raise Exception(
                    'Code challenge methods other than "%s" not supported. Given: "%s"'
                    % ("S256", OAUTH_CODE_CHALLENGE_METHOD.value)
                )

            client.register(
                name="oidc",
                client_id=OAUTH_CLIENT_ID.value,
                client_secret=OAUTH_CLIENT_SECRET.value,
                server_metadata_url=OPENID_PROVIDER_URL.value,
                client_kwargs=client_kwargs,
                redirect_uri=OPENID_REDIRECT_URI.value,
            )

        OAUTH_PROVIDERS["oidc"] = {
            "name": OAUTH_PROVIDER_NAME.value,
            "redirect_uri": OPENID_REDIRECT_URI.value,
            "register": oidc_oauth_register,
        }


load_oauth_providers()

####################################
# Static DIR
####################################

STATIC_DIR = Path(os.getenv("STATIC_DIR", OPEN_WEBUI_DIR / "static")).resolve()

for file_path in (FRONTEND_BUILD_DIR / "static").glob("**/*"):
    if file_path.is_file():
        target_path = STATIC_DIR / file_path.relative_to(
            (FRONTEND_BUILD_DIR / "static")
        )
        target_path.parent.mkdir(parents=True, exist_ok=True)
        try:
            shutil.copyfile(file_path, target_path)
        except Exception as e:
            logging.error(f"An error occurred: {e}")

frontend_favicon = FRONTEND_BUILD_DIR / "static" / "favicon.png"

if frontend_favicon.exists():
    try:
        shutil.copyfile(frontend_favicon, STATIC_DIR / "favicon.png")
    except Exception as e:
        logging.error(f"An error occurred: {e}")

frontend_splash = FRONTEND_BUILD_DIR / "static" / "splash.png"

if frontend_splash.exists():
    try:
        shutil.copyfile(frontend_splash, STATIC_DIR / "splash.png")
    except Exception as e:
        logging.error(f"An error occurred: {e}")

frontend_loader = FRONTEND_BUILD_DIR / "static" / "loader.js"

if frontend_loader.exists():
    try:
        shutil.copyfile(frontend_loader, STATIC_DIR / "loader.js")
    except Exception as e:
        logging.error(f"An error occurred: {e}")

####################################
# CUSTOM_NAME (Legacy)
####################################

CUSTOM_NAME = os.environ.get("CUSTOM_NAME", "")
if CUSTOM_NAME:
    WEBUI_NAME = CUSTOM_NAME

####################################
# LICENSE_KEY
####################################

LICENSE_KEY = os.environ.get("LICENSE_KEY", "")

####################################
# STORAGE PROVIDER
####################################

STORAGE_PROVIDER = os.environ.get("STORAGE_PROVIDER", "local")  # defaults to local, s3

S3_ACCESS_KEY_ID = os.environ.get("S3_ACCESS_KEY_ID", None)
S3_SECRET_ACCESS_KEY = os.environ.get("S3_SECRET_ACCESS_KEY", None)
S3_REGION_NAME = os.environ.get("S3_REGION_NAME", None)
S3_BUCKET_NAME = os.environ.get("S3_BUCKET_NAME", None)
S3_KEY_PREFIX = os.environ.get("S3_KEY_PREFIX", None)
S3_ENDPOINT_URL = os.environ.get("S3_ENDPOINT_URL", None)
S3_USE_ACCELERATE_ENDPOINT = (
    os.environ.get("S3_USE_ACCELERATE_ENDPOINT", "false").lower() == "true"
)
S3_ADDRESSING_STYLE = os.environ.get("S3_ADDRESSING_STYLE", None)
S3_ENABLE_TAGGING = os.getenv("S3_ENABLE_TAGGING", "false").lower() == "true"

GCS_BUCKET_NAME = os.environ.get("GCS_BUCKET_NAME", None)
GOOGLE_APPLICATION_CREDENTIALS_JSON = os.environ.get(
    "GOOGLE_APPLICATION_CREDENTIALS_JSON", None
)

AZURE_STORAGE_ENDPOINT = os.environ.get("AZURE_STORAGE_ENDPOINT", None)
AZURE_STORAGE_CONTAINER_NAME = os.environ.get("AZURE_STORAGE_CONTAINER_NAME", None)
AZURE_STORAGE_KEY = os.environ.get("AZURE_STORAGE_KEY", None)

####################################
# File Upload DIR
####################################

UPLOAD_DIR = DATA_DIR / "uploads"
UPLOAD_DIR.mkdir(parents=True, exist_ok=True)

####################################
# Cache DIR
####################################

CACHE_DIR = DATA_DIR / "cache"
CACHE_DIR.mkdir(parents=True, exist_ok=True)

####################################
# DIRECT CONNECTIONS
####################################

ENABLE_DIRECT_CONNECTIONS = PersistentConfig(
    "ENABLE_DIRECT_CONNECTIONS",
    "direct.enable",
    os.environ.get("ENABLE_DIRECT_CONNECTIONS", "True").lower() == "true",
)

####################################
# OLLAMA_BASE_URL
####################################

ENABLE_OLLAMA_API = PersistentConfig(
    "ENABLE_OLLAMA_API",
    "ollama.enable",
    os.environ.get("ENABLE_OLLAMA_API", "True").lower() == "true",
)

OLLAMA_API_BASE_URL = os.environ.get(
    "OLLAMA_API_BASE_URL", "http://localhost:11434/api"
)

OLLAMA_BASE_URL = os.environ.get("OLLAMA_BASE_URL", "")
if OLLAMA_BASE_URL:
    # Remove trailing slash
    OLLAMA_BASE_URL = (
        OLLAMA_BASE_URL[:-1] if OLLAMA_BASE_URL.endswith("/") else OLLAMA_BASE_URL
    )

K8S_FLAG = os.environ.get("K8S_FLAG", "")
USE_OLLAMA_DOCKER = os.environ.get("USE_OLLAMA_DOCKER", "false")

if OLLAMA_BASE_URL == "" and OLLAMA_API_BASE_URL != "":
    OLLAMA_BASE_URL = (
        OLLAMA_API_BASE_URL[:-4]
        if OLLAMA_API_BASE_URL.endswith("/api")
        else OLLAMA_API_BASE_URL
    )

if ENV == "prod":
    if OLLAMA_BASE_URL == "/ollama" and not K8S_FLAG:
        if USE_OLLAMA_DOCKER.lower() == "true":
            # if you use all-in-one docker container (Open WebUI + Ollama)
            # with the docker build arg USE_OLLAMA=true (--build-arg="USE_OLLAMA=true") this only works with http://localhost:11434
            OLLAMA_BASE_URL = "http://localhost:11434"
        else:
            OLLAMA_BASE_URL = "http://host.docker.internal:11434"
    elif K8S_FLAG:
        OLLAMA_BASE_URL = "http://ollama-service.open-webui.svc.cluster.local:11434"

OLLAMA_BASE_URLS = os.environ.get("OLLAMA_BASE_URLS", "")
OLLAMA_BASE_URLS = OLLAMA_BASE_URLS if OLLAMA_BASE_URLS != "" else OLLAMA_BASE_URL

OLLAMA_BASE_URLS = [url.strip() for url in OLLAMA_BASE_URLS.split(";")]
OLLAMA_BASE_URLS = PersistentConfig(
    "OLLAMA_BASE_URLS", "ollama.base_urls", OLLAMA_BASE_URLS
)

OLLAMA_API_CONFIGS = PersistentConfig(
    "OLLAMA_API_CONFIGS",
    "ollama.api_configs",
    {},
)

####################################
# OPENAI_API
####################################


ENABLE_OPENAI_API = PersistentConfig(
    "ENABLE_OPENAI_API",
    "openai.enable",
    os.environ.get("ENABLE_OPENAI_API", "True").lower() == "true",
)

OPENAI_API_KEY = os.environ.get("OPENAI_API_KEY", "")
OPENAI_API_BASE_URL = os.environ.get("OPENAI_API_BASE_URL", "")

GEMINI_API_KEY = os.environ.get("GEMINI_API_KEY", "")
GEMINI_API_BASE_URL = os.environ.get("GEMINI_API_BASE_URL", "")

if OPENAI_API_BASE_URL == "":
    OPENAI_API_BASE_URL = "https://api.openai.com/v1"

OPENAI_API_KEYS = os.environ.get("OPENAI_API_KEYS", "")
OPENAI_API_KEYS = OPENAI_API_KEYS if OPENAI_API_KEYS != "" else OPENAI_API_KEY

OPENAI_API_KEYS = [url.strip() for url in OPENAI_API_KEYS.split(";")]
OPENAI_API_KEYS = PersistentConfig(
    "OPENAI_API_KEYS", "openai.api_keys", OPENAI_API_KEYS
)

OPENAI_API_BASE_URLS = os.environ.get("OPENAI_API_BASE_URLS", "")
OPENAI_API_BASE_URLS = (
    OPENAI_API_BASE_URLS if OPENAI_API_BASE_URLS != "" else OPENAI_API_BASE_URL
)

OPENAI_API_BASE_URLS = [
    url.strip() if url != "" else "https://api.openai.com/v1"
    for url in OPENAI_API_BASE_URLS.split(";")
]
OPENAI_API_BASE_URLS = PersistentConfig(
    "OPENAI_API_BASE_URLS", "openai.api_base_urls", OPENAI_API_BASE_URLS
)

OPENAI_API_CONFIGS = PersistentConfig(
    "OPENAI_API_CONFIGS",
    "openai.api_configs",
    {},
)

# Get the actual OpenAI API key based on the base URL
OPENAI_API_KEY = ""
try:
    OPENAI_API_KEY = OPENAI_API_KEYS.value[
        OPENAI_API_BASE_URLS.value.index("https://api.openai.com/v1")
    ]
except Exception:
    pass
OPENAI_API_BASE_URL = "https://api.openai.com/v1"

####################################
# TOOL_SERVERS
####################################

try:
    tool_server_connections = json.loads(
        os.environ.get("TOOL_SERVER_CONNECTIONS", "[]")
    )
except Exception as e:
    log.exception(f"Error loading TOOL_SERVER_CONNECTIONS: {e}")
    tool_server_connections = []

TOOL_SERVER_CONNECTIONS = PersistentConfig(
    "TOOL_SERVER_CONNECTIONS",
    "tool_server.connections",
    tool_server_connections,
)

####################################
# WEBUI
####################################


WEBUI_URL = PersistentConfig(
    "WEBUI_URL", "webui.url", os.environ.get("WEBUI_URL", "http://localhost:3000")
)

ENABLE_SIGNUP = PersistentConfig(
    "ENABLE_SIGNUP",
    "ui.enable_signup",
    (
        False
        if not WEBUI_AUTH
        else os.environ.get("ENABLE_SIGNUP", "True").lower() == "true"
    ),
)

ENABLE_LOGIN_FORM = PersistentConfig(
    "ENABLE_LOGIN_FORM",
    "ui.ENABLE_LOGIN_FORM",
    os.environ.get("ENABLE_LOGIN_FORM", "True").lower() == "true",
)

ENABLE_SIGNUP_VERIFY = PersistentConfig(
    "ENABLE_SIGNUP_VERIFY",
    "ui.signup_verify.enabled",
    os.environ.get("ENABLE_SIGNUP_VERIFY", "False").lower() == "true",
)

SIGNUP_EMAIL_DOMAIN_WHITELIST = PersistentConfig(
    "SIGNUP_EMAIL_DOMAIN_WHITELIST",
    "ui.signup.email_domain_whitelist",
    os.environ.get("SIGNUP_EMAIL_DOMAIN_WHITELIST", ""),
)

SMTP_HOST = PersistentConfig(
    "SMTP_HOST",
    "ui.smtp.host",
    os.environ.get("SMTP_HOST", ""),
)

SMTP_PORT = PersistentConfig(
    "SMTP_PORT",
    "ui.smtp.port",
    os.environ.get("SMTP_PORT", "465"),
)

SMTP_USERNAME = PersistentConfig(
    "SMTP_USERNAME",
    "ui.smtp.username",
    os.environ.get("SMTP_USERNAME", ""),
)

SMTP_PASSWORD = PersistentConfig(
    "SMTP_PASSWORD",
    "ui.smtp.password",
    os.environ.get("SMTP_PASSWORD", ""),
)

DEFAULT_LOCALE = PersistentConfig(
    "DEFAULT_LOCALE",
    "ui.default_locale",
    os.environ.get("DEFAULT_LOCALE", ""),
)

DEFAULT_MODELS = PersistentConfig(
    "DEFAULT_MODELS", "ui.default_models", os.environ.get("DEFAULT_MODELS", None)
)

try:
    default_prompt_suggestions = json.loads(
        os.environ.get("DEFAULT_PROMPT_SUGGESTIONS", "[]")
    )
except Exception as e:
    log.exception(f"Error loading DEFAULT_PROMPT_SUGGESTIONS: {e}")
    default_prompt_suggestions = []
if default_prompt_suggestions == []:
    default_prompt_suggestions = [
        {
            "title": ["Help me study", "vocabulary for a college entrance exam"],
            "content": "Help me study vocabulary: write a sentence for me to fill in the blank, and I'll try to pick the correct option.",
        },
        {
            "title": ["Give me ideas", "for what to do with my kids' art"],
            "content": "What are 5 creative things I could do with my kids' art? I don't want to throw them away, but it's also so much clutter.",
        },
        {
            "title": ["Tell me a fun fact", "about the Roman Empire"],
            "content": "Tell me a random fun fact about the Roman Empire",
        },
        {
            "title": ["Show me a code snippet", "of a website's sticky header"],
            "content": "Show me a code snippet of a website's sticky header in CSS and JavaScript.",
        },
        {
            "title": [
                "Explain options trading",
                "if I'm familiar with buying and selling stocks",
            ],
            "content": "Explain options trading in simple terms if I'm familiar with buying and selling stocks.",
        },
        {
            "title": ["Overcome procrastination", "give me tips"],
            "content": "Could you start by asking me about instances when I procrastinate the most and then give me some suggestions to overcome it?",
        },
    ]

DEFAULT_PROMPT_SUGGESTIONS = PersistentConfig(
    "DEFAULT_PROMPT_SUGGESTIONS",
    "ui.prompt_suggestions",
    default_prompt_suggestions,
)

MODEL_ORDER_LIST = PersistentConfig(
    "MODEL_ORDER_LIST",
    "ui.model_order_list",
    [],
)

DEFAULT_USER_ROLE = PersistentConfig(
    "DEFAULT_USER_ROLE",
    "ui.default_user_role",
    os.getenv("DEFAULT_USER_ROLE", "pending"),
)

USER_PERMISSIONS_WORKSPACE_MODELS_ACCESS = (
    os.environ.get("USER_PERMISSIONS_WORKSPACE_MODELS_ACCESS", "False").lower()
    == "true"
)

USER_PERMISSIONS_WORKSPACE_KNOWLEDGE_ACCESS = (
    os.environ.get("USER_PERMISSIONS_WORKSPACE_KNOWLEDGE_ACCESS", "False").lower()
    == "true"
)

USER_PERMISSIONS_WORKSPACE_PROMPTS_ACCESS = (
    os.environ.get("USER_PERMISSIONS_WORKSPACE_PROMPTS_ACCESS", "False").lower()
    == "true"
)

USER_PERMISSIONS_WORKSPACE_TOOLS_ACCESS = (
    os.environ.get("USER_PERMISSIONS_WORKSPACE_TOOLS_ACCESS", "False").lower() == "true"
)

USER_PERMISSIONS_WORKSPACE_MODELS_ALLOW_PUBLIC_SHARING = (
    os.environ.get(
        "USER_PERMISSIONS_WORKSPACE_MODELS_ALLOW_PUBLIC_SHARING", "False"
    ).lower()
    == "true"
)

USER_PERMISSIONS_WORKSPACE_KNOWLEDGE_ALLOW_PUBLIC_SHARING = (
    os.environ.get(
        "USER_PERMISSIONS_WORKSPACE_KNOWLEDGE_ALLOW_PUBLIC_SHARING", "False"
    ).lower()
    == "true"
)

USER_PERMISSIONS_WORKSPACE_PROMPTS_ALLOW_PUBLIC_SHARING = (
    os.environ.get(
        "USER_PERMISSIONS_WORKSPACE_PROMPTS_ALLOW_PUBLIC_SHARING", "False"
    ).lower()
    == "true"
)

USER_PERMISSIONS_WORKSPACE_TOOLS_ALLOW_PUBLIC_SHARING = (
    os.environ.get(
        "USER_PERMISSIONS_WORKSPACE_TOOLS_ALLOW_PUBLIC_SHARING", "False"
    ).lower()
    == "true"
)

USER_PERMISSIONS_CHAT_CONTROLS = (
    os.environ.get("USER_PERMISSIONS_CHAT_CONTROLS", "True").lower() == "true"
)

USER_PERMISSIONS_CHAT_FILE_UPLOAD = (
    os.environ.get("USER_PERMISSIONS_CHAT_FILE_UPLOAD", "True").lower() == "true"
)

USER_PERMISSIONS_CHAT_DELETE = (
    os.environ.get("USER_PERMISSIONS_CHAT_DELETE", "True").lower() == "true"
)

USER_PERMISSIONS_CHAT_EDIT = (
    os.environ.get("USER_PERMISSIONS_CHAT_EDIT", "True").lower() == "true"
)

USER_PERMISSIONS_CHAT_SHARE = (
    os.environ.get("USER_PERMISSIONS_CHAT_SHARE", "True").lower() == "true"
)

USER_PERMISSIONS_CHAT_EXPORT = (
    os.environ.get("USER_PERMISSIONS_CHAT_EXPORT", "True").lower() == "true"
)

USER_PERMISSIONS_CHAT_STT = (
    os.environ.get("USER_PERMISSIONS_CHAT_STT", "True").lower() == "true"
)

USER_PERMISSIONS_CHAT_TTS = (
    os.environ.get("USER_PERMISSIONS_CHAT_TTS", "True").lower() == "true"
)

USER_PERMISSIONS_CHAT_CALL = (
    os.environ.get("USER_PERMISSIONS_CHAT_CALL", "True").lower() == "true"
)

USER_PERMISSIONS_CHAT_MULTIPLE_MODELS = (
    os.environ.get("USER_PERMISSIONS_CHAT_MULTIPLE_MODELS", "True").lower() == "true"
)

USER_PERMISSIONS_CHAT_TEMPORARY = (
    os.environ.get("USER_PERMISSIONS_CHAT_TEMPORARY", "True").lower() == "true"
)

USER_PERMISSIONS_CHAT_TEMPORARY_ENFORCED = (
    os.environ.get("USER_PERMISSIONS_CHAT_TEMPORARY_ENFORCED", "False").lower()
    == "true"
)

USER_PERMISSIONS_FEATURES_DIRECT_TOOL_SERVERS = (
    os.environ.get("USER_PERMISSIONS_FEATURES_DIRECT_TOOL_SERVERS", "False").lower()
    == "true"
)

USER_PERMISSIONS_FEATURES_WEB_SEARCH = (
    os.environ.get("USER_PERMISSIONS_FEATURES_WEB_SEARCH", "True").lower() == "true"
)

USER_PERMISSIONS_FEATURES_IMAGE_GENERATION = (
    os.environ.get("USER_PERMISSIONS_FEATURES_IMAGE_GENERATION", "True").lower()
    == "true"
)

USER_PERMISSIONS_FEATURES_CODE_INTERPRETER = (
    os.environ.get("USER_PERMISSIONS_FEATURES_CODE_INTERPRETER", "True").lower()
    == "true"
)

USER_PERMISSIONS_FEATURES_NOTES = (
    os.environ.get("USER_PERMISSIONS_FEATURES_NOTES", "True").lower() == "true"
)

DEFAULT_USER_PERMISSIONS = {
    "workspace": {
        "models": USER_PERMISSIONS_WORKSPACE_MODELS_ACCESS,
        "knowledge": USER_PERMISSIONS_WORKSPACE_KNOWLEDGE_ACCESS,
        "prompts": USER_PERMISSIONS_WORKSPACE_PROMPTS_ACCESS,
        "tools": USER_PERMISSIONS_WORKSPACE_TOOLS_ACCESS,
    },
    "sharing": {
        "public_models": USER_PERMISSIONS_WORKSPACE_MODELS_ALLOW_PUBLIC_SHARING,
        "public_knowledge": USER_PERMISSIONS_WORKSPACE_KNOWLEDGE_ALLOW_PUBLIC_SHARING,
        "public_prompts": USER_PERMISSIONS_WORKSPACE_PROMPTS_ALLOW_PUBLIC_SHARING,
        "public_tools": USER_PERMISSIONS_WORKSPACE_TOOLS_ALLOW_PUBLIC_SHARING,
    },
    "chat": {
        "controls": USER_PERMISSIONS_CHAT_CONTROLS,
        "file_upload": USER_PERMISSIONS_CHAT_FILE_UPLOAD,
        "delete": USER_PERMISSIONS_CHAT_DELETE,
        "edit": USER_PERMISSIONS_CHAT_EDIT,
        "share": USER_PERMISSIONS_CHAT_SHARE,
        "export": USER_PERMISSIONS_CHAT_EXPORT,
        "stt": USER_PERMISSIONS_CHAT_STT,
        "tts": USER_PERMISSIONS_CHAT_TTS,
        "call": USER_PERMISSIONS_CHAT_CALL,
        "multiple_models": USER_PERMISSIONS_CHAT_MULTIPLE_MODELS,
        "temporary": USER_PERMISSIONS_CHAT_TEMPORARY,
        "temporary_enforced": USER_PERMISSIONS_CHAT_TEMPORARY_ENFORCED,
    },
    "features": {
        "direct_tool_servers": USER_PERMISSIONS_FEATURES_DIRECT_TOOL_SERVERS,
        "web_search": USER_PERMISSIONS_FEATURES_WEB_SEARCH,
        "image_generation": USER_PERMISSIONS_FEATURES_IMAGE_GENERATION,
        "code_interpreter": USER_PERMISSIONS_FEATURES_CODE_INTERPRETER,
        "notes": USER_PERMISSIONS_FEATURES_NOTES,
    },
}

USER_PERMISSIONS = PersistentConfig(
    "USER_PERMISSIONS",
    "user.permissions",
    DEFAULT_USER_PERMISSIONS,
)

ENABLE_CHANNELS = PersistentConfig(
    "ENABLE_CHANNELS",
    "channels.enable",
    os.environ.get("ENABLE_CHANNELS", "False").lower() == "true",
)

ENABLE_NOTES = PersistentConfig(
    "ENABLE_NOTES",
    "notes.enable",
    os.environ.get("ENABLE_NOTES", "True").lower() == "true",
)

ENABLE_EVALUATION_ARENA_MODELS = PersistentConfig(
    "ENABLE_EVALUATION_ARENA_MODELS",
    "evaluation.arena.enable",
    os.environ.get("ENABLE_EVALUATION_ARENA_MODELS", "True").lower() == "true",
)
EVALUATION_ARENA_MODELS = PersistentConfig(
    "EVALUATION_ARENA_MODELS",
    "evaluation.arena.models",
    [],
)

DEFAULT_ARENA_MODEL = {
    "id": "arena-model",
    "name": "Arena Model",
    "meta": {
        "profile_image_url": "/favicon.png",
        "description": "Submit your questions to anonymous AI chatbots and vote on the best response.",
        "model_ids": None,
    },
}

WEBHOOK_URL = PersistentConfig(
    "WEBHOOK_URL", "webhook_url", os.environ.get("WEBHOOK_URL", "")
)

ENABLE_ADMIN_EXPORT = os.environ.get("ENABLE_ADMIN_EXPORT", "True").lower() == "true"

ENABLE_ADMIN_CHAT_ACCESS = (
    os.environ.get("ENABLE_ADMIN_CHAT_ACCESS", "True").lower() == "true"
)

ENABLE_COMMUNITY_SHARING = PersistentConfig(
    "ENABLE_COMMUNITY_SHARING",
    "ui.enable_community_sharing",
    os.environ.get("ENABLE_COMMUNITY_SHARING", "True").lower() == "true",
)

ENABLE_MESSAGE_RATING = PersistentConfig(
    "ENABLE_MESSAGE_RATING",
    "ui.enable_message_rating",
    os.environ.get("ENABLE_MESSAGE_RATING", "True").lower() == "true",
)

ENABLE_USER_WEBHOOKS = PersistentConfig(
    "ENABLE_USER_WEBHOOKS",
    "ui.enable_user_webhooks",
    os.environ.get("ENABLE_USER_WEBHOOKS", "True").lower() == "true",
)

# FastAPI / AnyIO settings
THREAD_POOL_SIZE = os.getenv("THREAD_POOL_SIZE", None)

if THREAD_POOL_SIZE is not None and isinstance(THREAD_POOL_SIZE, str):
    try:
        THREAD_POOL_SIZE = int(THREAD_POOL_SIZE)
    except ValueError:
        log.warning(
            f"THREAD_POOL_SIZE is not a valid integer: {THREAD_POOL_SIZE}. Defaulting to None."
        )
        THREAD_POOL_SIZE = None


def validate_cors_origins(origins):
    for origin in origins:
        if origin != "*":
            validate_cors_origin(origin)


def validate_cors_origin(origin):
    parsed_url = urlparse(origin)

    # Check if the scheme is either http or https
    if parsed_url.scheme not in ["http", "https"]:
        raise ValueError(
            f"Invalid scheme in CORS_ALLOW_ORIGIN: '{origin}'. Only 'http' and 'https' are allowed."
        )

    # Ensure that the netloc (domain + port) is present, indicating it's a valid URL
    if not parsed_url.netloc:
        raise ValueError(f"Invalid URL structure in CORS_ALLOW_ORIGIN: '{origin}'.")


# For production, you should only need one host as
# fastapi serves the svelte-kit built frontend and backend from the same host and port.
# To test CORS_ALLOW_ORIGIN locally, you can set something like
# CORS_ALLOW_ORIGIN=http://localhost:5173;http://localhost:8080
# in your .env file depending on your frontend port, 5173 in this case.
CORS_ALLOW_ORIGIN = os.environ.get(
    "CORS_ALLOW_ORIGIN", "*;http://localhost:5173;http://localhost:8080"
).split(";")

if "*" in CORS_ALLOW_ORIGIN:
    log.warning(
        "\n\nWARNING: CORS_ALLOW_ORIGIN IS SET TO '*' - NOT RECOMMENDED FOR PRODUCTION DEPLOYMENTS.\n"
    )

validate_cors_origins(CORS_ALLOW_ORIGIN)


class BannerModel(BaseModel):
    id: str
    type: str
    title: Optional[str] = None
    content: str
    dismissible: bool
    timestamp: int


try:
    banners = json.loads(os.environ.get("WEBUI_BANNERS", "[]"))
    banners = [BannerModel(**banner) for banner in banners]
except Exception as e:
    log.exception(f"Error loading WEBUI_BANNERS: {e}")
    banners = []

WEBUI_BANNERS = PersistentConfig("WEBUI_BANNERS", "ui.banners", banners)

SHOW_ADMIN_DETAILS = PersistentConfig(
    "SHOW_ADMIN_DETAILS",
    "auth.admin.show",
    os.environ.get("SHOW_ADMIN_DETAILS", "true").lower() == "true",
)

ADMIN_EMAIL = PersistentConfig(
    "ADMIN_EMAIL",
    "auth.admin.email",
    os.environ.get("ADMIN_EMAIL", None),
)

####################################
# TASKS
####################################


TASK_MODEL = PersistentConfig(
    "TASK_MODEL",
    "task.model.default",
    os.environ.get("TASK_MODEL", ""),
)

TASK_MODEL_EXTERNAL = PersistentConfig(
    "TASK_MODEL_EXTERNAL",
    "task.model.external",
    os.environ.get("TASK_MODEL_EXTERNAL", ""),
)

TITLE_GENERATION_PROMPT_TEMPLATE = PersistentConfig(
    "TITLE_GENERATION_PROMPT_TEMPLATE",
    "task.title.prompt_template",
    os.environ.get("TITLE_GENERATION_PROMPT_TEMPLATE", ""),
)

DEFAULT_TITLE_GENERATION_PROMPT_TEMPLATE = """### Task:
Generate a concise, 3-5 word title with an emoji summarizing the chat history.
### Guidelines:
- The title should clearly represent the main theme or subject of the conversation.
- Use emojis that enhance understanding of the topic, but avoid quotation marks or special formatting.
- Write the title in the chat's primary language; default to English if multilingual.
- Prioritize accuracy over excessive creativity; keep it clear and simple.
- Your entire response must consist solely of the JSON object, without any introductory or concluding text.
- The output must be a single, raw JSON object, without any markdown code fences or other encapsulating text.
- Ensure no conversational text, affirmations, or explanations precede or follow the raw JSON output, as this will cause direct parsing failure.
### Output:
JSON format: { "title": "your concise title here" }
### Examples:
- { "title": "📉 Stock Market Trends" },
- { "title": "🍪 Perfect Chocolate Chip Recipe" },
- { "title": "Evolution of Music Streaming" },
- { "title": "Remote Work Productivity Tips" },
- { "title": "Artificial Intelligence in Healthcare" },
- { "title": "🎮 Video Game Development Insights" }
### Chat History:
<chat_history>
{{MESSAGES:END:2}}
</chat_history>"""

TAGS_GENERATION_PROMPT_TEMPLATE = PersistentConfig(
    "TAGS_GENERATION_PROMPT_TEMPLATE",
    "task.tags.prompt_template",
    os.environ.get("TAGS_GENERATION_PROMPT_TEMPLATE", ""),
)

DEFAULT_TAGS_GENERATION_PROMPT_TEMPLATE = """### Task:
Generate 1-3 broad tags categorizing the main themes of the chat history, along with 1-3 more specific subtopic tags.

### Guidelines:
- Start with high-level domains (e.g. Science, Technology, Philosophy, Arts, Politics, Business, Health, Sports, Entertainment, Education)
- Consider including relevant subfields/subdomains if they are strongly represented throughout the conversation
- If content is too short (less than 3 messages) or too diverse, use only ["General"]
- Use the chat's primary language; default to English if multilingual
- Prioritize accuracy over specificity

### Output:
JSON format: { "tags": ["tag1", "tag2", "tag3"] }

### Chat History:
<chat_history>
{{MESSAGES:END:6}}
</chat_history>"""

IMAGE_PROMPT_GENERATION_PROMPT_TEMPLATE = PersistentConfig(
    "IMAGE_PROMPT_GENERATION_PROMPT_TEMPLATE",
    "task.image.prompt_template",
    os.environ.get("IMAGE_PROMPT_GENERATION_PROMPT_TEMPLATE", ""),
)

DEFAULT_IMAGE_PROMPT_GENERATION_PROMPT_TEMPLATE = """### Task:
Generate a detailed prompt for am image generation task based on the given language and context. Describe the image as if you were explaining it to someone who cannot see it. Include relevant details, colors, shapes, and any other important elements.

### Guidelines:
- Be descriptive and detailed, focusing on the most important aspects of the image.
- Avoid making assumptions or adding information not present in the image.
- Use the chat's primary language; default to English if multilingual.
- If the image is too complex, focus on the most prominent elements.

### Output:
Strictly return in JSON format:
{
    "prompt": "Your detailed description here."
}

### Chat History:
<chat_history>
{{MESSAGES:END:6}}
</chat_history>"""

ENABLE_TAGS_GENERATION = PersistentConfig(
    "ENABLE_TAGS_GENERATION",
    "task.tags.enable",
    os.environ.get("ENABLE_TAGS_GENERATION", "True").lower() == "true",
)

ENABLE_TITLE_GENERATION = PersistentConfig(
    "ENABLE_TITLE_GENERATION",
    "task.title.enable",
    os.environ.get("ENABLE_TITLE_GENERATION", "True").lower() == "true",
)

ENABLE_SEARCH_QUERY_GENERATION = PersistentConfig(
    "ENABLE_SEARCH_QUERY_GENERATION",
    "task.query.search.enable",
    os.environ.get("ENABLE_SEARCH_QUERY_GENERATION", "True").lower() == "true",
)

ENABLE_RETRIEVAL_QUERY_GENERATION = PersistentConfig(
    "ENABLE_RETRIEVAL_QUERY_GENERATION",
    "task.query.retrieval.enable",
    os.environ.get("ENABLE_RETRIEVAL_QUERY_GENERATION", "True").lower() == "true",
)

QUERY_GENERATION_PROMPT_TEMPLATE = PersistentConfig(
    "QUERY_GENERATION_PROMPT_TEMPLATE",
    "task.query.prompt_template",
    os.environ.get("QUERY_GENERATION_PROMPT_TEMPLATE", ""),
)

DEFAULT_QUERY_GENERATION_PROMPT_TEMPLATE = """### Task:
Analyze the chat history to determine the necessity of generating search queries, in the given language. By default, **prioritize generating 1-3 broad and relevant search queries** unless it is absolutely certain that no additional information is required. The aim is to retrieve comprehensive, updated, and valuable information even with minimal uncertainty. If no search is unequivocally needed, return an empty list.

### Guidelines:
- Respond **EXCLUSIVELY** with a JSON object. Any form of extra commentary, explanation, or additional text is strictly prohibited.
- When generating search queries, respond in the format: { "queries": ["query1", "query2"] }, ensuring each query is distinct, concise, and relevant to the topic.
- If and only if it is entirely certain that no useful results can be retrieved by a search, return: { "queries": [] }.
- Err on the side of suggesting search queries if there is **any chance** they might provide useful or updated information.
- Be concise and focused on composing high-quality search queries, avoiding unnecessary elaboration, commentary, or assumptions.
- Today's date is: {{CURRENT_DATE}}.
- Always prioritize providing actionable and broad queries that maximize informational coverage.

### Output:
Strictly return in JSON format: 
{
  "queries": ["query1", "query2"]
}

### Chat History:
<chat_history>
{{MESSAGES:END:6}}
</chat_history>
"""

ENABLE_AUTOCOMPLETE_GENERATION = PersistentConfig(
    "ENABLE_AUTOCOMPLETE_GENERATION",
    "task.autocomplete.enable",
    os.environ.get("ENABLE_AUTOCOMPLETE_GENERATION", "False").lower() == "true",
)

AUTOCOMPLETE_GENERATION_INPUT_MAX_LENGTH = PersistentConfig(
    "AUTOCOMPLETE_GENERATION_INPUT_MAX_LENGTH",
    "task.autocomplete.input_max_length",
    int(os.environ.get("AUTOCOMPLETE_GENERATION_INPUT_MAX_LENGTH", "-1")),
)

AUTOCOMPLETE_GENERATION_PROMPT_TEMPLATE = PersistentConfig(
    "AUTOCOMPLETE_GENERATION_PROMPT_TEMPLATE",
    "task.autocomplete.prompt_template",
    os.environ.get("AUTOCOMPLETE_GENERATION_PROMPT_TEMPLATE", ""),
)

DEFAULT_AUTOCOMPLETE_GENERATION_PROMPT_TEMPLATE = """### Task:
You are an autocompletion system. Continue the text in `<text>` based on the **completion type** in `<type>` and the given language.  

### **Instructions**:
1. Analyze `<text>` for context and meaning.  
2. Use `<type>` to guide your output:  
   - **General**: Provide a natural, concise continuation.  
   - **Search Query**: Complete as if generating a realistic search query.  
3. Start as if you are directly continuing `<text>`. Do **not** repeat, paraphrase, or respond as a model. Simply complete the text.  
4. Ensure the continuation:
   - Flows naturally from `<text>`.  
   - Avoids repetition, overexplaining, or unrelated ideas.  
5. If unsure, return: `{ "text": "" }`.  

### **Output Rules**:
- Respond only in JSON format: `{ "text": "<your_completion>" }`.

### **Examples**:
#### Example 1:  
Input:  
<type>General</type>  
<text>The sun was setting over the horizon, painting the sky</text>  
Output:  
{ "text": "with vibrant shades of orange and pink." }

#### Example 2:  
Input:  
<type>Search Query</type>  
<text>Top-rated restaurants in</text>  
Output:  
{ "text": "New York City for Italian cuisine." }  

---
### Context:
<chat_history>
{{MESSAGES:END:6}}
</chat_history>
<type>{{TYPE}}</type>  
<text>{{PROMPT}}</text>  
#### Output:
"""

TOOLS_FUNCTION_CALLING_PROMPT_TEMPLATE = PersistentConfig(
    "TOOLS_FUNCTION_CALLING_PROMPT_TEMPLATE",
    "task.tools.prompt_template",
    os.environ.get("TOOLS_FUNCTION_CALLING_PROMPT_TEMPLATE", ""),
)

DEFAULT_TOOLS_FUNCTION_CALLING_PROMPT_TEMPLATE = """Available Tools: {{TOOLS}}

Your task is to choose and return the correct tool(s) from the list of available tools based on the query. Follow these guidelines:

- Return only the JSON object, without any additional text or explanation.

- If no tools match the query, return an empty array: 
   {
     "tool_calls": []
   }

- If one or more tools match the query, construct a JSON response containing a "tool_calls" array with objects that include:
   - "name": The tool's name.
   - "parameters": A dictionary of required parameters and their corresponding values.

The format for the JSON response is strictly:
{
  "tool_calls": [
    {"name": "toolName1", "parameters": {"key1": "value1"}},
    {"name": "toolName2", "parameters": {"key2": "value2"}}
  ]
}"""

DEFAULT_EMOJI_GENERATION_PROMPT_TEMPLATE = """Your task is to reflect the speaker's likely facial expression through a fitting emoji. Interpret emotions from the message and reflect their facial expression using fitting, diverse emojis (e.g., 😊, 😢, 😡, 😱).

Message: ```{{prompt}}```"""

DEFAULT_MOA_GENERATION_PROMPT_TEMPLATE = """You have been provided with a set of responses from various models to the latest user query: "{{prompt}}"

Your task is to synthesize these responses into a single, high-quality response. It is crucial to critically evaluate the information provided in these responses, recognizing that some of it may be biased or incorrect. Your response should not simply replicate the given answers but should offer a refined, accurate, and comprehensive reply to the instruction. Ensure your response is well-structured, coherent, and adheres to the highest standards of accuracy and reliability.

Responses from models: {{responses}}"""

####################################
# Code Interpreter
####################################

ENABLE_CODE_EXECUTION = PersistentConfig(
    "ENABLE_CODE_EXECUTION",
    "code_execution.enable",
    os.environ.get("ENABLE_CODE_EXECUTION", "True").lower() == "true",
)

CODE_EXECUTION_ENGINE = PersistentConfig(
    "CODE_EXECUTION_ENGINE",
    "code_execution.engine",
    os.environ.get("CODE_EXECUTION_ENGINE", "pyodide"),
)

CODE_EXECUTION_JUPYTER_URL = PersistentConfig(
    "CODE_EXECUTION_JUPYTER_URL",
    "code_execution.jupyter.url",
    os.environ.get("CODE_EXECUTION_JUPYTER_URL", ""),
)

CODE_EXECUTION_JUPYTER_AUTH = PersistentConfig(
    "CODE_EXECUTION_JUPYTER_AUTH",
    "code_execution.jupyter.auth",
    os.environ.get("CODE_EXECUTION_JUPYTER_AUTH", ""),
)

CODE_EXECUTION_JUPYTER_AUTH_TOKEN = PersistentConfig(
    "CODE_EXECUTION_JUPYTER_AUTH_TOKEN",
    "code_execution.jupyter.auth_token",
    os.environ.get("CODE_EXECUTION_JUPYTER_AUTH_TOKEN", ""),
)

CODE_EXECUTION_JUPYTER_AUTH_PASSWORD = PersistentConfig(
    "CODE_EXECUTION_JUPYTER_AUTH_PASSWORD",
    "code_execution.jupyter.auth_password",
    os.environ.get("CODE_EXECUTION_JUPYTER_AUTH_PASSWORD", ""),
)

CODE_EXECUTION_JUPYTER_TIMEOUT = PersistentConfig(
    "CODE_EXECUTION_JUPYTER_TIMEOUT",
    "code_execution.jupyter.timeout",
    int(os.environ.get("CODE_EXECUTION_JUPYTER_TIMEOUT", "60")),
)

ENABLE_CODE_INTERPRETER = PersistentConfig(
    "ENABLE_CODE_INTERPRETER",
    "code_interpreter.enable",
    os.environ.get("ENABLE_CODE_INTERPRETER", "True").lower() == "true",
)

CODE_INTERPRETER_ENGINE = PersistentConfig(
    "CODE_INTERPRETER_ENGINE",
    "code_interpreter.engine",
    os.environ.get("CODE_INTERPRETER_ENGINE", "pyodide"),
)

CODE_INTERPRETER_PROMPT_TEMPLATE = PersistentConfig(
    "CODE_INTERPRETER_PROMPT_TEMPLATE",
    "code_interpreter.prompt_template",
    os.environ.get("CODE_INTERPRETER_PROMPT_TEMPLATE", ""),
)

CODE_INTERPRETER_JUPYTER_URL = PersistentConfig(
    "CODE_INTERPRETER_JUPYTER_URL",
    "code_interpreter.jupyter.url",
    os.environ.get(
        "CODE_INTERPRETER_JUPYTER_URL", os.environ.get("CODE_EXECUTION_JUPYTER_URL", "")
    ),
)

CODE_INTERPRETER_JUPYTER_AUTH = PersistentConfig(
    "CODE_INTERPRETER_JUPYTER_AUTH",
    "code_interpreter.jupyter.auth",
    os.environ.get(
        "CODE_INTERPRETER_JUPYTER_AUTH",
        os.environ.get("CODE_EXECUTION_JUPYTER_AUTH", ""),
    ),
)

CODE_INTERPRETER_JUPYTER_AUTH_TOKEN = PersistentConfig(
    "CODE_INTERPRETER_JUPYTER_AUTH_TOKEN",
    "code_interpreter.jupyter.auth_token",
    os.environ.get(
        "CODE_INTERPRETER_JUPYTER_AUTH_TOKEN",
        os.environ.get("CODE_EXECUTION_JUPYTER_AUTH_TOKEN", ""),
    ),
)

CODE_INTERPRETER_JUPYTER_AUTH_PASSWORD = PersistentConfig(
    "CODE_INTERPRETER_JUPYTER_AUTH_PASSWORD",
    "code_interpreter.jupyter.auth_password",
    os.environ.get(
        "CODE_INTERPRETER_JUPYTER_AUTH_PASSWORD",
        os.environ.get("CODE_EXECUTION_JUPYTER_AUTH_PASSWORD", ""),
    ),
)

CODE_INTERPRETER_JUPYTER_TIMEOUT = PersistentConfig(
    "CODE_INTERPRETER_JUPYTER_TIMEOUT",
    "code_interpreter.jupyter.timeout",
    int(
        os.environ.get(
            "CODE_INTERPRETER_JUPYTER_TIMEOUT",
            os.environ.get("CODE_EXECUTION_JUPYTER_TIMEOUT", "60"),
        )
    ),
)

DEFAULT_CODE_INTERPRETER_PROMPT = """
#### Tools Available

1. **Code Interpreter**: `<code_interpreter type="code" lang="python"></code_interpreter>`
   - You have access to a Python shell that runs directly in the user's browser, enabling fast execution of code for analysis, calculations, or problem-solving.  Use it in this response.
   - The Python code you write can incorporate a wide array of libraries, handle data manipulation or visualization, perform API calls for web-related tasks, or tackle virtually any computational challenge. Use this flexibility to **think outside the box, craft elegant solutions, and harness Python's full potential**.
   - To use it, **you must enclose your code within `<code_interpreter type="code" lang="python">` XML tags** and stop right away. If you don't, the code won't execute. 
   - When writing code in the code_interpreter XML tag, Do NOT use the triple backticks code block for markdown formatting, example: ```py # python code ``` will cause an error because it is markdown formatting, it is not python code.
   - When coding, **always aim to print meaningful outputs** (e.g., results, tables, summaries, or visuals) to better interpret and verify the findings. Avoid relying on implicit outputs; prioritize explicit and clear print statements so the results are effectively communicated to the user.  
   - After obtaining the printed output, **always provide a concise analysis, interpretation, or next steps to help the user understand the findings or refine the outcome further.**  
   - If the results are unclear, unexpected, or require validation, refine the code and execute it again as needed. Always aim to deliver meaningful insights from the results, iterating if necessary.  
   - **If a link to an image, audio, or any file is provided in markdown format in the output, ALWAYS regurgitate word for word, explicitly display it as part of the response to ensure the user can access it easily, do NOT change the link.**
   - All responses should be communicated in the chat's primary language, ensuring seamless understanding. If the chat is multilingual, default to English for clarity.

Ensure that the tools are effectively utilized to achieve the highest-quality analysis for the user."""

####################################
# Vector Database
####################################

VECTOR_DB = os.environ.get("VECTOR_DB", "chroma")

# Chroma
CHROMA_DATA_PATH = f"{DATA_DIR}/vector_db"

if VECTOR_DB == "chroma":
    import chromadb

    CHROMA_TENANT = os.environ.get("CHROMA_TENANT", chromadb.DEFAULT_TENANT)
    CHROMA_DATABASE = os.environ.get("CHROMA_DATABASE", chromadb.DEFAULT_DATABASE)
    CHROMA_HTTP_HOST = os.environ.get("CHROMA_HTTP_HOST", "")
    CHROMA_HTTP_PORT = int(os.environ.get("CHROMA_HTTP_PORT", "8000"))
    CHROMA_CLIENT_AUTH_PROVIDER = os.environ.get("CHROMA_CLIENT_AUTH_PROVIDER", "")
    CHROMA_CLIENT_AUTH_CREDENTIALS = os.environ.get(
        "CHROMA_CLIENT_AUTH_CREDENTIALS", ""
    )
    # Comma-separated list of header=value pairs
    CHROMA_HTTP_HEADERS = os.environ.get("CHROMA_HTTP_HEADERS", "")
    if CHROMA_HTTP_HEADERS:
        CHROMA_HTTP_HEADERS = dict(
            [pair.split("=") for pair in CHROMA_HTTP_HEADERS.split(",")]
        )
    else:
        CHROMA_HTTP_HEADERS = None
    CHROMA_HTTP_SSL = os.environ.get("CHROMA_HTTP_SSL", "false").lower() == "true"
# this uses the model defined in the Dockerfile ENV variable. If you dont use docker or docker based deployments such as k8s, the default embedding model will be used (sentence-transformers/all-MiniLM-L6-v2)

# Milvus

MILVUS_URI = os.environ.get("MILVUS_URI", f"{DATA_DIR}/vector_db/milvus.db")
MILVUS_DB = os.environ.get("MILVUS_DB", "default")
MILVUS_TOKEN = os.environ.get("MILVUS_TOKEN", None)

MILVUS_INDEX_TYPE = os.environ.get("MILVUS_INDEX_TYPE", "HNSW")
MILVUS_METRIC_TYPE = os.environ.get("MILVUS_METRIC_TYPE", "COSINE")
MILVUS_HNSW_M = int(os.environ.get("MILVUS_HNSW_M", "16"))
MILVUS_HNSW_EFCONSTRUCTION = int(os.environ.get("MILVUS_HNSW_EFCONSTRUCTION", "100"))
MILVUS_IVF_FLAT_NLIST = int(os.environ.get("MILVUS_IVF_FLAT_NLIST", "128"))

# Qdrant
QDRANT_URI = os.environ.get("QDRANT_URI", None)
QDRANT_API_KEY = os.environ.get("QDRANT_API_KEY", None)
QDRANT_ON_DISK = os.environ.get("QDRANT_ON_DISK", "false").lower() == "true"
QDRANT_PREFER_GRPC = os.environ.get("QDRANT_PREFER_GRPC", "False").lower() == "true"
QDRANT_GRPC_PORT = int(os.environ.get("QDRANT_GRPC_PORT", "6334"))

# OpenSearch
OPENSEARCH_URI = os.environ.get("OPENSEARCH_URI", "https://localhost:9200")
OPENSEARCH_SSL = os.environ.get("OPENSEARCH_SSL", "true").lower() == "true"
OPENSEARCH_CERT_VERIFY = (
    os.environ.get("OPENSEARCH_CERT_VERIFY", "false").lower() == "true"
)
OPENSEARCH_USERNAME = os.environ.get("OPENSEARCH_USERNAME", None)
OPENSEARCH_PASSWORD = os.environ.get("OPENSEARCH_PASSWORD", None)

# ElasticSearch
ELASTICSEARCH_URL = os.environ.get("ELASTICSEARCH_URL", "https://localhost:9200")
ELASTICSEARCH_CA_CERTS = os.environ.get("ELASTICSEARCH_CA_CERTS", None)
ELASTICSEARCH_API_KEY = os.environ.get("ELASTICSEARCH_API_KEY", None)
ELASTICSEARCH_USERNAME = os.environ.get("ELASTICSEARCH_USERNAME", None)
ELASTICSEARCH_PASSWORD = os.environ.get("ELASTICSEARCH_PASSWORD", None)
ELASTICSEARCH_CLOUD_ID = os.environ.get("ELASTICSEARCH_CLOUD_ID", None)
SSL_ASSERT_FINGERPRINT = os.environ.get("SSL_ASSERT_FINGERPRINT", None)
ELASTICSEARCH_INDEX_PREFIX = os.environ.get(
    "ELASTICSEARCH_INDEX_PREFIX", "open_webui_collections"
)
# Pgvector
PGVECTOR_DB_URL = os.environ.get("PGVECTOR_DB_URL", DATABASE_URL)
if VECTOR_DB == "pgvector" and not PGVECTOR_DB_URL.startswith("postgres"):
    raise ValueError(
        "Pgvector requires setting PGVECTOR_DB_URL or using Postgres with vector extension as the primary database."
    )
PGVECTOR_INITIALIZE_MAX_VECTOR_LENGTH = int(
    os.environ.get("PGVECTOR_INITIALIZE_MAX_VECTOR_LENGTH", "1536")
)

# Pinecone
PINECONE_API_KEY = os.environ.get("PINECONE_API_KEY", None)
PINECONE_ENVIRONMENT = os.environ.get("PINECONE_ENVIRONMENT", None)
PINECONE_INDEX_NAME = os.getenv("PINECONE_INDEX_NAME", "open-webui-index")
PINECONE_DIMENSION = int(os.getenv("PINECONE_DIMENSION", 1536))  # or 3072, 1024, 768
PINECONE_METRIC = os.getenv("PINECONE_METRIC", "cosine")
PINECONE_CLOUD = os.getenv("PINECONE_CLOUD", "aws")  # or "gcp" or "azure"

####################################
# Information Retrieval (RAG)
####################################


# If configured, Google Drive will be available as an upload option.
ENABLE_GOOGLE_DRIVE_INTEGRATION = PersistentConfig(
    "ENABLE_GOOGLE_DRIVE_INTEGRATION",
    "google_drive.enable",
    os.getenv("ENABLE_GOOGLE_DRIVE_INTEGRATION", "False").lower() == "true",
)

GOOGLE_DRIVE_CLIENT_ID = PersistentConfig(
    "GOOGLE_DRIVE_CLIENT_ID",
    "google_drive.client_id",
    os.environ.get("GOOGLE_DRIVE_CLIENT_ID", ""),
)

GOOGLE_DRIVE_API_KEY = PersistentConfig(
    "GOOGLE_DRIVE_API_KEY",
    "google_drive.api_key",
    os.environ.get("GOOGLE_DRIVE_API_KEY", ""),
)

ENABLE_ONEDRIVE_INTEGRATION = PersistentConfig(
    "ENABLE_ONEDRIVE_INTEGRATION",
    "onedrive.enable",
    os.getenv("ENABLE_ONEDRIVE_INTEGRATION", "False").lower() == "true",
)

ONEDRIVE_CLIENT_ID = PersistentConfig(
    "ONEDRIVE_CLIENT_ID",
    "onedrive.client_id",
    os.environ.get("ONEDRIVE_CLIENT_ID", ""),
)

ONEDRIVE_SHAREPOINT_URL = PersistentConfig(
    "ONEDRIVE_SHAREPOINT_URL",
    "onedrive.sharepoint_url",
    os.environ.get("ONEDRIVE_SHAREPOINT_URL", ""),
)

<<<<<<< HEAD
=======
ONEDRIVE_SHAREPOINT_TENANT_ID = PersistentConfig(
    "ONEDRIVE_SHAREPOINT_TENANT_ID",
    "onedrive.sharepoint_tenant_id",
    os.environ.get("ONEDRIVE_SHAREPOINT_TENANT_ID", ""),
)

>>>>>>> 0cef8441
# RAG Content Extraction
CONTENT_EXTRACTION_ENGINE = PersistentConfig(
    "CONTENT_EXTRACTION_ENGINE",
    "rag.CONTENT_EXTRACTION_ENGINE",
    os.environ.get("CONTENT_EXTRACTION_ENGINE", "").lower(),
)

TIKA_SERVER_URL = PersistentConfig(
    "TIKA_SERVER_URL",
    "rag.tika_server_url",
    os.getenv("TIKA_SERVER_URL", "http://tika:9998"),  # Default for sidecar deployment
)

DOCLING_SERVER_URL = PersistentConfig(
    "DOCLING_SERVER_URL",
    "rag.docling_server_url",
    os.getenv("DOCLING_SERVER_URL", "http://docling:5001"),
)

DOCLING_OCR_ENGINE = PersistentConfig(
    "DOCLING_OCR_ENGINE",
    "rag.docling_ocr_engine",
    os.getenv("DOCLING_OCR_ENGINE", "tesseract"),
)

DOCLING_OCR_LANG = PersistentConfig(
    "DOCLING_OCR_LANG",
    "rag.docling_ocr_lang",
    os.getenv("DOCLING_OCR_LANG", "eng,fra,deu,spa"),
)

DOCUMENT_INTELLIGENCE_ENDPOINT = PersistentConfig(
    "DOCUMENT_INTELLIGENCE_ENDPOINT",
    "rag.document_intelligence_endpoint",
    os.getenv("DOCUMENT_INTELLIGENCE_ENDPOINT", ""),
)

DOCUMENT_INTELLIGENCE_KEY = PersistentConfig(
    "DOCUMENT_INTELLIGENCE_KEY",
    "rag.document_intelligence_key",
    os.getenv("DOCUMENT_INTELLIGENCE_KEY", ""),
)

MISTRAL_OCR_API_KEY = PersistentConfig(
    "MISTRAL_OCR_API_KEY",
    "rag.mistral_ocr_api_key",
    os.getenv("MISTRAL_OCR_API_KEY", ""),
)

BYPASS_EMBEDDING_AND_RETRIEVAL = PersistentConfig(
    "BYPASS_EMBEDDING_AND_RETRIEVAL",
    "rag.bypass_embedding_and_retrieval",
    os.environ.get("BYPASS_EMBEDDING_AND_RETRIEVAL", "False").lower() == "true",
)

RAG_TOP_K = PersistentConfig(
    "RAG_TOP_K", "rag.top_k", int(os.environ.get("RAG_TOP_K", "3"))
)
RAG_TOP_K_RERANKER = PersistentConfig(
    "RAG_TOP_K_RERANKER",
    "rag.top_k_reranker",
    int(os.environ.get("RAG_TOP_K_RERANKER", "3")),
)
RAG_RELEVANCE_THRESHOLD = PersistentConfig(
    "RAG_RELEVANCE_THRESHOLD",
    "rag.relevance_threshold",
    float(os.environ.get("RAG_RELEVANCE_THRESHOLD", "0.0")),
)

ENABLE_RAG_HYBRID_SEARCH = PersistentConfig(
    "ENABLE_RAG_HYBRID_SEARCH",
    "rag.enable_hybrid_search",
    os.environ.get("ENABLE_RAG_HYBRID_SEARCH", "").lower() == "true",
)

RAG_FULL_CONTEXT = PersistentConfig(
    "RAG_FULL_CONTEXT",
    "rag.full_context",
    os.getenv("RAG_FULL_CONTEXT", "False").lower() == "true",
)

RAG_FILE_MAX_COUNT = PersistentConfig(
    "RAG_FILE_MAX_COUNT",
    "rag.file.max_count",
    (
        int(os.environ.get("RAG_FILE_MAX_COUNT"))
        if os.environ.get("RAG_FILE_MAX_COUNT")
        else None
    ),
)

RAG_FILE_MAX_SIZE = PersistentConfig(
    "RAG_FILE_MAX_SIZE",
    "rag.file.max_size",
    (
        int(os.environ.get("RAG_FILE_MAX_SIZE"))
        if os.environ.get("RAG_FILE_MAX_SIZE")
        else None
    ),
)

RAG_EMBEDDING_ENGINE = PersistentConfig(
    "RAG_EMBEDDING_ENGINE",
    "rag.embedding_engine",
    os.environ.get("RAG_EMBEDDING_ENGINE", ""),
)

PDF_EXTRACT_IMAGES = PersistentConfig(
    "PDF_EXTRACT_IMAGES",
    "rag.pdf_extract_images",
    os.environ.get("PDF_EXTRACT_IMAGES", "False").lower() == "true",
)

RAG_EMBEDDING_MODEL = PersistentConfig(
    "RAG_EMBEDDING_MODEL",
    "rag.embedding_model",
    os.environ.get("RAG_EMBEDDING_MODEL", "sentence-transformers/all-MiniLM-L6-v2"),
)
log.info(f"Embedding model set: {RAG_EMBEDDING_MODEL.value}")

RAG_EMBEDDING_MODEL_AUTO_UPDATE = (
    not OFFLINE_MODE
    and os.environ.get("RAG_EMBEDDING_MODEL_AUTO_UPDATE", "True").lower() == "true"
)

RAG_EMBEDDING_MODEL_TRUST_REMOTE_CODE = (
    os.environ.get("RAG_EMBEDDING_MODEL_TRUST_REMOTE_CODE", "True").lower() == "true"
)

RAG_EMBEDDING_BATCH_SIZE = PersistentConfig(
    "RAG_EMBEDDING_BATCH_SIZE",
    "rag.embedding_batch_size",
    int(
        os.environ.get("RAG_EMBEDDING_BATCH_SIZE")
        or os.environ.get("RAG_EMBEDDING_OPENAI_BATCH_SIZE", "1")
    ),
)

RAG_EMBEDDING_QUERY_PREFIX = os.environ.get("RAG_EMBEDDING_QUERY_PREFIX", None)

RAG_EMBEDDING_CONTENT_PREFIX = os.environ.get("RAG_EMBEDDING_CONTENT_PREFIX", None)

RAG_EMBEDDING_PREFIX_FIELD_NAME = os.environ.get(
    "RAG_EMBEDDING_PREFIX_FIELD_NAME", None
)

RAG_RERANKING_ENGINE = PersistentConfig(
    "RAG_RERANKING_ENGINE",
    "rag.reranking_engine",
    os.environ.get("RAG_RERANKING_ENGINE", ""),
)

RAG_RERANKING_MODEL = PersistentConfig(
    "RAG_RERANKING_MODEL",
    "rag.reranking_model",
    os.environ.get("RAG_RERANKING_MODEL", ""),
)
if RAG_RERANKING_MODEL.value != "":
    log.info(f"Reranking model set: {RAG_RERANKING_MODEL.value}")


RAG_RERANKING_MODEL_AUTO_UPDATE = (
    not OFFLINE_MODE
    and os.environ.get("RAG_RERANKING_MODEL_AUTO_UPDATE", "True").lower() == "true"
)

RAG_RERANKING_MODEL_TRUST_REMOTE_CODE = (
    os.environ.get("RAG_RERANKING_MODEL_TRUST_REMOTE_CODE", "True").lower() == "true"
)

<<<<<<< HEAD
=======
RAG_EXTERNAL_RERANKER_URL = PersistentConfig(
    "RAG_EXTERNAL_RERANKER_URL",
    "rag.external_reranker_url",
    os.environ.get("RAG_EXTERNAL_RERANKER_URL", ""),
)

RAG_EXTERNAL_RERANKER_API_KEY = PersistentConfig(
    "RAG_EXTERNAL_RERANKER_API_KEY",
    "rag.external_reranker_api_key",
    os.environ.get("RAG_EXTERNAL_RERANKER_API_KEY", ""),
)


>>>>>>> 0cef8441
RAG_TEXT_SPLITTER = PersistentConfig(
    "RAG_TEXT_SPLITTER",
    "rag.text_splitter",
    os.environ.get("RAG_TEXT_SPLITTER", ""),
)

TIKTOKEN_CACHE_DIR = os.environ.get("TIKTOKEN_CACHE_DIR", f"{CACHE_DIR}/tiktoken")
TIKTOKEN_ENCODING_NAME = PersistentConfig(
    "TIKTOKEN_ENCODING_NAME",
    "rag.tiktoken_encoding_name",
    os.environ.get("TIKTOKEN_ENCODING_NAME", "cl100k_base"),
)

CHUNK_SIZE = PersistentConfig(
    "CHUNK_SIZE", "rag.chunk_size", int(os.environ.get("CHUNK_SIZE", "1000"))
)
CHUNK_OVERLAP = PersistentConfig(
    "CHUNK_OVERLAP",
    "rag.chunk_overlap",
    int(os.environ.get("CHUNK_OVERLAP", "100")),
)

DEFAULT_RAG_TEMPLATE = """### Task:
Respond to the user query using the provided context, incorporating inline citations in the format [id] **only when the <source> tag includes an explicit id attribute** (e.g., <source id="1">).

### Guidelines:
- If you don't know the answer, clearly state that.
- If uncertain, ask the user for clarification.
- Respond in the same language as the user's query.
- If the context is unreadable or of poor quality, inform the user and provide the best possible answer.
- If the answer isn't present in the context but you possess the knowledge, explain this to the user and provide the answer using your own understanding.
- **Only include inline citations using [id] (e.g., [1], [2]) when the <source> tag includes an id attribute.**
- Do not cite if the <source> tag does not contain an id attribute.
- Do not use XML tags in your response.
- Ensure citations are concise and directly related to the information provided.

### Example of Citation:
If the user asks about a specific topic and the information is found in a source with a provided id attribute, the response should include the citation like in the following example:
* "According to the study, the proposed method increases efficiency by 20% [1]."

### Output:
Provide a clear and direct response to the user's query, including inline citations in the format [id] only when the <source> tag with id attribute is present in the context.

<context>
{{CONTEXT}}
</context>

<user_query>
{{QUERY}}
</user_query>
"""

RAG_TEMPLATE = PersistentConfig(
    "RAG_TEMPLATE",
    "rag.template",
    os.environ.get("RAG_TEMPLATE", DEFAULT_RAG_TEMPLATE),
)

RAG_OPENAI_API_BASE_URL = PersistentConfig(
    "RAG_OPENAI_API_BASE_URL",
    "rag.openai_api_base_url",
    os.getenv("RAG_OPENAI_API_BASE_URL", OPENAI_API_BASE_URL),
)
RAG_OPENAI_API_KEY = PersistentConfig(
    "RAG_OPENAI_API_KEY",
    "rag.openai_api_key",
    os.getenv("RAG_OPENAI_API_KEY", OPENAI_API_KEY),
)

RAG_OLLAMA_BASE_URL = PersistentConfig(
    "RAG_OLLAMA_BASE_URL",
    "rag.ollama.url",
    os.getenv("RAG_OLLAMA_BASE_URL", OLLAMA_BASE_URL),
)

RAG_OLLAMA_API_KEY = PersistentConfig(
    "RAG_OLLAMA_API_KEY",
    "rag.ollama.key",
    os.getenv("RAG_OLLAMA_API_KEY", ""),
)

ENABLE_RAG_LOCAL_WEB_FETCH = (
    os.getenv("ENABLE_RAG_LOCAL_WEB_FETCH", "False").lower() == "true"
)

YOUTUBE_LOADER_LANGUAGE = PersistentConfig(
    "YOUTUBE_LOADER_LANGUAGE",
    "rag.youtube_loader_language",
    os.getenv("YOUTUBE_LOADER_LANGUAGE", "en").split(","),
)

YOUTUBE_LOADER_PROXY_URL = PersistentConfig(
    "YOUTUBE_LOADER_PROXY_URL",
    "rag.youtube_loader_proxy_url",
    os.getenv("YOUTUBE_LOADER_PROXY_URL", ""),
)

####################################
# Web Search (RAG)
####################################

ENABLE_WEB_SEARCH = PersistentConfig(
    "ENABLE_WEB_SEARCH",
    "rag.web.search.enable",
    os.getenv("ENABLE_WEB_SEARCH", "False").lower() == "true",
)

WEB_SEARCH_ENGINE = PersistentConfig(
    "WEB_SEARCH_ENGINE",
    "rag.web.search.engine",
    os.getenv("WEB_SEARCH_ENGINE", ""),
)

BYPASS_WEB_SEARCH_EMBEDDING_AND_RETRIEVAL = PersistentConfig(
    "BYPASS_WEB_SEARCH_EMBEDDING_AND_RETRIEVAL",
    "rag.web.search.bypass_embedding_and_retrieval",
    os.getenv("BYPASS_WEB_SEARCH_EMBEDDING_AND_RETRIEVAL", "False").lower() == "true",
)

WEB_SEARCH_RESULT_COUNT = PersistentConfig(
    "WEB_SEARCH_RESULT_COUNT",
    "rag.web.search.result_count",
    int(os.getenv("WEB_SEARCH_RESULT_COUNT", "3")),
)

# You can provide a list of your own websites to filter after performing a web search.
# This ensures the highest level of safety and reliability of the information sources.
WEB_SEARCH_DOMAIN_FILTER_LIST = PersistentConfig(
    "WEB_SEARCH_DOMAIN_FILTER_LIST",
    "rag.web.search.domain.filter_list",
    [
        # "wikipedia.com",
        # "wikimedia.org",
        # "wikidata.org",
    ],
)

WEB_SEARCH_CONCURRENT_REQUESTS = PersistentConfig(
    "WEB_SEARCH_CONCURRENT_REQUESTS",
    "rag.web.search.concurrent_requests",
    int(os.getenv("WEB_SEARCH_CONCURRENT_REQUESTS", "10")),
)

WEB_LOADER_ENGINE = PersistentConfig(
    "WEB_LOADER_ENGINE",
    "rag.web.loader.engine",
    os.environ.get("WEB_LOADER_ENGINE", ""),
)

ENABLE_WEB_LOADER_SSL_VERIFICATION = PersistentConfig(
    "ENABLE_WEB_LOADER_SSL_VERIFICATION",
    "rag.web.loader.ssl_verification",
    os.environ.get("ENABLE_WEB_LOADER_SSL_VERIFICATION", "True").lower() == "true",
)

WEB_SEARCH_TRUST_ENV = PersistentConfig(
    "WEB_SEARCH_TRUST_ENV",
    "rag.web.search.trust_env",
    os.getenv("WEB_SEARCH_TRUST_ENV", "False").lower() == "true",
)

SEARXNG_QUERY_URL = PersistentConfig(
    "SEARXNG_QUERY_URL",
    "rag.web.search.searxng_query_url",
    os.getenv("SEARXNG_QUERY_URL", ""),
)

YACY_QUERY_URL = PersistentConfig(
    "YACY_QUERY_URL",
    "rag.web.search.yacy_query_url",
    os.getenv("YACY_QUERY_URL", ""),
)

YACY_USERNAME = PersistentConfig(
    "YACY_USERNAME",
    "rag.web.search.yacy_username",
    os.getenv("YACY_USERNAME", ""),
)

YACY_PASSWORD = PersistentConfig(
    "YACY_PASSWORD",
    "rag.web.search.yacy_password",
    os.getenv("YACY_PASSWORD", ""),
)

GOOGLE_PSE_API_KEY = PersistentConfig(
    "GOOGLE_PSE_API_KEY",
    "rag.web.search.google_pse_api_key",
    os.getenv("GOOGLE_PSE_API_KEY", ""),
)

GOOGLE_PSE_ENGINE_ID = PersistentConfig(
    "GOOGLE_PSE_ENGINE_ID",
    "rag.web.search.google_pse_engine_id",
    os.getenv("GOOGLE_PSE_ENGINE_ID", ""),
)

BRAVE_SEARCH_API_KEY = PersistentConfig(
    "BRAVE_SEARCH_API_KEY",
    "rag.web.search.brave_search_api_key",
    os.getenv("BRAVE_SEARCH_API_KEY", ""),
)

KAGI_SEARCH_API_KEY = PersistentConfig(
    "KAGI_SEARCH_API_KEY",
    "rag.web.search.kagi_search_api_key",
    os.getenv("KAGI_SEARCH_API_KEY", ""),
)

MOJEEK_SEARCH_API_KEY = PersistentConfig(
    "MOJEEK_SEARCH_API_KEY",
    "rag.web.search.mojeek_search_api_key",
    os.getenv("MOJEEK_SEARCH_API_KEY", ""),
)

BOCHA_SEARCH_API_KEY = PersistentConfig(
    "BOCHA_SEARCH_API_KEY",
    "rag.web.search.bocha_search_api_key",
    os.getenv("BOCHA_SEARCH_API_KEY", ""),
)

SERPSTACK_API_KEY = PersistentConfig(
    "SERPSTACK_API_KEY",
    "rag.web.search.serpstack_api_key",
    os.getenv("SERPSTACK_API_KEY", ""),
)

SERPSTACK_HTTPS = PersistentConfig(
    "SERPSTACK_HTTPS",
    "rag.web.search.serpstack_https",
    os.getenv("SERPSTACK_HTTPS", "True").lower() == "true",
)

SERPER_API_KEY = PersistentConfig(
    "SERPER_API_KEY",
    "rag.web.search.serper_api_key",
    os.getenv("SERPER_API_KEY", ""),
)

SERPLY_API_KEY = PersistentConfig(
    "SERPLY_API_KEY",
    "rag.web.search.serply_api_key",
    os.getenv("SERPLY_API_KEY", ""),
)

JINA_API_KEY = PersistentConfig(
    "JINA_API_KEY",
    "rag.web.search.jina_api_key",
    os.getenv("JINA_API_KEY", ""),
)

SEARCHAPI_API_KEY = PersistentConfig(
    "SEARCHAPI_API_KEY",
    "rag.web.search.searchapi_api_key",
    os.getenv("SEARCHAPI_API_KEY", ""),
)

SEARCHAPI_ENGINE = PersistentConfig(
    "SEARCHAPI_ENGINE",
    "rag.web.search.searchapi_engine",
    os.getenv("SEARCHAPI_ENGINE", ""),
)

SERPAPI_API_KEY = PersistentConfig(
    "SERPAPI_API_KEY",
    "rag.web.search.serpapi_api_key",
    os.getenv("SERPAPI_API_KEY", ""),
)

SERPAPI_ENGINE = PersistentConfig(
    "SERPAPI_ENGINE",
    "rag.web.search.serpapi_engine",
    os.getenv("SERPAPI_ENGINE", ""),
)

BING_SEARCH_V7_ENDPOINT = PersistentConfig(
    "BING_SEARCH_V7_ENDPOINT",
    "rag.web.search.bing_search_v7_endpoint",
    os.environ.get(
        "BING_SEARCH_V7_ENDPOINT", "https://api.bing.microsoft.com/v7.0/search"
    ),
)

BING_SEARCH_V7_SUBSCRIPTION_KEY = PersistentConfig(
    "BING_SEARCH_V7_SUBSCRIPTION_KEY",
    "rag.web.search.bing_search_v7_subscription_key",
    os.environ.get("BING_SEARCH_V7_SUBSCRIPTION_KEY", ""),
)

EXA_API_KEY = PersistentConfig(
    "EXA_API_KEY",
    "rag.web.search.exa_api_key",
    os.getenv("EXA_API_KEY", ""),
)

PERPLEXITY_API_KEY = PersistentConfig(
    "PERPLEXITY_API_KEY",
    "rag.web.search.perplexity_api_key",
    os.getenv("PERPLEXITY_API_KEY", ""),
)

SOUGOU_API_SID = PersistentConfig(
    "SOUGOU_API_SID",
    "rag.web.search.sougou_api_sid",
    os.getenv("SOUGOU_API_SID", ""),
)

SOUGOU_API_SK = PersistentConfig(
    "SOUGOU_API_SK",
    "rag.web.search.sougou_api_sk",
    os.getenv("SOUGOU_API_SK", ""),
)

TAVILY_API_KEY = PersistentConfig(
    "TAVILY_API_KEY",
    "rag.web.search.tavily_api_key",
    os.getenv("TAVILY_API_KEY", ""),
)

TAVILY_EXTRACT_DEPTH = PersistentConfig(
    "TAVILY_EXTRACT_DEPTH",
    "rag.web.search.tavily_extract_depth",
    os.getenv("TAVILY_EXTRACT_DEPTH", "basic"),
)

PLAYWRIGHT_WS_URL = PersistentConfig(
    "PLAYWRIGHT_WS_URL",
    "rag.web.loader.playwright_ws_url",
    os.environ.get("PLAYWRIGHT_WS_URL", ""),
)

PLAYWRIGHT_TIMEOUT = PersistentConfig(
    "PLAYWRIGHT_TIMEOUT",
    "rag.web.loader.playwright_timeout",
    int(os.environ.get("PLAYWRIGHT_TIMEOUT", "10000")),
)

FIRECRAWL_API_KEY = PersistentConfig(
    "FIRECRAWL_API_KEY",
    "rag.web.loader.firecrawl_api_key",
    os.environ.get("FIRECRAWL_API_KEY", ""),
)

FIRECRAWL_API_BASE_URL = PersistentConfig(
    "FIRECRAWL_API_BASE_URL",
    "rag.web.loader.firecrawl_api_url",
    os.environ.get("FIRECRAWL_API_BASE_URL", "https://api.firecrawl.dev"),
)

EXTERNAL_WEB_SEARCH_URL = PersistentConfig(
    "EXTERNAL_WEB_SEARCH_URL",
    "rag.web.search.external_web_search_url",
    os.environ.get("EXTERNAL_WEB_SEARCH_URL", ""),
)

EXTERNAL_WEB_SEARCH_API_KEY = PersistentConfig(
    "EXTERNAL_WEB_SEARCH_API_KEY",
    "rag.web.search.external_web_search_api_key",
    os.environ.get("EXTERNAL_WEB_SEARCH_API_KEY", ""),
)

EXTERNAL_WEB_LOADER_URL = PersistentConfig(
    "EXTERNAL_WEB_LOADER_URL",
    "rag.web.loader.external_web_loader_url",
    os.environ.get("EXTERNAL_WEB_LOADER_URL", ""),
)

EXTERNAL_WEB_LOADER_API_KEY = PersistentConfig(
    "EXTERNAL_WEB_LOADER_API_KEY",
    "rag.web.loader.external_web_loader_api_key",
    os.environ.get("EXTERNAL_WEB_LOADER_API_KEY", ""),
)

####################################
# Images
####################################

IMAGE_GENERATION_ENGINE = PersistentConfig(
    "IMAGE_GENERATION_ENGINE",
    "image_generation.engine",
    os.getenv("IMAGE_GENERATION_ENGINE", "openai"),
)

ENABLE_IMAGE_GENERATION = PersistentConfig(
    "ENABLE_IMAGE_GENERATION",
    "image_generation.enable",
    os.environ.get("ENABLE_IMAGE_GENERATION", "").lower() == "true",
)

ENABLE_IMAGE_PROMPT_GENERATION = PersistentConfig(
    "ENABLE_IMAGE_PROMPT_GENERATION",
    "image_generation.prompt.enable",
    os.environ.get("ENABLE_IMAGE_PROMPT_GENERATION", "true").lower() == "true",
)

AUTOMATIC1111_BASE_URL = PersistentConfig(
    "AUTOMATIC1111_BASE_URL",
    "image_generation.automatic1111.base_url",
    os.getenv("AUTOMATIC1111_BASE_URL", ""),
)
AUTOMATIC1111_API_AUTH = PersistentConfig(
    "AUTOMATIC1111_API_AUTH",
    "image_generation.automatic1111.api_auth",
    os.getenv("AUTOMATIC1111_API_AUTH", ""),
)

AUTOMATIC1111_CFG_SCALE = PersistentConfig(
    "AUTOMATIC1111_CFG_SCALE",
    "image_generation.automatic1111.cfg_scale",
    (
        float(os.environ.get("AUTOMATIC1111_CFG_SCALE"))
        if os.environ.get("AUTOMATIC1111_CFG_SCALE")
        else None
    ),
)

AUTOMATIC1111_SAMPLER = PersistentConfig(
    "AUTOMATIC1111_SAMPLER",
    "image_generation.automatic1111.sampler",
    (
        os.environ.get("AUTOMATIC1111_SAMPLER")
        if os.environ.get("AUTOMATIC1111_SAMPLER")
        else None
    ),
)

AUTOMATIC1111_SCHEDULER = PersistentConfig(
    "AUTOMATIC1111_SCHEDULER",
    "image_generation.automatic1111.scheduler",
    (
        os.environ.get("AUTOMATIC1111_SCHEDULER")
        if os.environ.get("AUTOMATIC1111_SCHEDULER")
        else None
    ),
)

COMFYUI_BASE_URL = PersistentConfig(
    "COMFYUI_BASE_URL",
    "image_generation.comfyui.base_url",
    os.getenv("COMFYUI_BASE_URL", ""),
)

COMFYUI_API_KEY = PersistentConfig(
    "COMFYUI_API_KEY",
    "image_generation.comfyui.api_key",
    os.getenv("COMFYUI_API_KEY", ""),
)

COMFYUI_DEFAULT_WORKFLOW = """
{
  "3": {
    "inputs": {
      "seed": 0,
      "steps": 20,
      "cfg": 8,
      "sampler_name": "euler",
      "scheduler": "normal",
      "denoise": 1,
      "model": [
        "4",
        0
      ],
      "positive": [
        "6",
        0
      ],
      "negative": [
        "7",
        0
      ],
      "latent_image": [
        "5",
        0
      ]
    },
    "class_type": "KSampler",
    "_meta": {
      "title": "KSampler"
    }
  },
  "4": {
    "inputs": {
      "ckpt_name": "model.safetensors"
    },
    "class_type": "CheckpointLoaderSimple",
    "_meta": {
      "title": "Load Checkpoint"
    }
  },
  "5": {
    "inputs": {
      "width": 512,
      "height": 512,
      "batch_size": 1
    },
    "class_type": "EmptyLatentImage",
    "_meta": {
      "title": "Empty Latent Image"
    }
  },
  "6": {
    "inputs": {
      "text": "Prompt",
      "clip": [
        "4",
        1
      ]
    },
    "class_type": "CLIPTextEncode",
    "_meta": {
      "title": "CLIP Text Encode (Prompt)"
    }
  },
  "7": {
    "inputs": {
      "text": "",
      "clip": [
        "4",
        1
      ]
    },
    "class_type": "CLIPTextEncode",
    "_meta": {
      "title": "CLIP Text Encode (Prompt)"
    }
  },
  "8": {
    "inputs": {
      "samples": [
        "3",
        0
      ],
      "vae": [
        "4",
        2
      ]
    },
    "class_type": "VAEDecode",
    "_meta": {
      "title": "VAE Decode"
    }
  },
  "9": {
    "inputs": {
      "filename_prefix": "ComfyUI",
      "images": [
        "8",
        0
      ]
    },
    "class_type": "SaveImage",
    "_meta": {
      "title": "Save Image"
    }
  }
}
"""

COMFYUI_WORKFLOW = PersistentConfig(
    "COMFYUI_WORKFLOW",
    "image_generation.comfyui.workflow",
    os.getenv("COMFYUI_WORKFLOW", COMFYUI_DEFAULT_WORKFLOW),
)

COMFYUI_WORKFLOW_NODES = PersistentConfig(
    "COMFYUI_WORKFLOW",
    "image_generation.comfyui.nodes",
    [],
)

IMAGES_OPENAI_API_BASE_URL = PersistentConfig(
    "IMAGES_OPENAI_API_BASE_URL",
    "image_generation.openai.api_base_url",
    os.getenv("IMAGES_OPENAI_API_BASE_URL", OPENAI_API_BASE_URL),
)
IMAGES_OPENAI_API_KEY = PersistentConfig(
    "IMAGES_OPENAI_API_KEY",
    "image_generation.openai.api_key",
    os.getenv("IMAGES_OPENAI_API_KEY", OPENAI_API_KEY),
)

IMAGES_GEMINI_API_BASE_URL = PersistentConfig(
    "IMAGES_GEMINI_API_BASE_URL",
    "image_generation.gemini.api_base_url",
    os.getenv("IMAGES_GEMINI_API_BASE_URL", GEMINI_API_BASE_URL),
)
IMAGES_GEMINI_API_KEY = PersistentConfig(
    "IMAGES_GEMINI_API_KEY",
    "image_generation.gemini.api_key",
    os.getenv("IMAGES_GEMINI_API_KEY", GEMINI_API_KEY),
)

IMAGE_SIZE = PersistentConfig(
    "IMAGE_SIZE", "image_generation.size", os.getenv("IMAGE_SIZE", "512x512")
)

IMAGE_STEPS = PersistentConfig(
    "IMAGE_STEPS", "image_generation.steps", int(os.getenv("IMAGE_STEPS", 50))
)

IMAGE_GENERATION_MODEL = PersistentConfig(
    "IMAGE_GENERATION_MODEL",
    "image_generation.model",
    os.getenv("IMAGE_GENERATION_MODEL", ""),
)

####################################
# Audio
####################################

# Transcription
WHISPER_MODEL = PersistentConfig(
    "WHISPER_MODEL",
    "audio.stt.whisper_model",
    os.getenv("WHISPER_MODEL", "base"),
)

WHISPER_MODEL_DIR = os.getenv("WHISPER_MODEL_DIR", f"{CACHE_DIR}/whisper/models")
WHISPER_MODEL_AUTO_UPDATE = (
    not OFFLINE_MODE
    and os.environ.get("WHISPER_MODEL_AUTO_UPDATE", "").lower() == "true"
)

WHISPER_VAD_FILTER = PersistentConfig(
    "WHISPER_VAD_FILTER",
    "audio.stt.whisper_vad_filter",
    os.getenv("WHISPER_VAD_FILTER", "False").lower() == "true",
)

WHISPER_LANGUAGE = os.getenv("WHISPER_LANGUAGE", "").lower() or None

# Add Deepgram configuration
DEEPGRAM_API_KEY = PersistentConfig(
    "DEEPGRAM_API_KEY",
    "audio.stt.deepgram.api_key",
    os.getenv("DEEPGRAM_API_KEY", ""),
)

AUDIO_STT_OPENAI_API_BASE_URL = PersistentConfig(
    "AUDIO_STT_OPENAI_API_BASE_URL",
    "audio.stt.openai.api_base_url",
    os.getenv("AUDIO_STT_OPENAI_API_BASE_URL", OPENAI_API_BASE_URL),
)

AUDIO_STT_OPENAI_API_KEY = PersistentConfig(
    "AUDIO_STT_OPENAI_API_KEY",
    "audio.stt.openai.api_key",
    os.getenv("AUDIO_STT_OPENAI_API_KEY", OPENAI_API_KEY),
)

AUDIO_STT_ENGINE = PersistentConfig(
    "AUDIO_STT_ENGINE",
    "audio.stt.engine",
    os.getenv("AUDIO_STT_ENGINE", ""),
)

AUDIO_STT_MODEL = PersistentConfig(
    "AUDIO_STT_MODEL",
    "audio.stt.model",
    os.getenv("AUDIO_STT_MODEL", ""),
)

AUDIO_STT_AZURE_API_KEY = PersistentConfig(
    "AUDIO_STT_AZURE_API_KEY",
    "audio.stt.azure.api_key",
    os.getenv("AUDIO_STT_AZURE_API_KEY", ""),
)

AUDIO_STT_AZURE_REGION = PersistentConfig(
    "AUDIO_STT_AZURE_REGION",
    "audio.stt.azure.region",
    os.getenv("AUDIO_STT_AZURE_REGION", ""),
)

AUDIO_STT_AZURE_LOCALES = PersistentConfig(
    "AUDIO_STT_AZURE_LOCALES",
    "audio.stt.azure.locales",
    os.getenv("AUDIO_STT_AZURE_LOCALES", ""),
)

AUDIO_STT_AZURE_BASE_URL = PersistentConfig(
    "AUDIO_STT_AZURE_BASE_URL",
    "audio.stt.azure.base_url",
    os.getenv("AUDIO_STT_AZURE_BASE_URL", ""),
)

AUDIO_STT_AZURE_MAX_SPEAKERS = PersistentConfig(
    "AUDIO_STT_AZURE_MAX_SPEAKERS",
    "audio.stt.azure.max_speakers",
    os.getenv("AUDIO_STT_AZURE_MAX_SPEAKERS", ""),
)

AUDIO_TTS_OPENAI_API_BASE_URL = PersistentConfig(
    "AUDIO_TTS_OPENAI_API_BASE_URL",
    "audio.tts.openai.api_base_url",
    os.getenv("AUDIO_TTS_OPENAI_API_BASE_URL", OPENAI_API_BASE_URL),
)
AUDIO_TTS_OPENAI_API_KEY = PersistentConfig(
    "AUDIO_TTS_OPENAI_API_KEY",
    "audio.tts.openai.api_key",
    os.getenv("AUDIO_TTS_OPENAI_API_KEY", OPENAI_API_KEY),
)

AUDIO_TTS_API_KEY = PersistentConfig(
    "AUDIO_TTS_API_KEY",
    "audio.tts.api_key",
    os.getenv("AUDIO_TTS_API_KEY", ""),
)

AUDIO_TTS_ENGINE = PersistentConfig(
    "AUDIO_TTS_ENGINE",
    "audio.tts.engine",
    os.getenv("AUDIO_TTS_ENGINE", ""),
)

AUDIO_TTS_MODEL = PersistentConfig(
    "AUDIO_TTS_MODEL",
    "audio.tts.model",
    os.getenv("AUDIO_TTS_MODEL", "tts-1"),  # OpenAI default model
)

AUDIO_TTS_VOICE = PersistentConfig(
    "AUDIO_TTS_VOICE",
    "audio.tts.voice",
    os.getenv("AUDIO_TTS_VOICE", "alloy"),  # OpenAI default voice
)

AUDIO_TTS_SPLIT_ON = PersistentConfig(
    "AUDIO_TTS_SPLIT_ON",
    "audio.tts.split_on",
    os.getenv("AUDIO_TTS_SPLIT_ON", "punctuation"),
)

AUDIO_TTS_AZURE_SPEECH_REGION = PersistentConfig(
    "AUDIO_TTS_AZURE_SPEECH_REGION",
    "audio.tts.azure.speech_region",
    os.getenv("AUDIO_TTS_AZURE_SPEECH_REGION", ""),
)

AUDIO_TTS_AZURE_SPEECH_BASE_URL = PersistentConfig(
    "AUDIO_TTS_AZURE_SPEECH_BASE_URL",
    "audio.tts.azure.speech_base_url",
    os.getenv("AUDIO_TTS_AZURE_SPEECH_BASE_URL", ""),
)

AUDIO_TTS_AZURE_SPEECH_OUTPUT_FORMAT = PersistentConfig(
    "AUDIO_TTS_AZURE_SPEECH_OUTPUT_FORMAT",
    "audio.tts.azure.speech_output_format",
    os.getenv(
        "AUDIO_TTS_AZURE_SPEECH_OUTPUT_FORMAT", "audio-24khz-160kbitrate-mono-mp3"
    ),
)

####################################
# LDAP
####################################

ENABLE_LDAP = PersistentConfig(
    "ENABLE_LDAP",
    "ldap.enable",
    os.environ.get("ENABLE_LDAP", "false").lower() == "true",
)

LDAP_SERVER_LABEL = PersistentConfig(
    "LDAP_SERVER_LABEL",
    "ldap.server.label",
    os.environ.get("LDAP_SERVER_LABEL", "LDAP Server"),
)

LDAP_SERVER_HOST = PersistentConfig(
    "LDAP_SERVER_HOST",
    "ldap.server.host",
    os.environ.get("LDAP_SERVER_HOST", "localhost"),
)

LDAP_SERVER_PORT = PersistentConfig(
    "LDAP_SERVER_PORT",
    "ldap.server.port",
    int(os.environ.get("LDAP_SERVER_PORT", "389")),
)

LDAP_ATTRIBUTE_FOR_MAIL = PersistentConfig(
    "LDAP_ATTRIBUTE_FOR_MAIL",
    "ldap.server.attribute_for_mail",
    os.environ.get("LDAP_ATTRIBUTE_FOR_MAIL", "mail"),
)

LDAP_ATTRIBUTE_FOR_USERNAME = PersistentConfig(
    "LDAP_ATTRIBUTE_FOR_USERNAME",
    "ldap.server.attribute_for_username",
    os.environ.get("LDAP_ATTRIBUTE_FOR_USERNAME", "uid"),
)

LDAP_APP_DN = PersistentConfig(
    "LDAP_APP_DN", "ldap.server.app_dn", os.environ.get("LDAP_APP_DN", "")
)

LDAP_APP_PASSWORD = PersistentConfig(
    "LDAP_APP_PASSWORD",
    "ldap.server.app_password",
    os.environ.get("LDAP_APP_PASSWORD", ""),
)

LDAP_SEARCH_BASE = PersistentConfig(
    "LDAP_SEARCH_BASE", "ldap.server.users_dn", os.environ.get("LDAP_SEARCH_BASE", "")
)

LDAP_SEARCH_FILTERS = PersistentConfig(
    "LDAP_SEARCH_FILTER",
    "ldap.server.search_filter",
    os.environ.get("LDAP_SEARCH_FILTER", os.environ.get("LDAP_SEARCH_FILTERS", "")),
)

LDAP_USE_TLS = PersistentConfig(
    "LDAP_USE_TLS",
    "ldap.server.use_tls",
    os.environ.get("LDAP_USE_TLS", "True").lower() == "true",
)

LDAP_CA_CERT_FILE = PersistentConfig(
    "LDAP_CA_CERT_FILE",
    "ldap.server.ca_cert_file",
    os.environ.get("LDAP_CA_CERT_FILE", ""),
)

LDAP_CIPHERS = PersistentConfig(
    "LDAP_CIPHERS", "ldap.server.ciphers", os.environ.get("LDAP_CIPHERS", "ALL")
)

####################################
# Credit and Usage
####################################

CREDIT_NO_CREDIT_MSG = PersistentConfig(
    "CREDIT_NO_CREDIT_MSG",
    "credit.no_credit_msg",
    os.environ.get("CREDIT_NO_CREDIT_MSG", "余额不足，请前往 设置-积分 充值"),
)

CREDIT_EXCHANGE_RATIO = PersistentConfig(
    "CREDIT_EXCHANGE_RATIO",
    "credit.exchange.ratio",
    os.environ.get("CREDIT_EXCHANGE_RATIO", "1"),
)

CREDIT_DEFAULT_CREDIT = PersistentConfig(
    "CREDIT_DEFAULT_CREDIT",
    "credit.default_credit",
    os.environ.get("CREDIT_DEFAULT_CREDIT", "0"),
)

USAGE_CALCULATE_MODEL_PREFIX_TO_REMOVE = PersistentConfig(
    "USAGE_CALCULATE_MODEL_PREFIX_TO_REMOVE",
    "credit.calculate.model_prefix_to_remove",
    os.environ.get("USAGE_CALCULATE_MODEL_PREFIX_TO_REMOVE", ""),
)

USAGE_DEFAULT_ENCODING_MODEL = PersistentConfig(
    "USAGE_DEFAULT_ENCODING_MODEL",
    "credit.calculate.encoding.default_model",
    os.environ.get("USAGE_DEFAULT_ENCODING_MODEL", "gpt-4o"),
)

USAGE_CALCULATE_DEFAULT_REQUEST_PRICE = PersistentConfig(
    "USAGE_CALCULATE_DEFAULT_REQUEST_PRICE",
    "credit.calculate.default_request_price",
    os.environ.get("USAGE_CALCULATE_DEFAULT_REQUEST_PRICE", "0"),
)

USAGE_CALCULATE_DEFAULT_TOKEN_PRICE = PersistentConfig(
    "USAGE_CALCULATE_DEFAULT_TOKEN_PRICE",
    "credit.calculate.default_token_price",
    os.environ.get("USAGE_CALCULATE_DEFAULT_TOKEN_PRICE", "0"),
)

USAGE_CALCULATE_FEATURE_IMAGE_GEN_PRICE = PersistentConfig(
    "USAGE_CALCULATE_FEATURE_IMAGE_GEN_PRICE",
    "credit.calculate.feature.image_gen_price",
    os.environ.get("USAGE_CALCULATE_FEATURE_IMAGE_GEN_PRICE", "0"),
)

USAGE_CALCULATE_FEATURE_CODE_EXECUTE_PRICE = PersistentConfig(
    "USAGE_CALCULATE_FEATURE_CODE_EXECUTE_PRICE",
    "credit.calculate.feature.code_execute_price",
    os.environ.get("USAGE_CALCULATE_FEATURE_CODE_EXECUTE_PRICE", "0"),
)

USAGE_CALCULATE_FEATURE_WEB_SEARCH_PRICE = PersistentConfig(
    "USAGE_CALCULATE_FEATURE_WEB_SEARCH_PRICE",
    "credit.calculate.feature.web_search_price",
    os.environ.get("USAGE_CALCULATE_FEATURE_WEB_SEARCH_PRICE", "0"),
)

USAGE_CALCULATE_FEATURE_TOOL_SERVER_PRICE = PersistentConfig(
    "USAGE_CALCULATE_FEATURE_TOOL_SERVER_PRICE",
    "credit.calculate.feature.tool_server_price",
    os.environ.get("USAGE_CALCULATE_FEATURE_TOOL_SERVER_PRICE", "0"),
)

USAGE_CALCULATE_MINIMUM_COST = PersistentConfig(
    "USAGE_CALCULATE_MINIMUM_COST",
    "credit.calculate.minimum_cost",
    os.environ.get("USAGE_CALCULATE_MINIMUM_COST", "0"),
)

EZFP_PAY_PRIORITY = PersistentConfig(
    "EZFP_PAY_PRIORITY",
    "credit.ezfp.pay_priority",
    os.environ.get("EZFP_PAY_PRIORITY", "qrcode"),
)

EZFP_ENDPOINT = PersistentConfig(
    "EZFP_ENDPOINT",
    "credit.ezfp.endpoint",
    os.environ.get("EZFP_ENDPOINT", ""),
)

EZFP_PID = PersistentConfig(
    "EZFP_PID",
    "credit.ezfp.pid",
    os.environ.get("EZFP_PID", ""),
)

EZFP_KEY = PersistentConfig(
    "EZFP_KEY",
    "credit.ezfp.key",
    os.environ.get("EZFP_KEY", ""),
)

EZFP_CALLBACK_HOST = PersistentConfig(
    "EZFP_CALLBACK_HOST",
    "credit.ezfp.callback_host",
    os.environ.get("EZFP_CALLBACK_HOST", ""),
)

EZFP_AMOUNT_CONTROL = PersistentConfig(
    "EZFP_AMOUNT_CONTROL",
    "credit.ezfp.amount_control",
    os.environ.get("EZFP_AMOUNT_CONTROL", ""),
)<|MERGE_RESOLUTION|>--- conflicted
+++ resolved
@@ -1784,15 +1784,12 @@
     os.environ.get("ONEDRIVE_SHAREPOINT_URL", ""),
 )
 
-<<<<<<< HEAD
-=======
 ONEDRIVE_SHAREPOINT_TENANT_ID = PersistentConfig(
     "ONEDRIVE_SHAREPOINT_TENANT_ID",
     "onedrive.sharepoint_tenant_id",
     os.environ.get("ONEDRIVE_SHAREPOINT_TENANT_ID", ""),
 )
 
->>>>>>> 0cef8441
 # RAG Content Extraction
 CONTENT_EXTRACTION_ENGINE = PersistentConfig(
     "CONTENT_EXTRACTION_ENGINE",
@@ -1963,8 +1960,6 @@
     os.environ.get("RAG_RERANKING_MODEL_TRUST_REMOTE_CODE", "True").lower() == "true"
 )
 
-<<<<<<< HEAD
-=======
 RAG_EXTERNAL_RERANKER_URL = PersistentConfig(
     "RAG_EXTERNAL_RERANKER_URL",
     "rag.external_reranker_url",
@@ -1978,7 +1973,6 @@
 )
 
 
->>>>>>> 0cef8441
 RAG_TEXT_SPLITTER = PersistentConfig(
     "RAG_TEXT_SPLITTER",
     "rag.text_splitter",
