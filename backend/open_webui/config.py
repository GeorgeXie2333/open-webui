import json
import logging
import os
import shutil
import base64
import redis

from datetime import datetime
from pathlib import Path
from typing import Generic, Optional, TypeVar
from urllib.parse import urlparse

import requests
from pydantic import BaseModel
from sqlalchemy import JSON, Column, DateTime, Integer, func

from open_webui.env import (
    DATA_DIR,
    DATABASE_URL,
    ENV,
    REDIS_URL,
    REDIS_SENTINEL_HOSTS,
    REDIS_SENTINEL_PORT,
    FRONTEND_BUILD_DIR,
    OFFLINE_MODE,
    OPEN_WEBUI_DIR,
    WEBUI_AUTH,
    WEBUI_FAVICON_URL,
    WEBUI_NAME,
    log,
)
from open_webui.internal.db import Base, get_db
from open_webui.utils.redis import get_redis_connection


class EndpointFilter(logging.Filter):
    def filter(self, record: logging.LogRecord) -> bool:
        return record.getMessage().find("/health") == -1


# Filter out /endpoint
logging.getLogger("uvicorn.access").addFilter(EndpointFilter())


####################################
# Config helpers
####################################


# Function to run the alembic migrations
def run_migrations():
    log.info("Running migrations")
    try:
        from alembic import command
        from alembic.config import Config

        alembic_cfg = Config(OPEN_WEBUI_DIR / "alembic.ini")

        # Set the script location dynamically
        migrations_path = OPEN_WEBUI_DIR / "migrations"
        alembic_cfg.set_main_option("script_location", str(migrations_path))

        command.upgrade(alembic_cfg, "head")
    except Exception as e:
        log.exception(f"Error running migrations: {e}")


run_migrations()


class Config(Base):
    __tablename__ = "config"

    id = Column(Integer, primary_key=True)
    data = Column(JSON, nullable=False)
    version = Column(Integer, nullable=False, default=0)
    created_at = Column(DateTime, nullable=False, server_default=func.now())
    updated_at = Column(DateTime, nullable=True, onupdate=func.now())


def load_json_config():
    with open(f"{DATA_DIR}/config.json", "r") as file:
        return json.load(file)


def save_to_db(data):
    with get_db() as db:
        existing_config = db.query(Config).first()
        if not existing_config:
            new_config = Config(data=data, version=0)
            db.add(new_config)
        else:
            existing_config.data = data
            existing_config.updated_at = datetime.now()
            db.add(existing_config)
        db.commit()


def reset_config():
    with get_db() as db:
        db.query(Config).delete()
        db.commit()


# When initializing, check if config.json exists and migrate it to the database
if os.path.exists(f"{DATA_DIR}/config.json"):
    data = load_json_config()
    save_to_db(data)
    os.rename(f"{DATA_DIR}/config.json", f"{DATA_DIR}/old_config.json")

DEFAULT_CONFIG = {
    "version": 0,
    "ui": {
        "default_locale": "",
        "prompt_suggestions": [
            {
                "title": [
                    "Help me study",
                    "vocabulary for a college entrance exam",
                ],
                "content": "Help me study vocabulary: write a sentence for me to fill in the blank, and I'll try to pick the correct option.",
            },
            {
                "title": [
                    "Give me ideas",
                    "for what to do with my kids' art",
                ],
                "content": "What are 5 creative things I could do with my kids' art? I don't want to throw them away, but it's also so much clutter.",
            },
            {
                "title": ["Tell me a fun fact", "about the Roman Empire"],
                "content": "Tell me a random fun fact about the Roman Empire",
            },
            {
                "title": [
                    "Show me a code snippet",
                    "of a website's sticky header",
                ],
                "content": "Show me a code snippet of a website's sticky header in CSS and JavaScript.",
            },
            {
                "title": [
                    "Explain options trading",
                    "if I'm familiar with buying and selling stocks",
                ],
                "content": "Explain options trading in simple terms if I'm familiar with buying and selling stocks.",
            },
            {
                "title": ["Overcome procrastination", "give me tips"],
                "content": "Could you start by asking me about instances when I procrastinate the most and then give me some suggestions to overcome it?",
            },
            {
                "title": [
                    "Grammar check",
                    "rewrite it for better readability ",
                ],
                "content": 'Check the following sentence for grammar and clarity: "[sentence]". Rewrite it for better readability while maintaining its original meaning.',
            },
        ],
    },
}


def get_config():
    with get_db() as db:
        config_entry = db.query(Config).order_by(Config.id.desc()).first()
        return config_entry.data if config_entry else DEFAULT_CONFIG


CONFIG_DATA = get_config()


def get_config_value(config_path: str):
    path_parts = config_path.split(".")
    cur_config = CONFIG_DATA
    for key in path_parts:
        if key in cur_config:
            cur_config = cur_config[key]
        else:
            return None
    return cur_config


PERSISTENT_CONFIG_REGISTRY = []


def save_config(config):
    global CONFIG_DATA
    global PERSISTENT_CONFIG_REGISTRY
    try:
        save_to_db(config)
        CONFIG_DATA = config

        # Trigger updates on all registered PersistentConfig entries
        for config_item in PERSISTENT_CONFIG_REGISTRY:
            config_item.update()
    except Exception as e:
        log.exception(e)
        return False
    return True


T = TypeVar("T")

ENABLE_PERSISTENT_CONFIG = (
    os.environ.get("ENABLE_PERSISTENT_CONFIG", "True").lower() == "true"
)


class PersistentConfig(Generic[T]):
    def __init__(self, env_name: str, config_path: str, env_value: T):
        self.env_name = env_name
        self.config_path = config_path
        self.env_value = env_value
        self.config_value = get_config_value(config_path)
        if self.config_value is not None and ENABLE_PERSISTENT_CONFIG:
            log.info(f"'{env_name}' loaded from the latest database entry")
            self.value = self.config_value
        else:
            self.value = env_value

        PERSISTENT_CONFIG_REGISTRY.append(self)

    def __str__(self):
        return str(self.value)

    @property
    def __dict__(self):
        raise TypeError(
            "PersistentConfig object cannot be converted to dict, use config_get or .value instead."
        )

    def __getattribute__(self, item):
        if item == "__dict__":
            raise TypeError(
                "PersistentConfig object cannot be converted to dict, use config_get or .value instead."
            )
        return super().__getattribute__(item)

    def update(self):
        new_value = get_config_value(self.config_path)
        if new_value is not None:
            self.value = new_value
            log.info(f"Updated {self.env_name} to new value {self.value}")

    def save(self):
        log.info(f"Saving '{self.env_name}' to the database")
        path_parts = self.config_path.split(".")
        sub_config = CONFIG_DATA
        for key in path_parts[:-1]:
            if key not in sub_config:
                sub_config[key] = {}
            sub_config = sub_config[key]
        sub_config[path_parts[-1]] = self.value
        save_to_db(CONFIG_DATA)
        self.config_value = self.value


class AppConfig:
    _state: dict[str, PersistentConfig]
    _redis: Optional[redis.Redis] = None

    def __init__(
        self, redis_url: Optional[str] = None, redis_sentinels: Optional[list] = []
    ):
        super().__setattr__("_state", {})
        if redis_url:
            super().__setattr__(
                "_redis",
                get_redis_connection(redis_url, redis_sentinels, decode_responses=True),
            )

    def __setattr__(self, key, value):
        if isinstance(value, PersistentConfig):
            self._state[key] = value
        else:
            self._state[key].value = value
            self._state[key].save()

            if self._redis:
                redis_key = f"open-webui:config:{key}"
                self._redis.set(redis_key, json.dumps(self._state[key].value))

    def __getattr__(self, key):
        if key not in self._state:
            raise AttributeError(f"Config key '{key}' not found")

        # If Redis is available, check for an updated value
        if self._redis:
            redis_key = f"open-webui:config:{key}"
            redis_value = self._redis.get(redis_key)

            if redis_value is not None:
                try:
                    decoded_value = json.loads(redis_value)

                    # Update the in-memory value if different
                    if self._state[key].value != decoded_value:
                        self._state[key].value = decoded_value
                        log.info(f"Updated {key} from Redis: {decoded_value}")

                except json.JSONDecodeError:
                    log.error(f"Invalid JSON format in Redis for {key}: {redis_value}")

        return self._state[key].value


####################################
# WEBUI_AUTH (Required for security)
####################################

ENABLE_API_KEY = PersistentConfig(
    "ENABLE_API_KEY",
    "auth.api_key.enable",
    os.environ.get("ENABLE_API_KEY", "True").lower() == "true",
)

ENABLE_API_KEY_ENDPOINT_RESTRICTIONS = PersistentConfig(
    "ENABLE_API_KEY_ENDPOINT_RESTRICTIONS",
    "auth.api_key.endpoint_restrictions",
    os.environ.get("ENABLE_API_KEY_ENDPOINT_RESTRICTIONS", "False").lower() == "true",
)

API_KEY_ALLOWED_ENDPOINTS = PersistentConfig(
    "API_KEY_ALLOWED_ENDPOINTS",
    "auth.api_key.allowed_endpoints",
    os.environ.get("API_KEY_ALLOWED_ENDPOINTS", ""),
)

JWT_EXPIRES_IN = PersistentConfig(
    "JWT_EXPIRES_IN", "auth.jwt_expiry", os.environ.get("JWT_EXPIRES_IN", "-1")
)

####################################
# OAuth config
####################################


ENABLE_OAUTH_SIGNUP = PersistentConfig(
    "ENABLE_OAUTH_SIGNUP",
    "oauth.enable_signup",
    os.environ.get("ENABLE_OAUTH_SIGNUP", "False").lower() == "true",
)

OAUTH_MERGE_ACCOUNTS_BY_EMAIL = PersistentConfig(
    "OAUTH_MERGE_ACCOUNTS_BY_EMAIL",
    "oauth.merge_accounts_by_email",
    os.environ.get("OAUTH_MERGE_ACCOUNTS_BY_EMAIL", "False").lower() == "true",
)

OAUTH_PROVIDERS = {}

GOOGLE_CLIENT_ID = PersistentConfig(
    "GOOGLE_CLIENT_ID",
    "oauth.google.client_id",
    os.environ.get("GOOGLE_CLIENT_ID", ""),
)

GOOGLE_CLIENT_SECRET = PersistentConfig(
    "GOOGLE_CLIENT_SECRET",
    "oauth.google.client_secret",
    os.environ.get("GOOGLE_CLIENT_SECRET", ""),
)

GOOGLE_OAUTH_SCOPE = PersistentConfig(
    "GOOGLE_OAUTH_SCOPE",
    "oauth.google.scope",
    os.environ.get("GOOGLE_OAUTH_SCOPE", "openid email profile"),
)

GOOGLE_REDIRECT_URI = PersistentConfig(
    "GOOGLE_REDIRECT_URI",
    "oauth.google.redirect_uri",
    os.environ.get("GOOGLE_REDIRECT_URI", ""),
)

MICROSOFT_CLIENT_ID = PersistentConfig(
    "MICROSOFT_CLIENT_ID",
    "oauth.microsoft.client_id",
    os.environ.get("MICROSOFT_CLIENT_ID", ""),
)

MICROSOFT_CLIENT_SECRET = PersistentConfig(
    "MICROSOFT_CLIENT_SECRET",
    "oauth.microsoft.client_secret",
    os.environ.get("MICROSOFT_CLIENT_SECRET", ""),
)

MICROSOFT_CLIENT_TENANT_ID = PersistentConfig(
    "MICROSOFT_CLIENT_TENANT_ID",
    "oauth.microsoft.tenant_id",
    os.environ.get("MICROSOFT_CLIENT_TENANT_ID", ""),
)

MICROSOFT_OAUTH_SCOPE = PersistentConfig(
    "MICROSOFT_OAUTH_SCOPE",
    "oauth.microsoft.scope",
    os.environ.get("MICROSOFT_OAUTH_SCOPE", "openid email profile"),
)

MICROSOFT_REDIRECT_URI = PersistentConfig(
    "MICROSOFT_REDIRECT_URI",
    "oauth.microsoft.redirect_uri",
    os.environ.get("MICROSOFT_REDIRECT_URI", ""),
)

GITHUB_CLIENT_ID = PersistentConfig(
    "GITHUB_CLIENT_ID",
    "oauth.github.client_id",
    os.environ.get("GITHUB_CLIENT_ID", ""),
)

GITHUB_CLIENT_SECRET = PersistentConfig(
    "GITHUB_CLIENT_SECRET",
    "oauth.github.client_secret",
    os.environ.get("GITHUB_CLIENT_SECRET", ""),
)

GITHUB_CLIENT_SCOPE = PersistentConfig(
    "GITHUB_CLIENT_SCOPE",
    "oauth.github.scope",
    os.environ.get("GITHUB_CLIENT_SCOPE", "user:email"),
)

GITHUB_CLIENT_REDIRECT_URI = PersistentConfig(
    "GITHUB_CLIENT_REDIRECT_URI",
    "oauth.github.redirect_uri",
    os.environ.get("GITHUB_CLIENT_REDIRECT_URI", ""),
)

OAUTH_CLIENT_ID = PersistentConfig(
    "OAUTH_CLIENT_ID",
    "oauth.oidc.client_id",
    os.environ.get("OAUTH_CLIENT_ID", ""),
)

OAUTH_CLIENT_SECRET = PersistentConfig(
    "OAUTH_CLIENT_SECRET",
    "oauth.oidc.client_secret",
    os.environ.get("OAUTH_CLIENT_SECRET", ""),
)

OPENID_PROVIDER_URL = PersistentConfig(
    "OPENID_PROVIDER_URL",
    "oauth.oidc.provider_url",
    os.environ.get("OPENID_PROVIDER_URL", ""),
)

OPENID_REDIRECT_URI = PersistentConfig(
    "OPENID_REDIRECT_URI",
    "oauth.oidc.redirect_uri",
    os.environ.get("OPENID_REDIRECT_URI", ""),
)

OAUTH_SCOPES = PersistentConfig(
    "OAUTH_SCOPES",
    "oauth.oidc.scopes",
    os.environ.get("OAUTH_SCOPES", "openid email profile"),
)

OAUTH_CODE_CHALLENGE_METHOD = PersistentConfig(
    "OAUTH_CODE_CHALLENGE_METHOD",
    "oauth.oidc.code_challenge_method",
    os.environ.get("OAUTH_CODE_CHALLENGE_METHOD", None),
)

OAUTH_PROVIDER_NAME = PersistentConfig(
    "OAUTH_PROVIDER_NAME",
    "oauth.oidc.provider_name",
    os.environ.get("OAUTH_PROVIDER_NAME", "SSO"),
)

OAUTH_USERNAME_CLAIM = PersistentConfig(
    "OAUTH_USERNAME_CLAIM",
    "oauth.oidc.username_claim",
    os.environ.get("OAUTH_USERNAME_CLAIM", "name"),
)

OAUTH_PICTURE_CLAIM = PersistentConfig(
    "OAUTH_PICTURE_CLAIM",
    "oauth.oidc.avatar_claim",
    os.environ.get("OAUTH_PICTURE_CLAIM", "picture"),
)

OAUTH_EMAIL_CLAIM = PersistentConfig(
    "OAUTH_EMAIL_CLAIM",
    "oauth.oidc.email_claim",
    os.environ.get("OAUTH_EMAIL_CLAIM", "email"),
)

OAUTH_GROUPS_CLAIM = PersistentConfig(
    "OAUTH_GROUPS_CLAIM",
    "oauth.oidc.group_claim",
    os.environ.get("OAUTH_GROUP_CLAIM", "groups"),
)

ENABLE_OAUTH_ROLE_MANAGEMENT = PersistentConfig(
    "ENABLE_OAUTH_ROLE_MANAGEMENT",
    "oauth.enable_role_mapping",
    os.environ.get("ENABLE_OAUTH_ROLE_MANAGEMENT", "False").lower() == "true",
)

ENABLE_OAUTH_GROUP_MANAGEMENT = PersistentConfig(
    "ENABLE_OAUTH_GROUP_MANAGEMENT",
    "oauth.enable_group_mapping",
    os.environ.get("ENABLE_OAUTH_GROUP_MANAGEMENT", "False").lower() == "true",
)

ENABLE_OAUTH_GROUP_CREATION = PersistentConfig(
    "ENABLE_OAUTH_GROUP_CREATION",
    "oauth.enable_group_creation",
    os.environ.get("ENABLE_OAUTH_GROUP_CREATION", "False").lower() == "true",
)


OAUTH_BLOCKED_GROUPS = PersistentConfig(
    "OAUTH_BLOCKED_GROUPS",
    "oauth.blocked_groups",
    os.environ.get("OAUTH_BLOCKED_GROUPS", "[]"),
)

OAUTH_ROLES_CLAIM = PersistentConfig(
    "OAUTH_ROLES_CLAIM",
    "oauth.roles_claim",
    os.environ.get("OAUTH_ROLES_CLAIM", "roles"),
)

OAUTH_ALLOWED_ROLES = PersistentConfig(
    "OAUTH_ALLOWED_ROLES",
    "oauth.allowed_roles",
    [
        role.strip()
        for role in os.environ.get("OAUTH_ALLOWED_ROLES", "user,admin").split(",")
    ],
)

OAUTH_ADMIN_ROLES = PersistentConfig(
    "OAUTH_ADMIN_ROLES",
    "oauth.admin_roles",
    [role.strip() for role in os.environ.get("OAUTH_ADMIN_ROLES", "admin").split(",")],
)

OAUTH_ALLOWED_DOMAINS = PersistentConfig(
    "OAUTH_ALLOWED_DOMAINS",
    "oauth.allowed_domains",
    [
        domain.strip()
        for domain in os.environ.get("OAUTH_ALLOWED_DOMAINS", "*").split(",")
    ],
)


def load_oauth_providers():
    OAUTH_PROVIDERS.clear()
    if GOOGLE_CLIENT_ID.value and GOOGLE_CLIENT_SECRET.value:

        def google_oauth_register(client):
            client.register(
                name="google",
                client_id=GOOGLE_CLIENT_ID.value,
                client_secret=GOOGLE_CLIENT_SECRET.value,
                server_metadata_url="https://accounts.google.com/.well-known/openid-configuration",
                client_kwargs={"scope": GOOGLE_OAUTH_SCOPE.value},
                redirect_uri=GOOGLE_REDIRECT_URI.value,
            )

        OAUTH_PROVIDERS["google"] = {
            "redirect_uri": GOOGLE_REDIRECT_URI.value,
            "register": google_oauth_register,
        }

    if (
        MICROSOFT_CLIENT_ID.value
        and MICROSOFT_CLIENT_SECRET.value
        and MICROSOFT_CLIENT_TENANT_ID.value
    ):

        def microsoft_oauth_register(client):
            client.register(
                name="microsoft",
                client_id=MICROSOFT_CLIENT_ID.value,
                client_secret=MICROSOFT_CLIENT_SECRET.value,
                server_metadata_url=f"https://login.microsoftonline.com/{MICROSOFT_CLIENT_TENANT_ID.value}/v2.0/.well-known/openid-configuration?appid={MICROSOFT_CLIENT_ID.value}",
                client_kwargs={
                    "scope": MICROSOFT_OAUTH_SCOPE.value,
                },
                redirect_uri=MICROSOFT_REDIRECT_URI.value,
            )

        OAUTH_PROVIDERS["microsoft"] = {
            "redirect_uri": MICROSOFT_REDIRECT_URI.value,
            "picture_url": "https://graph.microsoft.com/v1.0/me/photo/$value",
            "register": microsoft_oauth_register,
        }

    if GITHUB_CLIENT_ID.value and GITHUB_CLIENT_SECRET.value:

        def github_oauth_register(client):
            client.register(
                name="github",
                client_id=GITHUB_CLIENT_ID.value,
                client_secret=GITHUB_CLIENT_SECRET.value,
                access_token_url="https://github.com/login/oauth/access_token",
                authorize_url="https://github.com/login/oauth/authorize",
                api_base_url="https://api.github.com",
                userinfo_endpoint="https://api.github.com/user",
                client_kwargs={"scope": GITHUB_CLIENT_SCOPE.value},
                redirect_uri=GITHUB_CLIENT_REDIRECT_URI.value,
            )

        OAUTH_PROVIDERS["github"] = {
            "redirect_uri": GITHUB_CLIENT_REDIRECT_URI.value,
            "register": github_oauth_register,
            "sub_claim": "id",
        }

    if (
        OAUTH_CLIENT_ID.value
        and OAUTH_CLIENT_SECRET.value
        and OPENID_PROVIDER_URL.value
    ):

        def oidc_oauth_register(client):
            client_kwargs = {
                "scope": OAUTH_SCOPES.value,
            }

            if (
                OAUTH_CODE_CHALLENGE_METHOD.value
                and OAUTH_CODE_CHALLENGE_METHOD.value == "S256"
            ):
                client_kwargs["code_challenge_method"] = "S256"
            elif OAUTH_CODE_CHALLENGE_METHOD.value:
                raise Exception(
                    'Code challenge methods other than "%s" not supported. Given: "%s"'
                    % ("S256", OAUTH_CODE_CHALLENGE_METHOD.value)
                )

            client.register(
                name="oidc",
                client_id=OAUTH_CLIENT_ID.value,
                client_secret=OAUTH_CLIENT_SECRET.value,
                server_metadata_url=OPENID_PROVIDER_URL.value,
                client_kwargs=client_kwargs,
                redirect_uri=OPENID_REDIRECT_URI.value,
            )

        OAUTH_PROVIDERS["oidc"] = {
            "name": OAUTH_PROVIDER_NAME.value,
            "redirect_uri": OPENID_REDIRECT_URI.value,
            "register": oidc_oauth_register,
        }


load_oauth_providers()

####################################
# Static DIR
####################################

STATIC_DIR = Path(os.getenv("STATIC_DIR", OPEN_WEBUI_DIR / "static")).resolve()

for file_path in (FRONTEND_BUILD_DIR / "static").glob("**/*"):
    if file_path.is_file():
        target_path = STATIC_DIR / file_path.relative_to(
            (FRONTEND_BUILD_DIR / "static")
        )
        target_path.parent.mkdir(parents=True, exist_ok=True)
        try:
            shutil.copyfile(file_path, target_path)
        except Exception as e:
            logging.error(f"An error occurred: {e}")

frontend_favicon = FRONTEND_BUILD_DIR / "static" / "favicon.png"

if frontend_favicon.exists():
    try:
        shutil.copyfile(frontend_favicon, STATIC_DIR / "favicon.png")
    except Exception as e:
        logging.error(f"An error occurred: {e}")

frontend_splash = FRONTEND_BUILD_DIR / "static" / "splash.png"

if frontend_splash.exists():
    try:
        shutil.copyfile(frontend_splash, STATIC_DIR / "splash.png")
    except Exception as e:
        logging.error(f"An error occurred: {e}")

frontend_loader = FRONTEND_BUILD_DIR / "static" / "loader.js"

if frontend_loader.exists():
    try:
        shutil.copyfile(frontend_loader, STATIC_DIR / "loader.js")
    except Exception as e:
        logging.error(f"An error occurred: {e}")

####################################
# CUSTOM_NAME (Legacy)
####################################

CUSTOM_NAME = os.environ.get("CUSTOM_NAME", "")
if CUSTOM_NAME:
    WEBUI_NAME = CUSTOM_NAME

####################################
# LICENSE_KEY
####################################

LICENSE_KEY = os.environ.get("LICENSE_KEY", "")

####################################
# STORAGE PROVIDER
####################################

STORAGE_PROVIDER = os.environ.get("STORAGE_PROVIDER", "local")  # defaults to local, s3

S3_ACCESS_KEY_ID = os.environ.get("S3_ACCESS_KEY_ID", None)
S3_SECRET_ACCESS_KEY = os.environ.get("S3_SECRET_ACCESS_KEY", None)
S3_REGION_NAME = os.environ.get("S3_REGION_NAME", None)
S3_BUCKET_NAME = os.environ.get("S3_BUCKET_NAME", None)
S3_KEY_PREFIX = os.environ.get("S3_KEY_PREFIX", None)
S3_ENDPOINT_URL = os.environ.get("S3_ENDPOINT_URL", None)
S3_USE_ACCELERATE_ENDPOINT = (
    os.environ.get("S3_USE_ACCELERATE_ENDPOINT", "False").lower() == "true"
)
S3_ADDRESSING_STYLE = os.environ.get("S3_ADDRESSING_STYLE", None)

GCS_BUCKET_NAME = os.environ.get("GCS_BUCKET_NAME", None)
GOOGLE_APPLICATION_CREDENTIALS_JSON = os.environ.get(
    "GOOGLE_APPLICATION_CREDENTIALS_JSON", None
)

AZURE_STORAGE_ENDPOINT = os.environ.get("AZURE_STORAGE_ENDPOINT", None)
AZURE_STORAGE_CONTAINER_NAME = os.environ.get("AZURE_STORAGE_CONTAINER_NAME", None)
AZURE_STORAGE_KEY = os.environ.get("AZURE_STORAGE_KEY", None)

####################################
# File Upload DIR
####################################

UPLOAD_DIR = DATA_DIR / "uploads"
UPLOAD_DIR.mkdir(parents=True, exist_ok=True)

####################################
# Cache DIR
####################################

CACHE_DIR = DATA_DIR / "cache"
CACHE_DIR.mkdir(parents=True, exist_ok=True)

####################################
# DIRECT CONNECTIONS
####################################

ENABLE_DIRECT_CONNECTIONS = PersistentConfig(
    "ENABLE_DIRECT_CONNECTIONS",
    "direct.enable",
    os.environ.get("ENABLE_DIRECT_CONNECTIONS", "True").lower() == "true",
)

####################################
# OLLAMA_BASE_URL
####################################

ENABLE_OLLAMA_API = PersistentConfig(
    "ENABLE_OLLAMA_API",
    "ollama.enable",
    os.environ.get("ENABLE_OLLAMA_API", "True").lower() == "true",
)

OLLAMA_API_BASE_URL = os.environ.get(
    "OLLAMA_API_BASE_URL", "http://localhost:11434/api"
)

OLLAMA_BASE_URL = os.environ.get("OLLAMA_BASE_URL", "")
if OLLAMA_BASE_URL:
    # Remove trailing slash
    OLLAMA_BASE_URL = (
        OLLAMA_BASE_URL[:-1] if OLLAMA_BASE_URL.endswith("/") else OLLAMA_BASE_URL
    )

K8S_FLAG = os.environ.get("K8S_FLAG", "")
USE_OLLAMA_DOCKER = os.environ.get("USE_OLLAMA_DOCKER", "false")

if OLLAMA_BASE_URL == "" and OLLAMA_API_BASE_URL != "":
    OLLAMA_BASE_URL = (
        OLLAMA_API_BASE_URL[:-4]
        if OLLAMA_API_BASE_URL.endswith("/api")
        else OLLAMA_API_BASE_URL
    )

if ENV == "prod":
    if OLLAMA_BASE_URL == "/ollama" and not K8S_FLAG:
        if USE_OLLAMA_DOCKER.lower() == "true":
            # if you use all-in-one docker container (Open WebUI + Ollama)
            # with the docker build arg USE_OLLAMA=true (--build-arg="USE_OLLAMA=true") this only works with http://localhost:11434
            OLLAMA_BASE_URL = "http://localhost:11434"
        else:
            OLLAMA_BASE_URL = "http://host.docker.internal:11434"
    elif K8S_FLAG:
        OLLAMA_BASE_URL = "http://ollama-service.open-webui.svc.cluster.local:11434"

OLLAMA_BASE_URLS = os.environ.get("OLLAMA_BASE_URLS", "")
OLLAMA_BASE_URLS = OLLAMA_BASE_URLS if OLLAMA_BASE_URLS != "" else OLLAMA_BASE_URL

OLLAMA_BASE_URLS = [url.strip() for url in OLLAMA_BASE_URLS.split(";")]
OLLAMA_BASE_URLS = PersistentConfig(
    "OLLAMA_BASE_URLS", "ollama.base_urls", OLLAMA_BASE_URLS
)

OLLAMA_API_CONFIGS = PersistentConfig(
    "OLLAMA_API_CONFIGS",
    "ollama.api_configs",
    {},
)

####################################
# OPENAI_API
####################################


ENABLE_OPENAI_API = PersistentConfig(
    "ENABLE_OPENAI_API",
    "openai.enable",
    os.environ.get("ENABLE_OPENAI_API", "True").lower() == "true",
)

OPENAI_API_KEY = os.environ.get("OPENAI_API_KEY", "")
OPENAI_API_BASE_URL = os.environ.get("OPENAI_API_BASE_URL", "")

GEMINI_API_KEY = os.environ.get("GEMINI_API_KEY", "")
GEMINI_API_BASE_URL = os.environ.get("GEMINI_API_BASE_URL", "")

if OPENAI_API_BASE_URL == "":
    OPENAI_API_BASE_URL = "https://api.openai.com/v1"

OPENAI_API_KEYS = os.environ.get("OPENAI_API_KEYS", "")
OPENAI_API_KEYS = OPENAI_API_KEYS if OPENAI_API_KEYS != "" else OPENAI_API_KEY

OPENAI_API_KEYS = [url.strip() for url in OPENAI_API_KEYS.split(";")]
OPENAI_API_KEYS = PersistentConfig(
    "OPENAI_API_KEYS", "openai.api_keys", OPENAI_API_KEYS
)

OPENAI_API_BASE_URLS = os.environ.get("OPENAI_API_BASE_URLS", "")
OPENAI_API_BASE_URLS = (
    OPENAI_API_BASE_URLS if OPENAI_API_BASE_URLS != "" else OPENAI_API_BASE_URL
)

OPENAI_API_BASE_URLS = [
    url.strip() if url != "" else "https://api.openai.com/v1"
    for url in OPENAI_API_BASE_URLS.split(";")
]
OPENAI_API_BASE_URLS = PersistentConfig(
    "OPENAI_API_BASE_URLS", "openai.api_base_urls", OPENAI_API_BASE_URLS
)

OPENAI_API_CONFIGS = PersistentConfig(
    "OPENAI_API_CONFIGS",
    "openai.api_configs",
    {},
)

# Get the actual OpenAI API key based on the base URL
OPENAI_API_KEY = ""
try:
    OPENAI_API_KEY = OPENAI_API_KEYS.value[
        OPENAI_API_BASE_URLS.value.index("https://api.openai.com/v1")
    ]
except Exception:
    pass
OPENAI_API_BASE_URL = "https://api.openai.com/v1"

####################################
# TOOL_SERVERS
####################################


TOOL_SERVER_CONNECTIONS = PersistentConfig(
    "TOOL_SERVER_CONNECTIONS",
    "tool_server.connections",
    [],
)

####################################
# WEBUI
####################################


WEBUI_URL = PersistentConfig(
    "WEBUI_URL", "webui.url", os.environ.get("WEBUI_URL", "http://localhost:3000")
)

ENABLE_SIGNUP = PersistentConfig(
    "ENABLE_SIGNUP",
    "ui.enable_signup",
    (
        False
        if not WEBUI_AUTH
        else os.environ.get("ENABLE_SIGNUP", "True").lower() == "true"
    ),
)

ENABLE_LOGIN_FORM = PersistentConfig(
    "ENABLE_LOGIN_FORM",
    "ui.ENABLE_LOGIN_FORM",
    os.environ.get("ENABLE_LOGIN_FORM", "True").lower() == "true",
)

DEFAULT_LOCALE = PersistentConfig(
    "DEFAULT_LOCALE",
    "ui.default_locale",
    os.environ.get("DEFAULT_LOCALE", ""),
)

DEFAULT_MODELS = PersistentConfig(
    "DEFAULT_MODELS", "ui.default_models", os.environ.get("DEFAULT_MODELS", None)
)

try:
    default_prompt_suggestions = json.loads(
        os.environ.get("DEFAULT_PROMPT_SUGGESTIONS", "[]")
    )
except Exception as e:
    log.exception(f"Error loading DEFAULT_PROMPT_SUGGESTIONS: {e}")
    default_prompt_suggestions = []
if default_prompt_suggestions == []:
    default_prompt_suggestions = [
        {
            "title": ["Help me study", "vocabulary for a college entrance exam"],
            "content": "Help me study vocabulary: write a sentence for me to fill in the blank, and I'll try to pick the correct option.",
        },
        {
            "title": ["Give me ideas", "for what to do with my kids' art"],
            "content": "What are 5 creative things I could do with my kids' art? I don't want to throw them away, but it's also so much clutter.",
        },
        {
            "title": ["Tell me a fun fact", "about the Roman Empire"],
            "content": "Tell me a random fun fact about the Roman Empire",
        },
        {
            "title": ["Show me a code snippet", "of a website's sticky header"],
            "content": "Show me a code snippet of a website's sticky header in CSS and JavaScript.",
        },
        {
            "title": [
                "Explain options trading",
                "if I'm familiar with buying and selling stocks",
            ],
            "content": "Explain options trading in simple terms if I'm familiar with buying and selling stocks.",
        },
        {
            "title": ["Overcome procrastination", "give me tips"],
            "content": "Could you start by asking me about instances when I procrastinate the most and then give me some suggestions to overcome it?",
        },
    ]
DEFAULT_PROMPT_SUGGESTIONS = PersistentConfig(
    "DEFAULT_PROMPT_SUGGESTIONS",
    "ui.prompt_suggestions",
    default_prompt_suggestions,
)

MODEL_ORDER_LIST = PersistentConfig(
    "MODEL_ORDER_LIST",
    "ui.model_order_list",
    [],
)

DEFAULT_USER_ROLE = PersistentConfig(
    "DEFAULT_USER_ROLE",
    "ui.default_user_role",
    os.getenv("DEFAULT_USER_ROLE", "pending"),
)

USER_PERMISSIONS_WORKSPACE_MODELS_ACCESS = (
    os.environ.get("USER_PERMISSIONS_WORKSPACE_MODELS_ACCESS", "False").lower()
    == "true"
)

USER_PERMISSIONS_WORKSPACE_KNOWLEDGE_ACCESS = (
    os.environ.get("USER_PERMISSIONS_WORKSPACE_KNOWLEDGE_ACCESS", "False").lower()
    == "true"
)

USER_PERMISSIONS_WORKSPACE_PROMPTS_ACCESS = (
    os.environ.get("USER_PERMISSIONS_WORKSPACE_PROMPTS_ACCESS", "False").lower()
    == "true"
)

USER_PERMISSIONS_WORKSPACE_TOOLS_ACCESS = (
    os.environ.get("USER_PERMISSIONS_WORKSPACE_TOOLS_ACCESS", "False").lower() == "true"
)

USER_PERMISSIONS_WORKSPACE_MODELS_ALLOW_PUBLIC_SHARING = (
    os.environ.get(
        "USER_PERMISSIONS_WORKSPACE_MODELS_ALLOW_PUBLIC_SHARING", "False"
    ).lower()
    == "true"
)

USER_PERMISSIONS_WORKSPACE_KNOWLEDGE_ALLOW_PUBLIC_SHARING = (
    os.environ.get(
        "USER_PERMISSIONS_WORKSPACE_KNOWLEDGE_ALLOW_PUBLIC_SHARING", "False"
    ).lower()
    == "true"
)

USER_PERMISSIONS_WORKSPACE_PROMPTS_ALLOW_PUBLIC_SHARING = (
    os.environ.get(
        "USER_PERMISSIONS_WORKSPACE_PROMPTS_ALLOW_PUBLIC_SHARING", "False"
    ).lower()
    == "true"
)

USER_PERMISSIONS_WORKSPACE_TOOLS_ALLOW_PUBLIC_SHARING = (
    os.environ.get(
        "USER_PERMISSIONS_WORKSPACE_TOOLS_ALLOW_PUBLIC_SHARING", "False"
    ).lower()
    == "true"
)

USER_PERMISSIONS_CHAT_CONTROLS = (
    os.environ.get("USER_PERMISSIONS_CHAT_CONTROLS", "True").lower() == "true"
)

USER_PERMISSIONS_CHAT_FILE_UPLOAD = (
    os.environ.get("USER_PERMISSIONS_CHAT_FILE_UPLOAD", "True").lower() == "true"
)

USER_PERMISSIONS_CHAT_DELETE = (
    os.environ.get("USER_PERMISSIONS_CHAT_DELETE", "True").lower() == "true"
)

USER_PERMISSIONS_CHAT_EDIT = (
    os.environ.get("USER_PERMISSIONS_CHAT_EDIT", "True").lower() == "true"
)

USER_PERMISSIONS_CHAT_SHARE = (
    os.environ.get("USER_PERMISSIONS_CHAT_SHARE", "True").lower() == "true"
)

USER_PERMISSIONS_CHAT_EXPORT = (
    os.environ.get("USER_PERMISSIONS_CHAT_EXPORT", "True").lower() == "true"
)

USER_PERMISSIONS_CHAT_STT = (
    os.environ.get("USER_PERMISSIONS_CHAT_STT", "True").lower() == "true"
)

USER_PERMISSIONS_CHAT_TTS = (
    os.environ.get("USER_PERMISSIONS_CHAT_TTS", "True").lower() == "true"
)

USER_PERMISSIONS_CHAT_CALL = (
    os.environ.get("USER_PERMISSIONS_CHAT_CALL", "True").lower() == "true"
)

USER_PERMISSIONS_CHAT_MULTIPLE_MODELS = (
    os.environ.get("USER_PERMISSIONS_CHAT_MULTIPLE_MODELS", "True").lower() == "true"
)

USER_PERMISSIONS_CHAT_TEMPORARY = (
    os.environ.get("USER_PERMISSIONS_CHAT_TEMPORARY", "True").lower() == "true"
)

USER_PERMISSIONS_CHAT_TEMPORARY_ENFORCED = (
    os.environ.get("USER_PERMISSIONS_CHAT_TEMPORARY_ENFORCED", "False").lower()
    == "true"
)

USER_PERMISSIONS_FEATURES_DIRECT_TOOL_SERVERS = (
    os.environ.get("USER_PERMISSIONS_FEATURES_DIRECT_TOOL_SERVERS", "False").lower()
    == "true"
)

USER_PERMISSIONS_FEATURES_WEB_SEARCH = (
    os.environ.get("USER_PERMISSIONS_FEATURES_WEB_SEARCH", "True").lower() == "true"
)

USER_PERMISSIONS_FEATURES_IMAGE_GENERATION = (
    os.environ.get("USER_PERMISSIONS_FEATURES_IMAGE_GENERATION", "True").lower()
    == "true"
)

USER_PERMISSIONS_FEATURES_CODE_INTERPRETER = (
    os.environ.get("USER_PERMISSIONS_FEATURES_CODE_INTERPRETER", "True").lower()
    == "true"
)

<<<<<<< HEAD
=======
USER_PERMISSIONS_FEATURES_NOTES = (
    os.environ.get("USER_PERMISSIONS_FEATURES_NOTES", "True").lower() == "true"
)


>>>>>>> 23b9354c
DEFAULT_USER_PERMISSIONS = {
    "workspace": {
        "models": USER_PERMISSIONS_WORKSPACE_MODELS_ACCESS,
        "knowledge": USER_PERMISSIONS_WORKSPACE_KNOWLEDGE_ACCESS,
        "prompts": USER_PERMISSIONS_WORKSPACE_PROMPTS_ACCESS,
        "tools": USER_PERMISSIONS_WORKSPACE_TOOLS_ACCESS,
    },
    "sharing": {
        "public_models": USER_PERMISSIONS_WORKSPACE_MODELS_ALLOW_PUBLIC_SHARING,
        "public_knowledge": USER_PERMISSIONS_WORKSPACE_KNOWLEDGE_ALLOW_PUBLIC_SHARING,
        "public_prompts": USER_PERMISSIONS_WORKSPACE_PROMPTS_ALLOW_PUBLIC_SHARING,
        "public_tools": USER_PERMISSIONS_WORKSPACE_TOOLS_ALLOW_PUBLIC_SHARING,
    },
    "chat": {
        "controls": USER_PERMISSIONS_CHAT_CONTROLS,
        "file_upload": USER_PERMISSIONS_CHAT_FILE_UPLOAD,
        "delete": USER_PERMISSIONS_CHAT_DELETE,
        "edit": USER_PERMISSIONS_CHAT_EDIT,
        "share": USER_PERMISSIONS_CHAT_SHARE,
        "export": USER_PERMISSIONS_CHAT_EXPORT,
        "stt": USER_PERMISSIONS_CHAT_STT,
        "tts": USER_PERMISSIONS_CHAT_TTS,
        "call": USER_PERMISSIONS_CHAT_CALL,
        "multiple_models": USER_PERMISSIONS_CHAT_MULTIPLE_MODELS,
        "temporary": USER_PERMISSIONS_CHAT_TEMPORARY,
        "temporary_enforced": USER_PERMISSIONS_CHAT_TEMPORARY_ENFORCED,
    },
    "features": {
        "direct_tool_servers": USER_PERMISSIONS_FEATURES_DIRECT_TOOL_SERVERS,
        "web_search": USER_PERMISSIONS_FEATURES_WEB_SEARCH,
        "image_generation": USER_PERMISSIONS_FEATURES_IMAGE_GENERATION,
        "code_interpreter": USER_PERMISSIONS_FEATURES_CODE_INTERPRETER,
        "notes": USER_PERMISSIONS_FEATURES_NOTES,
    },
}

USER_PERMISSIONS = PersistentConfig(
    "USER_PERMISSIONS",
    "user.permissions",
    DEFAULT_USER_PERMISSIONS,
)

ENABLE_CHANNELS = PersistentConfig(
    "ENABLE_CHANNELS",
    "channels.enable",
    os.environ.get("ENABLE_CHANNELS", "False").lower() == "true",
)

<<<<<<< HEAD
=======
ENABLE_NOTES = PersistentConfig(
    "ENABLE_NOTES",
    "notes.enable",
    os.environ.get("ENABLE_NOTES", "True").lower() == "true",
)

>>>>>>> 23b9354c
ENABLE_EVALUATION_ARENA_MODELS = PersistentConfig(
    "ENABLE_EVALUATION_ARENA_MODELS",
    "evaluation.arena.enable",
    os.environ.get("ENABLE_EVALUATION_ARENA_MODELS", "True").lower() == "true",
)
EVALUATION_ARENA_MODELS = PersistentConfig(
    "EVALUATION_ARENA_MODELS",
    "evaluation.arena.models",
    [],
)

DEFAULT_ARENA_MODEL = {
    "id": "arena-model",
    "name": "Arena Model",
    "meta": {
        "profile_image_url": "/favicon.png",
        "description": "Submit your questions to anonymous AI chatbots and vote on the best response.",
        "model_ids": None,
    },
}

WEBHOOK_URL = PersistentConfig(
    "WEBHOOK_URL", "webhook_url", os.environ.get("WEBHOOK_URL", "")
)

ENABLE_ADMIN_EXPORT = os.environ.get("ENABLE_ADMIN_EXPORT", "True").lower() == "true"

ENABLE_ADMIN_CHAT_ACCESS = (
    os.environ.get("ENABLE_ADMIN_CHAT_ACCESS", "True").lower() == "true"
)

ENABLE_COMMUNITY_SHARING = PersistentConfig(
    "ENABLE_COMMUNITY_SHARING",
    "ui.enable_community_sharing",
    os.environ.get("ENABLE_COMMUNITY_SHARING", "True").lower() == "true",
)

ENABLE_MESSAGE_RATING = PersistentConfig(
    "ENABLE_MESSAGE_RATING",
    "ui.enable_message_rating",
    os.environ.get("ENABLE_MESSAGE_RATING", "True").lower() == "true",
)

ENABLE_USER_WEBHOOKS = PersistentConfig(
    "ENABLE_USER_WEBHOOKS",
    "ui.enable_user_webhooks",
    os.environ.get("ENABLE_USER_WEBHOOKS", "True").lower() == "true",
)

# FastAPI / AnyIO settings
THREAD_POOL_SIZE = int(os.getenv("THREAD_POOL_SIZE", "0"))


def validate_cors_origins(origins):
    for origin in origins:
        if origin != "*":
            validate_cors_origin(origin)


def validate_cors_origin(origin):
    parsed_url = urlparse(origin)

    # Check if the scheme is either http or https
    if parsed_url.scheme not in ["http", "https"]:
        raise ValueError(
            f"Invalid scheme in CORS_ALLOW_ORIGIN: '{origin}'. Only 'http' and 'https' are allowed."
        )

    # Ensure that the netloc (domain + port) is present, indicating it's a valid URL
    if not parsed_url.netloc:
        raise ValueError(f"Invalid URL structure in CORS_ALLOW_ORIGIN: '{origin}'.")


# For production, you should only need one host as
# fastapi serves the svelte-kit built frontend and backend from the same host and port.
# To test CORS_ALLOW_ORIGIN locally, you can set something like
# CORS_ALLOW_ORIGIN=http://localhost:5173;http://localhost:8080
# in your .env file depending on your frontend port, 5173 in this case.
CORS_ALLOW_ORIGIN = os.environ.get(
    "CORS_ALLOW_ORIGIN", "*;http://localhost:5173;http://localhost:8080"
).split(";")

if "*" in CORS_ALLOW_ORIGIN:
    log.warning(
        "\n\nWARNING: CORS_ALLOW_ORIGIN IS SET TO '*' - NOT RECOMMENDED FOR PRODUCTION DEPLOYMENTS.\n"
    )

validate_cors_origins(CORS_ALLOW_ORIGIN)


class BannerModel(BaseModel):
    id: str
    type: str
    title: Optional[str] = None
    content: str
    dismissible: bool
    timestamp: int


try:
    banners = json.loads(os.environ.get("WEBUI_BANNERS", "[]"))
    banners = [BannerModel(**banner) for banner in banners]
except Exception as e:
    log.exception(f"Error loading WEBUI_BANNERS: {e}")
    banners = []

WEBUI_BANNERS = PersistentConfig("WEBUI_BANNERS", "ui.banners", banners)

SHOW_ADMIN_DETAILS = PersistentConfig(
    "SHOW_ADMIN_DETAILS",
    "auth.admin.show",
    os.environ.get("SHOW_ADMIN_DETAILS", "true").lower() == "true",
)

ADMIN_EMAIL = PersistentConfig(
    "ADMIN_EMAIL",
    "auth.admin.email",
    os.environ.get("ADMIN_EMAIL", None),
)

####################################
# TASKS
####################################


TASK_MODEL = PersistentConfig(
    "TASK_MODEL",
    "task.model.default",
    os.environ.get("TASK_MODEL", ""),
)

TASK_MODEL_EXTERNAL = PersistentConfig(
    "TASK_MODEL_EXTERNAL",
    "task.model.external",
    os.environ.get("TASK_MODEL_EXTERNAL", ""),
)

TITLE_GENERATION_PROMPT_TEMPLATE = PersistentConfig(
    "TITLE_GENERATION_PROMPT_TEMPLATE",
    "task.title.prompt_template",
    os.environ.get("TITLE_GENERATION_PROMPT_TEMPLATE", ""),
)

DEFAULT_TITLE_GENERATION_PROMPT_TEMPLATE = """### Task:
Generate a concise, 3-5 word title with an emoji summarizing the chat history.
### Guidelines:
- The title should clearly represent the main theme or subject of the conversation.
- Use emojis that enhance understanding of the topic, but avoid quotation marks or special formatting.
- Write the title in the chat's primary language; default to English if multilingual.
- Prioritize accuracy over excessive creativity; keep it clear and simple.
### Output:
JSON format: { "title": "your concise title here" }
### Examples:
- { "title": "📉 Stock Market Trends" },
- { "title": "🍪 Perfect Chocolate Chip Recipe" },
- { "title": "Evolution of Music Streaming" },
- { "title": "Remote Work Productivity Tips" },
- { "title": "Artificial Intelligence in Healthcare" },
- { "title": "🎮 Video Game Development Insights" }
### Chat History:
<chat_history>
{{MESSAGES:END:2}}
</chat_history>"""

TAGS_GENERATION_PROMPT_TEMPLATE = PersistentConfig(
    "TAGS_GENERATION_PROMPT_TEMPLATE",
    "task.tags.prompt_template",
    os.environ.get("TAGS_GENERATION_PROMPT_TEMPLATE", ""),
)

DEFAULT_TAGS_GENERATION_PROMPT_TEMPLATE = """### Task:
Generate 1-3 broad tags categorizing the main themes of the chat history, along with 1-3 more specific subtopic tags.

### Guidelines:
- Start with high-level domains (e.g. Science, Technology, Philosophy, Arts, Politics, Business, Health, Sports, Entertainment, Education)
- Consider including relevant subfields/subdomains if they are strongly represented throughout the conversation
- If content is too short (less than 3 messages) or too diverse, use only ["General"]
- Use the chat's primary language; default to English if multilingual
- Prioritize accuracy over specificity

### Output:
JSON format: { "tags": ["tag1", "tag2", "tag3"] }

### Chat History:
<chat_history>
{{MESSAGES:END:6}}
</chat_history>"""

IMAGE_PROMPT_GENERATION_PROMPT_TEMPLATE = PersistentConfig(
    "IMAGE_PROMPT_GENERATION_PROMPT_TEMPLATE",
    "task.image.prompt_template",
    os.environ.get("IMAGE_PROMPT_GENERATION_PROMPT_TEMPLATE", ""),
)

DEFAULT_IMAGE_PROMPT_GENERATION_PROMPT_TEMPLATE = """### Task:
Generate a detailed prompt for am image generation task based on the given language and context. Describe the image as if you were explaining it to someone who cannot see it. Include relevant details, colors, shapes, and any other important elements.

### Guidelines:
- Be descriptive and detailed, focusing on the most important aspects of the image.
- Avoid making assumptions or adding information not present in the image.
- Use the chat's primary language; default to English if multilingual.
- If the image is too complex, focus on the most prominent elements.

### Output:
Strictly return in JSON format:
{
    "prompt": "Your detailed description here."
}

### Chat History:
<chat_history>
{{MESSAGES:END:6}}
</chat_history>"""

ENABLE_TAGS_GENERATION = PersistentConfig(
    "ENABLE_TAGS_GENERATION",
    "task.tags.enable",
    os.environ.get("ENABLE_TAGS_GENERATION", "True").lower() == "true",
)

ENABLE_TITLE_GENERATION = PersistentConfig(
    "ENABLE_TITLE_GENERATION",
    "task.title.enable",
    os.environ.get("ENABLE_TITLE_GENERATION", "True").lower() == "true",
)

ENABLE_SEARCH_QUERY_GENERATION = PersistentConfig(
    "ENABLE_SEARCH_QUERY_GENERATION",
    "task.query.search.enable",
    os.environ.get("ENABLE_SEARCH_QUERY_GENERATION", "True").lower() == "true",
)

ENABLE_RETRIEVAL_QUERY_GENERATION = PersistentConfig(
    "ENABLE_RETRIEVAL_QUERY_GENERATION",
    "task.query.retrieval.enable",
    os.environ.get("ENABLE_RETRIEVAL_QUERY_GENERATION", "True").lower() == "true",
)

QUERY_GENERATION_PROMPT_TEMPLATE = PersistentConfig(
    "QUERY_GENERATION_PROMPT_TEMPLATE",
    "task.query.prompt_template",
    os.environ.get("QUERY_GENERATION_PROMPT_TEMPLATE", ""),
)

DEFAULT_QUERY_GENERATION_PROMPT_TEMPLATE = """### Task:
Analyze the chat history to determine the necessity of generating search queries, in the given language. By default, **prioritize generating 1-3 broad and relevant search queries** unless it is absolutely certain that no additional information is required. The aim is to retrieve comprehensive, updated, and valuable information even with minimal uncertainty. If no search is unequivocally needed, return an empty list.

### Guidelines:
- Respond **EXCLUSIVELY** with a JSON object. Any form of extra commentary, explanation, or additional text is strictly prohibited.
- When generating search queries, respond in the format: { "queries": ["query1", "query2"] }, ensuring each query is distinct, concise, and relevant to the topic.
- If and only if it is entirely certain that no useful results can be retrieved by a search, return: { "queries": [] }.
- Err on the side of suggesting search queries if there is **any chance** they might provide useful or updated information.
- Be concise and focused on composing high-quality search queries, avoiding unnecessary elaboration, commentary, or assumptions.
- Today's date is: {{CURRENT_DATE}}.
- Always prioritize providing actionable and broad queries that maximize informational coverage.

### Output:
Strictly return in JSON format: 
{
  "queries": ["query1", "query2"]
}

### Chat History:
<chat_history>
{{MESSAGES:END:6}}
</chat_history>
"""

ENABLE_AUTOCOMPLETE_GENERATION = PersistentConfig(
    "ENABLE_AUTOCOMPLETE_GENERATION",
    "task.autocomplete.enable",
    os.environ.get("ENABLE_AUTOCOMPLETE_GENERATION", "False").lower() == "true",
)

AUTOCOMPLETE_GENERATION_INPUT_MAX_LENGTH = PersistentConfig(
    "AUTOCOMPLETE_GENERATION_INPUT_MAX_LENGTH",
    "task.autocomplete.input_max_length",
    int(os.environ.get("AUTOCOMPLETE_GENERATION_INPUT_MAX_LENGTH", "-1")),
)

AUTOCOMPLETE_GENERATION_PROMPT_TEMPLATE = PersistentConfig(
    "AUTOCOMPLETE_GENERATION_PROMPT_TEMPLATE",
    "task.autocomplete.prompt_template",
    os.environ.get("AUTOCOMPLETE_GENERATION_PROMPT_TEMPLATE", ""),
)

DEFAULT_AUTOCOMPLETE_GENERATION_PROMPT_TEMPLATE = """### Task:
You are an autocompletion system. Continue the text in `<text>` based on the **completion type** in `<type>` and the given language.  

### **Instructions**:
1. Analyze `<text>` for context and meaning.  
2. Use `<type>` to guide your output:  
   - **General**: Provide a natural, concise continuation.  
   - **Search Query**: Complete as if generating a realistic search query.  
3. Start as if you are directly continuing `<text>`. Do **not** repeat, paraphrase, or respond as a model. Simply complete the text.  
4. Ensure the continuation:
   - Flows naturally from `<text>`.  
   - Avoids repetition, overexplaining, or unrelated ideas.  
5. If unsure, return: `{ "text": "" }`.  

### **Output Rules**:
- Respond only in JSON format: `{ "text": "<your_completion>" }`.

### **Examples**:
#### Example 1:  
Input:  
<type>General</type>  
<text>The sun was setting over the horizon, painting the sky</text>  
Output:  
{ "text": "with vibrant shades of orange and pink." }

#### Example 2:  
Input:  
<type>Search Query</type>  
<text>Top-rated restaurants in</text>  
Output:  
{ "text": "New York City for Italian cuisine." }  

---
### Context:
<chat_history>
{{MESSAGES:END:6}}
</chat_history>
<type>{{TYPE}}</type>  
<text>{{PROMPT}}</text>  
#### Output:
"""

TOOLS_FUNCTION_CALLING_PROMPT_TEMPLATE = PersistentConfig(
    "TOOLS_FUNCTION_CALLING_PROMPT_TEMPLATE",
    "task.tools.prompt_template",
    os.environ.get("TOOLS_FUNCTION_CALLING_PROMPT_TEMPLATE", ""),
)

DEFAULT_TOOLS_FUNCTION_CALLING_PROMPT_TEMPLATE = """Available Tools: {{TOOLS}}

Your task is to choose and return the correct tool(s) from the list of available tools based on the query. Follow these guidelines:

- Return only the JSON object, without any additional text or explanation.

- If no tools match the query, return an empty array: 
   {
     "tool_calls": []
   }

- If one or more tools match the query, construct a JSON response containing a "tool_calls" array with objects that include:
   - "name": The tool's name.
   - "parameters": A dictionary of required parameters and their corresponding values.

The format for the JSON response is strictly:
{
  "tool_calls": [
    {"name": "toolName1", "parameters": {"key1": "value1"}},
    {"name": "toolName2", "parameters": {"key2": "value2"}}
  ]
}"""

DEFAULT_EMOJI_GENERATION_PROMPT_TEMPLATE = """Your task is to reflect the speaker's likely facial expression through a fitting emoji. Interpret emotions from the message and reflect their facial expression using fitting, diverse emojis (e.g., 😊, 😢, 😡, 😱).

Message: ```{{prompt}}```"""

DEFAULT_MOA_GENERATION_PROMPT_TEMPLATE = """You have been provided with a set of responses from various models to the latest user query: "{{prompt}}"

Your task is to synthesize these responses into a single, high-quality response. It is crucial to critically evaluate the information provided in these responses, recognizing that some of it may be biased or incorrect. Your response should not simply replicate the given answers but should offer a refined, accurate, and comprehensive reply to the instruction. Ensure your response is well-structured, coherent, and adheres to the highest standards of accuracy and reliability.

Responses from models: {{responses}}"""

####################################
# Code Interpreter
####################################

ENABLE_CODE_EXECUTION = PersistentConfig(
    "ENABLE_CODE_EXECUTION",
    "code_execution.enable",
    os.environ.get("ENABLE_CODE_EXECUTION", "True").lower() == "true",
)

CODE_EXECUTION_ENGINE = PersistentConfig(
    "CODE_EXECUTION_ENGINE",
    "code_execution.engine",
    os.environ.get("CODE_EXECUTION_ENGINE", "pyodide"),
)

CODE_EXECUTION_JUPYTER_URL = PersistentConfig(
    "CODE_EXECUTION_JUPYTER_URL",
    "code_execution.jupyter.url",
    os.environ.get("CODE_EXECUTION_JUPYTER_URL", ""),
)

CODE_EXECUTION_JUPYTER_AUTH = PersistentConfig(
    "CODE_EXECUTION_JUPYTER_AUTH",
    "code_execution.jupyter.auth",
    os.environ.get("CODE_EXECUTION_JUPYTER_AUTH", ""),
)

CODE_EXECUTION_JUPYTER_AUTH_TOKEN = PersistentConfig(
    "CODE_EXECUTION_JUPYTER_AUTH_TOKEN",
    "code_execution.jupyter.auth_token",
    os.environ.get("CODE_EXECUTION_JUPYTER_AUTH_TOKEN", ""),
)

CODE_EXECUTION_JUPYTER_AUTH_PASSWORD = PersistentConfig(
    "CODE_EXECUTION_JUPYTER_AUTH_PASSWORD",
    "code_execution.jupyter.auth_password",
    os.environ.get("CODE_EXECUTION_JUPYTER_AUTH_PASSWORD", ""),
)

CODE_EXECUTION_JUPYTER_TIMEOUT = PersistentConfig(
    "CODE_EXECUTION_JUPYTER_TIMEOUT",
    "code_execution.jupyter.timeout",
    int(os.environ.get("CODE_EXECUTION_JUPYTER_TIMEOUT", "60")),
)

ENABLE_CODE_INTERPRETER = PersistentConfig(
    "ENABLE_CODE_INTERPRETER",
    "code_interpreter.enable",
    os.environ.get("ENABLE_CODE_INTERPRETER", "True").lower() == "true",
)

CODE_INTERPRETER_ENGINE = PersistentConfig(
    "CODE_INTERPRETER_ENGINE",
    "code_interpreter.engine",
    os.environ.get("CODE_INTERPRETER_ENGINE", "pyodide"),
)

CODE_INTERPRETER_PROMPT_TEMPLATE = PersistentConfig(
    "CODE_INTERPRETER_PROMPT_TEMPLATE",
    "code_interpreter.prompt_template",
    os.environ.get("CODE_INTERPRETER_PROMPT_TEMPLATE", ""),
)

CODE_INTERPRETER_JUPYTER_URL = PersistentConfig(
    "CODE_INTERPRETER_JUPYTER_URL",
    "code_interpreter.jupyter.url",
    os.environ.get(
        "CODE_INTERPRETER_JUPYTER_URL", os.environ.get("CODE_EXECUTION_JUPYTER_URL", "")
    ),
)

CODE_INTERPRETER_JUPYTER_AUTH = PersistentConfig(
    "CODE_INTERPRETER_JUPYTER_AUTH",
    "code_interpreter.jupyter.auth",
    os.environ.get(
        "CODE_INTERPRETER_JUPYTER_AUTH",
        os.environ.get("CODE_EXECUTION_JUPYTER_AUTH", ""),
    ),
)

CODE_INTERPRETER_JUPYTER_AUTH_TOKEN = PersistentConfig(
    "CODE_INTERPRETER_JUPYTER_AUTH_TOKEN",
    "code_interpreter.jupyter.auth_token",
    os.environ.get(
        "CODE_INTERPRETER_JUPYTER_AUTH_TOKEN",
        os.environ.get("CODE_EXECUTION_JUPYTER_AUTH_TOKEN", ""),
    ),
)

CODE_INTERPRETER_JUPYTER_AUTH_PASSWORD = PersistentConfig(
    "CODE_INTERPRETER_JUPYTER_AUTH_PASSWORD",
    "code_interpreter.jupyter.auth_password",
    os.environ.get(
        "CODE_INTERPRETER_JUPYTER_AUTH_PASSWORD",
        os.environ.get("CODE_EXECUTION_JUPYTER_AUTH_PASSWORD", ""),
    ),
)

CODE_INTERPRETER_JUPYTER_TIMEOUT = PersistentConfig(
    "CODE_INTERPRETER_JUPYTER_TIMEOUT",
    "code_interpreter.jupyter.timeout",
    int(
        os.environ.get(
            "CODE_INTERPRETER_JUPYTER_TIMEOUT",
            os.environ.get("CODE_EXECUTION_JUPYTER_TIMEOUT", "60"),
        )
    ),
)

DEFAULT_CODE_INTERPRETER_PROMPT = """
#### Tools Available

1. **Code Interpreter**: `<code_interpreter type="code" lang="python"></code_interpreter>`
   - You have access to a Python shell that runs directly in the user's browser, enabling fast execution of code for analysis, calculations, or problem-solving.  Use it in this response.
   - The Python code you write can incorporate a wide array of libraries, handle data manipulation or visualization, perform API calls for web-related tasks, or tackle virtually any computational challenge. Use this flexibility to **think outside the box, craft elegant solutions, and harness Python's full potential**.
   - To use it, **you must enclose your code within `<code_interpreter type="code" lang="python">` XML tags** and stop right away. If you don't, the code won't execute. Do NOT use triple backticks.
   - When coding, **always aim to print meaningful outputs** (e.g., results, tables, summaries, or visuals) to better interpret and verify the findings. Avoid relying on implicit outputs; prioritize explicit and clear print statements so the results are effectively communicated to the user.  
   - After obtaining the printed output, **always provide a concise analysis, interpretation, or next steps to help the user understand the findings or refine the outcome further.**  
   - If the results are unclear, unexpected, or require validation, refine the code and execute it again as needed. Always aim to deliver meaningful insights from the results, iterating if necessary.  
   - **If a link to an image, audio, or any file is provided in markdown format in the output, ALWAYS regurgitate word for word, explicitly display it as part of the response to ensure the user can access it easily, do NOT change the link.**
   - All responses should be communicated in the chat's primary language, ensuring seamless understanding. If the chat is multilingual, default to English for clarity.

Ensure that the tools are effectively utilized to achieve the highest-quality analysis for the user."""

####################################
# Vector Database
####################################

VECTOR_DB = os.environ.get("VECTOR_DB", "chroma")

# Chroma
CHROMA_DATA_PATH = f"{DATA_DIR}/vector_db"

if VECTOR_DB == "chroma":
    import chromadb

    CHROMA_TENANT = os.environ.get("CHROMA_TENANT", chromadb.DEFAULT_TENANT)
    CHROMA_DATABASE = os.environ.get("CHROMA_DATABASE", chromadb.DEFAULT_DATABASE)
    CHROMA_HTTP_HOST = os.environ.get("CHROMA_HTTP_HOST", "")
    CHROMA_HTTP_PORT = int(os.environ.get("CHROMA_HTTP_PORT", "8000"))
    CHROMA_CLIENT_AUTH_PROVIDER = os.environ.get("CHROMA_CLIENT_AUTH_PROVIDER", "")
    CHROMA_CLIENT_AUTH_CREDENTIALS = os.environ.get(
        "CHROMA_CLIENT_AUTH_CREDENTIALS", ""
    )
    # Comma-separated list of header=value pairs
    CHROMA_HTTP_HEADERS = os.environ.get("CHROMA_HTTP_HEADERS", "")
    if CHROMA_HTTP_HEADERS:
        CHROMA_HTTP_HEADERS = dict(
            [pair.split("=") for pair in CHROMA_HTTP_HEADERS.split(",")]
        )
    else:
        CHROMA_HTTP_HEADERS = None
    CHROMA_HTTP_SSL = os.environ.get("CHROMA_HTTP_SSL", "false").lower() == "true"
# this uses the model defined in the Dockerfile ENV variable. If you dont use docker or docker based deployments such as k8s, the default embedding model will be used (sentence-transformers/all-MiniLM-L6-v2)

# Milvus

MILVUS_URI = os.environ.get("MILVUS_URI", f"{DATA_DIR}/vector_db/milvus.db")
MILVUS_DB = os.environ.get("MILVUS_DB", "default")
MILVUS_TOKEN = os.environ.get("MILVUS_TOKEN", None)

# Qdrant
QDRANT_URI = os.environ.get("QDRANT_URI", None)
QDRANT_API_KEY = os.environ.get("QDRANT_API_KEY", None)
QDRANT_ON_DISK = os.environ.get("QDRANT_ON_DISK", "false").lower() == "true"
QDRANT_PREFER_GRPC = os.environ.get("QDRANT_PREFER_GRPC", "False").lower() == "true"
QDRANT_GRPC_PORT = int(os.environ.get("QDRANT_GRPC_PORT", "6334"))

# OpenSearch
OPENSEARCH_URI = os.environ.get("OPENSEARCH_URI", "https://localhost:9200")
OPENSEARCH_SSL = os.environ.get("OPENSEARCH_SSL", "true").lower() == "true"
OPENSEARCH_CERT_VERIFY = (
    os.environ.get("OPENSEARCH_CERT_VERIFY", "false").lower() == "true"
)
OPENSEARCH_USERNAME = os.environ.get("OPENSEARCH_USERNAME", None)
OPENSEARCH_PASSWORD = os.environ.get("OPENSEARCH_PASSWORD", None)

# ElasticSearch
ELASTICSEARCH_URL = os.environ.get("ELASTICSEARCH_URL", "https://localhost:9200")
ELASTICSEARCH_CA_CERTS = os.environ.get("ELASTICSEARCH_CA_CERTS", None)
ELASTICSEARCH_API_KEY = os.environ.get("ELASTICSEARCH_API_KEY", None)
ELASTICSEARCH_USERNAME = os.environ.get("ELASTICSEARCH_USERNAME", None)
ELASTICSEARCH_PASSWORD = os.environ.get("ELASTICSEARCH_PASSWORD", None)
ELASTICSEARCH_CLOUD_ID = os.environ.get("ELASTICSEARCH_CLOUD_ID", None)
SSL_ASSERT_FINGERPRINT = os.environ.get("SSL_ASSERT_FINGERPRINT", None)
ELASTICSEARCH_INDEX_PREFIX = os.environ.get(
    "ELASTICSEARCH_INDEX_PREFIX", "open_webui_collections"
)
# Pgvector
PGVECTOR_DB_URL = os.environ.get("PGVECTOR_DB_URL", DATABASE_URL)
if VECTOR_DB == "pgvector" and not PGVECTOR_DB_URL.startswith("postgres"):
    raise ValueError(
        "Pgvector requires setting PGVECTOR_DB_URL or using Postgres with vector extension as the primary database."
    )
PGVECTOR_INITIALIZE_MAX_VECTOR_LENGTH = int(
    os.environ.get("PGVECTOR_INITIALIZE_MAX_VECTOR_LENGTH", "1536")
)

# Pinecone
PINECONE_API_KEY = os.environ.get("PINECONE_API_KEY", None)
PINECONE_ENVIRONMENT = os.environ.get("PINECONE_ENVIRONMENT", None)
PINECONE_INDEX_NAME = os.getenv("PINECONE_INDEX_NAME", "open-webui-index")
PINECONE_DIMENSION = int(os.getenv("PINECONE_DIMENSION", 1536))  # or 3072, 1024, 768
PINECONE_METRIC = os.getenv("PINECONE_METRIC", "cosine")
PINECONE_CLOUD = os.getenv("PINECONE_CLOUD", "aws")  # or "gcp" or "azure"

####################################
# Information Retrieval (RAG)
####################################


# If configured, Google Drive will be available as an upload option.
ENABLE_GOOGLE_DRIVE_INTEGRATION = PersistentConfig(
    "ENABLE_GOOGLE_DRIVE_INTEGRATION",
    "google_drive.enable",
    os.getenv("ENABLE_GOOGLE_DRIVE_INTEGRATION", "False").lower() == "true",
)

GOOGLE_DRIVE_CLIENT_ID = PersistentConfig(
    "GOOGLE_DRIVE_CLIENT_ID",
    "google_drive.client_id",
    os.environ.get("GOOGLE_DRIVE_CLIENT_ID", ""),
)

GOOGLE_DRIVE_API_KEY = PersistentConfig(
    "GOOGLE_DRIVE_API_KEY",
    "google_drive.api_key",
    os.environ.get("GOOGLE_DRIVE_API_KEY", ""),
)

ENABLE_ONEDRIVE_INTEGRATION = PersistentConfig(
    "ENABLE_ONEDRIVE_INTEGRATION",
    "onedrive.enable",
    os.getenv("ENABLE_ONEDRIVE_INTEGRATION", "False").lower() == "true",
)

ONEDRIVE_CLIENT_ID = PersistentConfig(
    "ONEDRIVE_CLIENT_ID",
    "onedrive.client_id",
    os.environ.get("ONEDRIVE_CLIENT_ID", ""),
)

ONEDRIVE_SHAREPOINT_URL = PersistentConfig(
    "ONEDRIVE_SHAREPOINT_URL",
    "onedrive.sharepoint_url",
    os.environ.get("ONEDRIVE_SHAREPOINT_URL", ""),
)


# RAG Content Extraction
CONTENT_EXTRACTION_ENGINE = PersistentConfig(
    "CONTENT_EXTRACTION_ENGINE",
    "rag.CONTENT_EXTRACTION_ENGINE",
    os.environ.get("CONTENT_EXTRACTION_ENGINE", "").lower(),
)

TIKA_SERVER_URL = PersistentConfig(
    "TIKA_SERVER_URL",
    "rag.tika_server_url",
    os.getenv("TIKA_SERVER_URL", "http://tika:9998"),  # Default for sidecar deployment
)

DOCLING_SERVER_URL = PersistentConfig(
    "DOCLING_SERVER_URL",
    "rag.docling_server_url",
    os.getenv("DOCLING_SERVER_URL", "http://docling:5001"),
)

DOCLING_OCR_ENGINE = PersistentConfig(
    "DOCLING_OCR_ENGINE",
    "rag.docling_ocr_engine",
    os.getenv("DOCLING_OCR_ENGINE", "tesseract"),
)

DOCLING_OCR_LANG = PersistentConfig(
    "DOCLING_OCR_LANG",
    "rag.docling_ocr_lang",
    os.getenv("DOCLING_OCR_LANG", "eng,fra,deu,spa"),
)

DOCUMENT_INTELLIGENCE_ENDPOINT = PersistentConfig(
    "DOCUMENT_INTELLIGENCE_ENDPOINT",
    "rag.document_intelligence_endpoint",
    os.getenv("DOCUMENT_INTELLIGENCE_ENDPOINT", ""),
)

DOCUMENT_INTELLIGENCE_KEY = PersistentConfig(
    "DOCUMENT_INTELLIGENCE_KEY",
    "rag.document_intelligence_key",
    os.getenv("DOCUMENT_INTELLIGENCE_KEY", ""),
)

MISTRAL_OCR_API_KEY = PersistentConfig(
    "MISTRAL_OCR_API_KEY",
    "rag.mistral_ocr_api_key",
    os.getenv("MISTRAL_OCR_API_KEY", ""),
)

BYPASS_EMBEDDING_AND_RETRIEVAL = PersistentConfig(
    "BYPASS_EMBEDDING_AND_RETRIEVAL",
    "rag.bypass_embedding_and_retrieval",
    os.environ.get("BYPASS_EMBEDDING_AND_RETRIEVAL", "False").lower() == "true",
)

RAG_TOP_K = PersistentConfig(
    "RAG_TOP_K", "rag.top_k", int(os.environ.get("RAG_TOP_K", "3"))
)
RAG_TOP_K_RERANKER = PersistentConfig(
    "RAG_TOP_K_RERANKER",
    "rag.top_k_reranker",
    int(os.environ.get("RAG_TOP_K_RERANKER", "3")),
)
RAG_RELEVANCE_THRESHOLD = PersistentConfig(
    "RAG_RELEVANCE_THRESHOLD",
    "rag.relevance_threshold",
    float(os.environ.get("RAG_RELEVANCE_THRESHOLD", "0.0")),
)

ENABLE_RAG_HYBRID_SEARCH = PersistentConfig(
    "ENABLE_RAG_HYBRID_SEARCH",
    "rag.enable_hybrid_search",
    os.environ.get("ENABLE_RAG_HYBRID_SEARCH", "").lower() == "true",
)

RAG_FULL_CONTEXT = PersistentConfig(
    "RAG_FULL_CONTEXT",
    "rag.full_context",
    os.getenv("RAG_FULL_CONTEXT", "False").lower() == "true",
)

RAG_FILE_MAX_COUNT = PersistentConfig(
    "RAG_FILE_MAX_COUNT",
    "rag.file.max_count",
    (
        int(os.environ.get("RAG_FILE_MAX_COUNT"))
        if os.environ.get("RAG_FILE_MAX_COUNT")
        else None
    ),
)

RAG_FILE_MAX_SIZE = PersistentConfig(
    "RAG_FILE_MAX_SIZE",
    "rag.file.max_size",
    (
        int(os.environ.get("RAG_FILE_MAX_SIZE"))
        if os.environ.get("RAG_FILE_MAX_SIZE")
        else None
    ),
)

RAG_EMBEDDING_ENGINE = PersistentConfig(
    "RAG_EMBEDDING_ENGINE",
    "rag.embedding_engine",
    os.environ.get("RAG_EMBEDDING_ENGINE", ""),
)

PDF_EXTRACT_IMAGES = PersistentConfig(
    "PDF_EXTRACT_IMAGES",
    "rag.pdf_extract_images",
    os.environ.get("PDF_EXTRACT_IMAGES", "False").lower() == "true",
)

RAG_EMBEDDING_MODEL = PersistentConfig(
    "RAG_EMBEDDING_MODEL",
    "rag.embedding_model",
    os.environ.get("RAG_EMBEDDING_MODEL", "sentence-transformers/all-MiniLM-L6-v2"),
)
log.info(f"Embedding model set: {RAG_EMBEDDING_MODEL.value}")

RAG_EMBEDDING_MODEL_AUTO_UPDATE = (
    not OFFLINE_MODE
    and os.environ.get("RAG_EMBEDDING_MODEL_AUTO_UPDATE", "True").lower() == "true"
)

RAG_EMBEDDING_MODEL_TRUST_REMOTE_CODE = (
    os.environ.get("RAG_EMBEDDING_MODEL_TRUST_REMOTE_CODE", "True").lower() == "true"
)

RAG_EMBEDDING_BATCH_SIZE = PersistentConfig(
    "RAG_EMBEDDING_BATCH_SIZE",
    "rag.embedding_batch_size",
    int(
        os.environ.get("RAG_EMBEDDING_BATCH_SIZE")
        or os.environ.get("RAG_EMBEDDING_OPENAI_BATCH_SIZE", "1")
    ),
)

RAG_EMBEDDING_QUERY_PREFIX = os.environ.get("RAG_EMBEDDING_QUERY_PREFIX", None)

RAG_EMBEDDING_CONTENT_PREFIX = os.environ.get("RAG_EMBEDDING_CONTENT_PREFIX", None)

RAG_EMBEDDING_PREFIX_FIELD_NAME = os.environ.get(
    "RAG_EMBEDDING_PREFIX_FIELD_NAME", None
)

RAG_RERANKING_MODEL = PersistentConfig(
    "RAG_RERANKING_MODEL",
    "rag.reranking_model",
    os.environ.get("RAG_RERANKING_MODEL", ""),
)
if RAG_RERANKING_MODEL.value != "":
    log.info(f"Reranking model set: {RAG_RERANKING_MODEL.value}")

RAG_RERANKING_MODEL_AUTO_UPDATE = (
    not OFFLINE_MODE
    and os.environ.get("RAG_RERANKING_MODEL_AUTO_UPDATE", "True").lower() == "true"
)

RAG_RERANKING_MODEL_TRUST_REMOTE_CODE = (
    os.environ.get("RAG_RERANKING_MODEL_TRUST_REMOTE_CODE", "True").lower() == "true"
)

RAG_TEXT_SPLITTER = PersistentConfig(
    "RAG_TEXT_SPLITTER",
    "rag.text_splitter",
    os.environ.get("RAG_TEXT_SPLITTER", ""),
)

TIKTOKEN_CACHE_DIR = os.environ.get("TIKTOKEN_CACHE_DIR", f"{CACHE_DIR}/tiktoken")
TIKTOKEN_ENCODING_NAME = PersistentConfig(
    "TIKTOKEN_ENCODING_NAME",
    "rag.tiktoken_encoding_name",
    os.environ.get("TIKTOKEN_ENCODING_NAME", "cl100k_base"),
)

CHUNK_SIZE = PersistentConfig(
    "CHUNK_SIZE", "rag.chunk_size", int(os.environ.get("CHUNK_SIZE", "1000"))
)
CHUNK_OVERLAP = PersistentConfig(
    "CHUNK_OVERLAP",
    "rag.chunk_overlap",
    int(os.environ.get("CHUNK_OVERLAP", "100")),
)

DEFAULT_RAG_TEMPLATE = """### Task:
Respond to the user query using the provided context, incorporating inline citations in the format [id] **only when the <source> tag includes an explicit id attribute** (e.g., <source id="1">).

### Guidelines:
- If you don't know the answer, clearly state that.
- If uncertain, ask the user for clarification.
- Respond in the same language as the user's query.
- If the context is unreadable or of poor quality, inform the user and provide the best possible answer.
- If the answer isn't present in the context but you possess the knowledge, explain this to the user and provide the answer using your own understanding.
- **Only include inline citations using [id] (e.g., [1], [2]) when the <source> tag includes an id attribute.**
- Do not cite if the <source> tag does not contain an id attribute.
- Do not use XML tags in your response.
- Ensure citations are concise and directly related to the information provided.

### Example of Citation:
If the user asks about a specific topic and the information is found in a source with a provided id attribute, the response should include the citation like in the following example:
* "According to the study, the proposed method increases efficiency by 20% [1]."

### Output:
Provide a clear and direct response to the user's query, including inline citations in the format [id] only when the <source> tag with id attribute is present in the context.

<context>
{{CONTEXT}}
</context>

<user_query>
{{QUERY}}
</user_query>
"""

RAG_TEMPLATE = PersistentConfig(
    "RAG_TEMPLATE",
    "rag.template",
    os.environ.get("RAG_TEMPLATE", DEFAULT_RAG_TEMPLATE),
)

RAG_OPENAI_API_BASE_URL = PersistentConfig(
    "RAG_OPENAI_API_BASE_URL",
    "rag.openai_api_base_url",
    os.getenv("RAG_OPENAI_API_BASE_URL", OPENAI_API_BASE_URL),
)
RAG_OPENAI_API_KEY = PersistentConfig(
    "RAG_OPENAI_API_KEY",
    "rag.openai_api_key",
    os.getenv("RAG_OPENAI_API_KEY", OPENAI_API_KEY),
)

RAG_OLLAMA_BASE_URL = PersistentConfig(
    "RAG_OLLAMA_BASE_URL",
    "rag.ollama.url",
    os.getenv("RAG_OLLAMA_BASE_URL", OLLAMA_BASE_URL),
)

RAG_OLLAMA_API_KEY = PersistentConfig(
    "RAG_OLLAMA_API_KEY",
    "rag.ollama.key",
    os.getenv("RAG_OLLAMA_API_KEY", ""),
)

ENABLE_RAG_LOCAL_WEB_FETCH = (
    os.getenv("ENABLE_RAG_LOCAL_WEB_FETCH", "False").lower() == "true"
)

YOUTUBE_LOADER_LANGUAGE = PersistentConfig(
    "YOUTUBE_LOADER_LANGUAGE",
    "rag.youtube_loader_language",
    os.getenv("YOUTUBE_LOADER_LANGUAGE", "en").split(","),
)

YOUTUBE_LOADER_PROXY_URL = PersistentConfig(
    "YOUTUBE_LOADER_PROXY_URL",
    "rag.youtube_loader_proxy_url",
    os.getenv("YOUTUBE_LOADER_PROXY_URL", ""),
)

####################################
# Web Search (RAG)
####################################

ENABLE_WEB_SEARCH = PersistentConfig(
    "ENABLE_WEB_SEARCH",
    "rag.web.search.enable",
    os.getenv("ENABLE_WEB_SEARCH", "False").lower() == "true",
)

WEB_SEARCH_ENGINE = PersistentConfig(
    "WEB_SEARCH_ENGINE",
    "rag.web.search.engine",
    os.getenv("WEB_SEARCH_ENGINE", ""),
)

BYPASS_WEB_SEARCH_EMBEDDING_AND_RETRIEVAL = PersistentConfig(
    "BYPASS_WEB_SEARCH_EMBEDDING_AND_RETRIEVAL",
    "rag.web.search.bypass_embedding_and_retrieval",
    os.getenv("BYPASS_WEB_SEARCH_EMBEDDING_AND_RETRIEVAL", "False").lower() == "true",
)

WEB_SEARCH_RESULT_COUNT = PersistentConfig(
    "WEB_SEARCH_RESULT_COUNT",
    "rag.web.search.result_count",
    int(os.getenv("WEB_SEARCH_RESULT_COUNT", "3")),
)

# You can provide a list of your own websites to filter after performing a web search.
# This ensures the highest level of safety and reliability of the information sources.
WEB_SEARCH_DOMAIN_FILTER_LIST = PersistentConfig(
    "WEB_SEARCH_DOMAIN_FILTER_LIST",
    "rag.web.search.domain.filter_list",
    [
        # "wikipedia.com",
        # "wikimedia.org",
        # "wikidata.org",
    ],
)

WEB_SEARCH_CONCURRENT_REQUESTS = PersistentConfig(
    "WEB_SEARCH_CONCURRENT_REQUESTS",
    "rag.web.search.concurrent_requests",
    int(os.getenv("WEB_SEARCH_CONCURRENT_REQUESTS", "10")),
)

WEB_LOADER_ENGINE = PersistentConfig(
    "WEB_LOADER_ENGINE",
    "rag.web.loader.engine",
    os.environ.get("WEB_LOADER_ENGINE", ""),
)

ENABLE_WEB_LOADER_SSL_VERIFICATION = PersistentConfig(
    "ENABLE_WEB_LOADER_SSL_VERIFICATION",
    "rag.web.loader.ssl_verification",
    os.environ.get("ENABLE_WEB_LOADER_SSL_VERIFICATION", "True").lower() == "true",
)

WEB_SEARCH_TRUST_ENV = PersistentConfig(
    "WEB_SEARCH_TRUST_ENV",
    "rag.web.search.trust_env",
    os.getenv("WEB_SEARCH_TRUST_ENV", "False").lower() == "true",
)

SEARXNG_QUERY_URL = PersistentConfig(
    "SEARXNG_QUERY_URL",
    "rag.web.search.searxng_query_url",
    os.getenv("SEARXNG_QUERY_URL", ""),
)

YACY_QUERY_URL = PersistentConfig(
    "YACY_QUERY_URL",
    "rag.web.search.yacy_query_url",
    os.getenv("YACY_QUERY_URL", ""),
)

YACY_USERNAME = PersistentConfig(
    "YACY_USERNAME",
    "rag.web.search.yacy_username",
    os.getenv("YACY_USERNAME", ""),
)

YACY_PASSWORD = PersistentConfig(
    "YACY_PASSWORD",
    "rag.web.search.yacy_password",
    os.getenv("YACY_PASSWORD", ""),
)

GOOGLE_PSE_API_KEY = PersistentConfig(
    "GOOGLE_PSE_API_KEY",
    "rag.web.search.google_pse_api_key",
    os.getenv("GOOGLE_PSE_API_KEY", ""),
)

GOOGLE_PSE_ENGINE_ID = PersistentConfig(
    "GOOGLE_PSE_ENGINE_ID",
    "rag.web.search.google_pse_engine_id",
    os.getenv("GOOGLE_PSE_ENGINE_ID", ""),
)

BRAVE_SEARCH_API_KEY = PersistentConfig(
    "BRAVE_SEARCH_API_KEY",
    "rag.web.search.brave_search_api_key",
    os.getenv("BRAVE_SEARCH_API_KEY", ""),
)

KAGI_SEARCH_API_KEY = PersistentConfig(
    "KAGI_SEARCH_API_KEY",
    "rag.web.search.kagi_search_api_key",
    os.getenv("KAGI_SEARCH_API_KEY", ""),
)

MOJEEK_SEARCH_API_KEY = PersistentConfig(
    "MOJEEK_SEARCH_API_KEY",
    "rag.web.search.mojeek_search_api_key",
    os.getenv("MOJEEK_SEARCH_API_KEY", ""),
)

BOCHA_SEARCH_API_KEY = PersistentConfig(
    "BOCHA_SEARCH_API_KEY",
    "rag.web.search.bocha_search_api_key",
    os.getenv("BOCHA_SEARCH_API_KEY", ""),
)

SERPSTACK_API_KEY = PersistentConfig(
    "SERPSTACK_API_KEY",
    "rag.web.search.serpstack_api_key",
    os.getenv("SERPSTACK_API_KEY", ""),
)

SERPSTACK_HTTPS = PersistentConfig(
    "SERPSTACK_HTTPS",
    "rag.web.search.serpstack_https",
    os.getenv("SERPSTACK_HTTPS", "True").lower() == "true",
)

SERPER_API_KEY = PersistentConfig(
    "SERPER_API_KEY",
    "rag.web.search.serper_api_key",
    os.getenv("SERPER_API_KEY", ""),
)

SERPLY_API_KEY = PersistentConfig(
    "SERPLY_API_KEY",
    "rag.web.search.serply_api_key",
    os.getenv("SERPLY_API_KEY", ""),
)

JINA_API_KEY = PersistentConfig(
    "JINA_API_KEY",
    "rag.web.search.jina_api_key",
    os.getenv("JINA_API_KEY", ""),
)

SEARCHAPI_API_KEY = PersistentConfig(
    "SEARCHAPI_API_KEY",
    "rag.web.search.searchapi_api_key",
    os.getenv("SEARCHAPI_API_KEY", ""),
)

SEARCHAPI_ENGINE = PersistentConfig(
    "SEARCHAPI_ENGINE",
    "rag.web.search.searchapi_engine",
    os.getenv("SEARCHAPI_ENGINE", ""),
)

SERPAPI_API_KEY = PersistentConfig(
    "SERPAPI_API_KEY",
    "rag.web.search.serpapi_api_key",
    os.getenv("SERPAPI_API_KEY", ""),
)

SERPAPI_ENGINE = PersistentConfig(
    "SERPAPI_ENGINE",
    "rag.web.search.serpapi_engine",
    os.getenv("SERPAPI_ENGINE", ""),
)

BING_SEARCH_V7_ENDPOINT = PersistentConfig(
    "BING_SEARCH_V7_ENDPOINT",
    "rag.web.search.bing_search_v7_endpoint",
    os.environ.get(
        "BING_SEARCH_V7_ENDPOINT", "https://api.bing.microsoft.com/v7.0/search"
    ),
)

BING_SEARCH_V7_SUBSCRIPTION_KEY = PersistentConfig(
    "BING_SEARCH_V7_SUBSCRIPTION_KEY",
    "rag.web.search.bing_search_v7_subscription_key",
    os.environ.get("BING_SEARCH_V7_SUBSCRIPTION_KEY", ""),
)

EXA_API_KEY = PersistentConfig(
    "EXA_API_KEY",
    "rag.web.search.exa_api_key",
    os.getenv("EXA_API_KEY", ""),
)

PERPLEXITY_API_KEY = PersistentConfig(
    "PERPLEXITY_API_KEY",
    "rag.web.search.perplexity_api_key",
    os.getenv("PERPLEXITY_API_KEY", ""),
)

SOUGOU_API_SID = PersistentConfig(
    "SOUGOU_API_SID",
    "rag.web.search.sougou_api_sid",
    os.getenv("SOUGOU_API_SID", ""),
)

SOUGOU_API_SK = PersistentConfig(
    "SOUGOU_API_SK",
    "rag.web.search.sougou_api_sk",
    os.getenv("SOUGOU_API_SK", ""),
)

TAVILY_API_KEY = PersistentConfig(
    "TAVILY_API_KEY",
    "rag.web.search.tavily_api_key",
    os.getenv("TAVILY_API_KEY", ""),
)

TAVILY_EXTRACT_DEPTH = PersistentConfig(
    "TAVILY_EXTRACT_DEPTH",
    "rag.web.search.tavily_extract_depth",
    os.getenv("TAVILY_EXTRACT_DEPTH", "basic"),
)

PLAYWRIGHT_WS_URL = PersistentConfig(
    "PLAYWRIGHT_WS_URL",
    "rag.web.loader.playwright_ws_url",
    os.environ.get("PLAYWRIGHT_WS_URL", ""),
)

PLAYWRIGHT_TIMEOUT = PersistentConfig(
    "PLAYWRIGHT_TIMEOUT",
    "rag.web.loader.playwright_timeout",
    int(os.environ.get("PLAYWRIGHT_TIMEOUT", "10000")),
)

FIRECRAWL_API_KEY = PersistentConfig(
    "FIRECRAWL_API_KEY",
    "rag.web.loader.firecrawl_api_key",
    os.environ.get("FIRECRAWL_API_KEY", ""),
)

FIRECRAWL_API_BASE_URL = PersistentConfig(
    "FIRECRAWL_API_BASE_URL",
    "rag.web.loader.firecrawl_api_url",
    os.environ.get("FIRECRAWL_API_BASE_URL", "https://api.firecrawl.dev"),
)

<<<<<<< HEAD
=======
EXTERNAL_WEB_SEARCH_URL = PersistentConfig(
    "EXTERNAL_WEB_SEARCH_URL",
    "rag.web.search.external_web_search_url",
    os.environ.get("EXTERNAL_WEB_SEARCH_URL", ""),
)

EXTERNAL_WEB_SEARCH_API_KEY = PersistentConfig(
    "EXTERNAL_WEB_SEARCH_API_KEY",
    "rag.web.search.external_web_search_api_key",
    os.environ.get("EXTERNAL_WEB_SEARCH_API_KEY", ""),
)

EXTERNAL_WEB_LOADER_URL = PersistentConfig(
    "EXTERNAL_WEB_LOADER_URL",
    "rag.web.loader.external_web_loader_url",
    os.environ.get("EXTERNAL_WEB_LOADER_URL", ""),
)

EXTERNAL_WEB_LOADER_API_KEY = PersistentConfig(
    "EXTERNAL_WEB_LOADER_API_KEY",
    "rag.web.loader.external_web_loader_api_key",
    os.environ.get("EXTERNAL_WEB_LOADER_API_KEY", ""),
)

>>>>>>> 23b9354c
####################################
# Images
####################################

IMAGE_GENERATION_ENGINE = PersistentConfig(
    "IMAGE_GENERATION_ENGINE",
    "image_generation.engine",
    os.getenv("IMAGE_GENERATION_ENGINE", "openai"),
)

ENABLE_IMAGE_GENERATION = PersistentConfig(
    "ENABLE_IMAGE_GENERATION",
    "image_generation.enable",
    os.environ.get("ENABLE_IMAGE_GENERATION", "").lower() == "true",
)

ENABLE_IMAGE_PROMPT_GENERATION = PersistentConfig(
    "ENABLE_IMAGE_PROMPT_GENERATION",
    "image_generation.prompt.enable",
    os.environ.get("ENABLE_IMAGE_PROMPT_GENERATION", "true").lower() == "true",
)

AUTOMATIC1111_BASE_URL = PersistentConfig(
    "AUTOMATIC1111_BASE_URL",
    "image_generation.automatic1111.base_url",
    os.getenv("AUTOMATIC1111_BASE_URL", ""),
)
AUTOMATIC1111_API_AUTH = PersistentConfig(
    "AUTOMATIC1111_API_AUTH",
    "image_generation.automatic1111.api_auth",
    os.getenv("AUTOMATIC1111_API_AUTH", ""),
)

AUTOMATIC1111_CFG_SCALE = PersistentConfig(
    "AUTOMATIC1111_CFG_SCALE",
    "image_generation.automatic1111.cfg_scale",
    (
        float(os.environ.get("AUTOMATIC1111_CFG_SCALE"))
        if os.environ.get("AUTOMATIC1111_CFG_SCALE")
        else None
    ),
)

AUTOMATIC1111_SAMPLER = PersistentConfig(
    "AUTOMATIC1111_SAMPLER",
    "image_generation.automatic1111.sampler",
    (
        os.environ.get("AUTOMATIC1111_SAMPLER")
        if os.environ.get("AUTOMATIC1111_SAMPLER")
        else None
    ),
)

AUTOMATIC1111_SCHEDULER = PersistentConfig(
    "AUTOMATIC1111_SCHEDULER",
    "image_generation.automatic1111.scheduler",
    (
        os.environ.get("AUTOMATIC1111_SCHEDULER")
        if os.environ.get("AUTOMATIC1111_SCHEDULER")
        else None
    ),
)

COMFYUI_BASE_URL = PersistentConfig(
    "COMFYUI_BASE_URL",
    "image_generation.comfyui.base_url",
    os.getenv("COMFYUI_BASE_URL", ""),
)

COMFYUI_API_KEY = PersistentConfig(
    "COMFYUI_API_KEY",
    "image_generation.comfyui.api_key",
    os.getenv("COMFYUI_API_KEY", ""),
)

COMFYUI_DEFAULT_WORKFLOW = """
{
  "3": {
    "inputs": {
      "seed": 0,
      "steps": 20,
      "cfg": 8,
      "sampler_name": "euler",
      "scheduler": "normal",
      "denoise": 1,
      "model": [
        "4",
        0
      ],
      "positive": [
        "6",
        0
      ],
      "negative": [
        "7",
        0
      ],
      "latent_image": [
        "5",
        0
      ]
    },
    "class_type": "KSampler",
    "_meta": {
      "title": "KSampler"
    }
  },
  "4": {
    "inputs": {
      "ckpt_name": "model.safetensors"
    },
    "class_type": "CheckpointLoaderSimple",
    "_meta": {
      "title": "Load Checkpoint"
    }
  },
  "5": {
    "inputs": {
      "width": 512,
      "height": 512,
      "batch_size": 1
    },
    "class_type": "EmptyLatentImage",
    "_meta": {
      "title": "Empty Latent Image"
    }
  },
  "6": {
    "inputs": {
      "text": "Prompt",
      "clip": [
        "4",
        1
      ]
    },
    "class_type": "CLIPTextEncode",
    "_meta": {
      "title": "CLIP Text Encode (Prompt)"
    }
  },
  "7": {
    "inputs": {
      "text": "",
      "clip": [
        "4",
        1
      ]
    },
    "class_type": "CLIPTextEncode",
    "_meta": {
      "title": "CLIP Text Encode (Prompt)"
    }
  },
  "8": {
    "inputs": {
      "samples": [
        "3",
        0
      ],
      "vae": [
        "4",
        2
      ]
    },
    "class_type": "VAEDecode",
    "_meta": {
      "title": "VAE Decode"
    }
  },
  "9": {
    "inputs": {
      "filename_prefix": "ComfyUI",
      "images": [
        "8",
        0
      ]
    },
    "class_type": "SaveImage",
    "_meta": {
      "title": "Save Image"
    }
  }
}
"""

COMFYUI_WORKFLOW = PersistentConfig(
    "COMFYUI_WORKFLOW",
    "image_generation.comfyui.workflow",
    os.getenv("COMFYUI_WORKFLOW", COMFYUI_DEFAULT_WORKFLOW),
)

COMFYUI_WORKFLOW_NODES = PersistentConfig(
    "COMFYUI_WORKFLOW",
    "image_generation.comfyui.nodes",
    [],
)

IMAGES_OPENAI_API_BASE_URL = PersistentConfig(
    "IMAGES_OPENAI_API_BASE_URL",
    "image_generation.openai.api_base_url",
    os.getenv("IMAGES_OPENAI_API_BASE_URL", OPENAI_API_BASE_URL),
)
IMAGES_OPENAI_API_KEY = PersistentConfig(
    "IMAGES_OPENAI_API_KEY",
    "image_generation.openai.api_key",
    os.getenv("IMAGES_OPENAI_API_KEY", OPENAI_API_KEY),
)

IMAGES_GEMINI_API_BASE_URL = PersistentConfig(
    "IMAGES_GEMINI_API_BASE_URL",
    "image_generation.gemini.api_base_url",
    os.getenv("IMAGES_GEMINI_API_BASE_URL", GEMINI_API_BASE_URL),
)
IMAGES_GEMINI_API_KEY = PersistentConfig(
    "IMAGES_GEMINI_API_KEY",
    "image_generation.gemini.api_key",
    os.getenv("IMAGES_GEMINI_API_KEY", GEMINI_API_KEY),
)

IMAGE_SIZE = PersistentConfig(
    "IMAGE_SIZE", "image_generation.size", os.getenv("IMAGE_SIZE", "512x512")
)

IMAGE_STEPS = PersistentConfig(
    "IMAGE_STEPS", "image_generation.steps", int(os.getenv("IMAGE_STEPS", 50))
)

IMAGE_GENERATION_MODEL = PersistentConfig(
    "IMAGE_GENERATION_MODEL",
    "image_generation.model",
    os.getenv("IMAGE_GENERATION_MODEL", ""),
)

####################################
# Audio
####################################

# Transcription
WHISPER_MODEL = PersistentConfig(
    "WHISPER_MODEL",
    "audio.stt.whisper_model",
    os.getenv("WHISPER_MODEL", "base"),
)

WHISPER_MODEL_DIR = os.getenv("WHISPER_MODEL_DIR", f"{CACHE_DIR}/whisper/models")
WHISPER_MODEL_AUTO_UPDATE = (
    not OFFLINE_MODE
    and os.environ.get("WHISPER_MODEL_AUTO_UPDATE", "").lower() == "true"
)

WHISPER_VAD_FILTER = PersistentConfig(
    "WHISPER_VAD_FILTER",
    "audio.stt.whisper_vad_filter",
    os.getenv("WHISPER_VAD_FILTER", "False").lower() == "true",
)

<<<<<<< HEAD
=======
WHISPER_LANGUAGE = os.getenv("WHISPER_LANGUAGE", "").lower() or None

>>>>>>> 23b9354c
# Add Deepgram configuration
DEEPGRAM_API_KEY = PersistentConfig(
    "DEEPGRAM_API_KEY",
    "audio.stt.deepgram.api_key",
    os.getenv("DEEPGRAM_API_KEY", ""),
)

AUDIO_STT_OPENAI_API_BASE_URL = PersistentConfig(
    "AUDIO_STT_OPENAI_API_BASE_URL",
    "audio.stt.openai.api_base_url",
    os.getenv("AUDIO_STT_OPENAI_API_BASE_URL", OPENAI_API_BASE_URL),
)

AUDIO_STT_OPENAI_API_KEY = PersistentConfig(
    "AUDIO_STT_OPENAI_API_KEY",
    "audio.stt.openai.api_key",
    os.getenv("AUDIO_STT_OPENAI_API_KEY", OPENAI_API_KEY),
)

AUDIO_STT_ENGINE = PersistentConfig(
    "AUDIO_STT_ENGINE",
    "audio.stt.engine",
    os.getenv("AUDIO_STT_ENGINE", ""),
)

AUDIO_STT_MODEL = PersistentConfig(
    "AUDIO_STT_MODEL",
    "audio.stt.model",
    os.getenv("AUDIO_STT_MODEL", ""),
)

AUDIO_STT_AZURE_API_KEY = PersistentConfig(
    "AUDIO_STT_AZURE_API_KEY",
    "audio.stt.azure.api_key",
    os.getenv("AUDIO_STT_AZURE_API_KEY", ""),
)

AUDIO_STT_AZURE_REGION = PersistentConfig(
    "AUDIO_STT_AZURE_REGION",
    "audio.stt.azure.region",
    os.getenv("AUDIO_STT_AZURE_REGION", ""),
)

AUDIO_STT_AZURE_LOCALES = PersistentConfig(
    "AUDIO_STT_AZURE_LOCALES",
    "audio.stt.azure.locales",
    os.getenv("AUDIO_STT_AZURE_LOCALES", ""),
)

AUDIO_STT_AZURE_BASE_URL = PersistentConfig(
    "AUDIO_STT_AZURE_BASE_URL",
    "audio.stt.azure.base_url",
    os.getenv("AUDIO_STT_AZURE_BASE_URL", ""),
)

AUDIO_STT_AZURE_MAX_SPEAKERS = PersistentConfig(
    "AUDIO_STT_AZURE_MAX_SPEAKERS",
    "audio.stt.azure.max_speakers",
    os.getenv("AUDIO_STT_AZURE_MAX_SPEAKERS", "3"),
)

AUDIO_TTS_OPENAI_API_BASE_URL = PersistentConfig(
    "AUDIO_TTS_OPENAI_API_BASE_URL",
    "audio.tts.openai.api_base_url",
    os.getenv("AUDIO_TTS_OPENAI_API_BASE_URL", OPENAI_API_BASE_URL),
)
AUDIO_TTS_OPENAI_API_KEY = PersistentConfig(
    "AUDIO_TTS_OPENAI_API_KEY",
    "audio.tts.openai.api_key",
    os.getenv("AUDIO_TTS_OPENAI_API_KEY", OPENAI_API_KEY),
)

AUDIO_TTS_API_KEY = PersistentConfig(
    "AUDIO_TTS_API_KEY",
    "audio.tts.api_key",
    os.getenv("AUDIO_TTS_API_KEY", ""),
)

AUDIO_TTS_ENGINE = PersistentConfig(
    "AUDIO_TTS_ENGINE",
    "audio.tts.engine",
    os.getenv("AUDIO_TTS_ENGINE", ""),
)

AUDIO_TTS_MODEL = PersistentConfig(
    "AUDIO_TTS_MODEL",
    "audio.tts.model",
    os.getenv("AUDIO_TTS_MODEL", "tts-1"),  # OpenAI default model
)

AUDIO_TTS_VOICE = PersistentConfig(
    "AUDIO_TTS_VOICE",
    "audio.tts.voice",
    os.getenv("AUDIO_TTS_VOICE", "alloy"),  # OpenAI default voice
)

AUDIO_TTS_SPLIT_ON = PersistentConfig(
    "AUDIO_TTS_SPLIT_ON",
    "audio.tts.split_on",
    os.getenv("AUDIO_TTS_SPLIT_ON", "punctuation"),
)

AUDIO_TTS_AZURE_SPEECH_REGION = PersistentConfig(
    "AUDIO_TTS_AZURE_SPEECH_REGION",
    "audio.tts.azure.speech_region",
    os.getenv("AUDIO_TTS_AZURE_SPEECH_REGION", "eastus"),
)

AUDIO_TTS_AZURE_SPEECH_OUTPUT_FORMAT = PersistentConfig(
    "AUDIO_TTS_AZURE_SPEECH_OUTPUT_FORMAT",
    "audio.tts.azure.speech_output_format",
    os.getenv(
        "AUDIO_TTS_AZURE_SPEECH_OUTPUT_FORMAT", "audio-24khz-160kbitrate-mono-mp3"
    ),
)

####################################
# LDAP
####################################

ENABLE_LDAP = PersistentConfig(
    "ENABLE_LDAP",
    "ldap.enable",
    os.environ.get("ENABLE_LDAP", "false").lower() == "true",
)

LDAP_SERVER_LABEL = PersistentConfig(
    "LDAP_SERVER_LABEL",
    "ldap.server.label",
    os.environ.get("LDAP_SERVER_LABEL", "LDAP Server"),
)

LDAP_SERVER_HOST = PersistentConfig(
    "LDAP_SERVER_HOST",
    "ldap.server.host",
    os.environ.get("LDAP_SERVER_HOST", "localhost"),
)

LDAP_SERVER_PORT = PersistentConfig(
    "LDAP_SERVER_PORT",
    "ldap.server.port",
    int(os.environ.get("LDAP_SERVER_PORT", "389")),
)

LDAP_ATTRIBUTE_FOR_MAIL = PersistentConfig(
    "LDAP_ATTRIBUTE_FOR_MAIL",
    "ldap.server.attribute_for_mail",
    os.environ.get("LDAP_ATTRIBUTE_FOR_MAIL", "mail"),
)

LDAP_ATTRIBUTE_FOR_USERNAME = PersistentConfig(
    "LDAP_ATTRIBUTE_FOR_USERNAME",
    "ldap.server.attribute_for_username",
    os.environ.get("LDAP_ATTRIBUTE_FOR_USERNAME", "uid"),
)

LDAP_APP_DN = PersistentConfig(
    "LDAP_APP_DN", "ldap.server.app_dn", os.environ.get("LDAP_APP_DN", "")
)

LDAP_APP_PASSWORD = PersistentConfig(
    "LDAP_APP_PASSWORD",
    "ldap.server.app_password",
    os.environ.get("LDAP_APP_PASSWORD", ""),
)

LDAP_SEARCH_BASE = PersistentConfig(
    "LDAP_SEARCH_BASE", "ldap.server.users_dn", os.environ.get("LDAP_SEARCH_BASE", "")
)

LDAP_SEARCH_FILTERS = PersistentConfig(
    "LDAP_SEARCH_FILTER",
    "ldap.server.search_filter",
    os.environ.get("LDAP_SEARCH_FILTER", os.environ.get("LDAP_SEARCH_FILTERS", "")),
)

LDAP_USE_TLS = PersistentConfig(
    "LDAP_USE_TLS",
    "ldap.server.use_tls",
    os.environ.get("LDAP_USE_TLS", "True").lower() == "true",
)

LDAP_CA_CERT_FILE = PersistentConfig(
    "LDAP_CA_CERT_FILE",
    "ldap.server.ca_cert_file",
    os.environ.get("LDAP_CA_CERT_FILE", ""),
)

LDAP_CIPHERS = PersistentConfig(
    "LDAP_CIPHERS", "ldap.server.ciphers", os.environ.get("LDAP_CIPHERS", "ALL")
)

####################################
# Credit and Usage
####################################

CREDIT_NO_CREDIT_MSG = PersistentConfig(
    "CREDIT_NO_CREDIT_MSG",
    "credit.no_credit_msg",
    os.environ.get("CREDIT_NO_CREDIT_MSG", "余额不足，请前往 设置-积分 充值"),
)

CREDIT_EXCHANGE_RATIO = PersistentConfig(
    "CREDIT_EXCHANGE_RATIO",
    "credit.exchange.ratio",
    os.environ.get("CREDIT_EXCHANGE_RATIO", "1"),
)

CREDIT_DEFAULT_CREDIT = PersistentConfig(
    "CREDIT_DEFAULT_CREDIT",
    "credit.default_credit",
    os.environ.get("CREDIT_DEFAULT_CREDIT", "0"),
)

USAGE_CALCULATE_MODEL_PREFIX_TO_REMOVE = PersistentConfig(
    "USAGE_CALCULATE_MODEL_PREFIX_TO_REMOVE",
    "credit.calculate.model_prefix_to_remove",
    os.environ.get("USAGE_CALCULATE_MODEL_PREFIX_TO_REMOVE", ""),
)

USAGE_DEFAULT_ENCODING_MODEL = PersistentConfig(
    "USAGE_DEFAULT_ENCODING_MODEL",
    "credit.calculate.encoding.default_model",
    os.environ.get("USAGE_DEFAULT_ENCODING_MODEL", "gpt-4o"),
)

USAGE_CALCULATE_DEFAULT_REQUEST_PRICE = PersistentConfig(
    "USAGE_CALCULATE_DEFAULT_REQUEST_PRICE",
    "credit.calculate.default_request_price",
    os.environ.get("USAGE_CALCULATE_DEFAULT_REQUEST_PRICE", "0"),
)

USAGE_CALCULATE_DEFAULT_TOKEN_PRICE = PersistentConfig(
    "USAGE_CALCULATE_DEFAULT_TOKEN_PRICE",
    "credit.calculate.default_token_price",
    os.environ.get("USAGE_CALCULATE_DEFAULT_TOKEN_PRICE", "0"),
)

USAGE_CALCULATE_FEATURE_IMAGE_GEN_PRICE = PersistentConfig(
    "USAGE_CALCULATE_FEATURE_IMAGE_GEN_PRICE",
    "credit.calculate.feature.image_gen_price",
    os.environ.get("USAGE_CALCULATE_FEATURE_IMAGE_GEN_PRICE", "0"),
)

USAGE_CALCULATE_FEATURE_CODE_EXECUTE_PRICE = PersistentConfig(
    "USAGE_CALCULATE_FEATURE_CODE_EXECUTE_PRICE",
    "credit.calculate.feature.code_execute_price",
    os.environ.get("USAGE_CALCULATE_FEATURE_CODE_EXECUTE_PRICE", "0"),
)

USAGE_CALCULATE_FEATURE_WEB_SEARCH_PRICE = PersistentConfig(
    "USAGE_CALCULATE_FEATURE_WEB_SEARCH_PRICE",
    "credit.calculate.feature.web_search_price",
    os.environ.get("USAGE_CALCULATE_FEATURE_WEB_SEARCH_PRICE", "0"),
)

USAGE_CALCULATE_FEATURE_TOOL_SERVER_PRICE = PersistentConfig(
    "USAGE_CALCULATE_FEATURE_TOOL_SERVER_PRICE",
    "credit.calculate.feature.tool_server_price",
    os.environ.get("USAGE_CALCULATE_FEATURE_TOOL_SERVER_PRICE", "0"),
)

EZFP_ENDPOINT = PersistentConfig(
    "EZFP_ENDPOINT",
    "credit.ezfp.endpoint",
    os.environ.get("EZFP_ENDPOINT", ""),
)

EZFP_PID = PersistentConfig(
    "EZFP_PID",
    "credit.ezfp.pid",
    os.environ.get("EZFP_PID", ""),
)

EZFP_KEY = PersistentConfig(
    "EZFP_KEY",
    "credit.ezfp.key",
    os.environ.get("EZFP_KEY", ""),
)

EZFP_CALLBACK_HOST = PersistentConfig(
    "EZFP_CALLBACK_HOST",
    "credit.ezfp.callback_host",
    os.environ.get("EZFP_CALLBACK_HOST", ""),
)

EZFP_AMOUNT_CONTROL = PersistentConfig(
    "EZFP_AMOUNT_CONTROL",
    "credit.ezfp.amount_control",
    os.environ.get("EZFP_AMOUNT_CONTROL", ""),
)<|MERGE_RESOLUTION|>--- conflicted
+++ resolved
@@ -1088,14 +1088,11 @@
     == "true"
 )
 
-<<<<<<< HEAD
-=======
 USER_PERMISSIONS_FEATURES_NOTES = (
     os.environ.get("USER_PERMISSIONS_FEATURES_NOTES", "True").lower() == "true"
 )
 
 
->>>>>>> 23b9354c
 DEFAULT_USER_PERMISSIONS = {
     "workspace": {
         "models": USER_PERMISSIONS_WORKSPACE_MODELS_ACCESS,
@@ -1144,15 +1141,12 @@
     os.environ.get("ENABLE_CHANNELS", "False").lower() == "true",
 )
 
-<<<<<<< HEAD
-=======
 ENABLE_NOTES = PersistentConfig(
     "ENABLE_NOTES",
     "notes.enable",
     os.environ.get("ENABLE_NOTES", "True").lower() == "true",
 )
 
->>>>>>> 23b9354c
 ENABLE_EVALUATION_ARENA_MODELS = PersistentConfig(
     "ENABLE_EVALUATION_ARENA_MODELS",
     "evaluation.arena.enable",
@@ -2282,8 +2276,6 @@
     os.environ.get("FIRECRAWL_API_BASE_URL", "https://api.firecrawl.dev"),
 )
 
-<<<<<<< HEAD
-=======
 EXTERNAL_WEB_SEARCH_URL = PersistentConfig(
     "EXTERNAL_WEB_SEARCH_URL",
     "rag.web.search.external_web_search_url",
@@ -2308,7 +2300,6 @@
     os.environ.get("EXTERNAL_WEB_LOADER_API_KEY", ""),
 )
 
->>>>>>> 23b9354c
 ####################################
 # Images
 ####################################
@@ -2565,11 +2556,8 @@
     os.getenv("WHISPER_VAD_FILTER", "False").lower() == "true",
 )
 
-<<<<<<< HEAD
-=======
 WHISPER_LANGUAGE = os.getenv("WHISPER_LANGUAGE", "").lower() or None
 
->>>>>>> 23b9354c
 # Add Deepgram configuration
 DEEPGRAM_API_KEY = PersistentConfig(
     "DEEPGRAM_API_KEY",
