--- conflicted
+++ resolved
@@ -2771,8 +2771,6 @@
     os.getenv("WEB_SEARCH_TRUST_ENV", "False").lower() == "true",
 )
 
-<<<<<<< HEAD
-=======
 
 OLLAMA_CLOUD_WEB_SEARCH_API_KEY = PersistentConfig(
     "OLLAMA_CLOUD_WEB_SEARCH_API_KEY",
@@ -2780,7 +2778,6 @@
     os.getenv("OLLAMA_CLOUD_API_KEY", ""),
 )
 
->>>>>>> 598282cf
 SEARXNG_QUERY_URL = PersistentConfig(
     "SEARXNG_QUERY_URL",
     "rag.web.search.searxng_query_url",
