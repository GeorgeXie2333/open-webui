--- conflicted
+++ resolved
@@ -38,11 +38,7 @@
 		format: 'es'
 	},
 	esbuild: {
-<<<<<<< HEAD
-		pure: process.env.ENV === 'dev' ? [] : ['console.log', 'console.debug'],
+		pure: process.env.ENV === 'dev' ? [] : ['console.log', 'console.debug', 'console.error'],
 		treeShaking: true
-=======
-		pure: process.env.ENV === 'dev' ? [] : ['console.log', 'console.debug', 'console.error']
->>>>>>> 918f507d
 	}
 });