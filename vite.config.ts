--- conflicted
+++ resolved
@@ -38,11 +38,7 @@
 		format: 'es'
 	},
 	esbuild: {
-<<<<<<< HEAD
-		pure: ['console.log', 'console.debug'],
+		pure: process.env.ENV === 'dev' ? [] : ['console.log', 'console.debug']
 		treeShaking: true
-=======
-		pure: process.env.ENV === 'dev' ? [] : ['console.log', 'console.debug']
->>>>>>> 2470da83
 	}
 });