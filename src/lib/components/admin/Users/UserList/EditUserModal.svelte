<script lang="ts">
	import { toast } from 'svelte-sonner';
	import dayjs from 'dayjs';
	import { createEventDispatcher } from 'svelte';
	import { onMount, getContext } from 'svelte';

	import { updateUserById } from '$lib/apis/users';

	import Modal from '$lib/components/common/Modal.svelte';
	import localizedFormat from 'dayjs/plugin/localizedFormat';

	const i18n = getContext('i18n');
	const dispatch = createEventDispatcher();
	dayjs.extend(localizedFormat);

	export let show = false;
	export let selectedUser;
	export let sessionUser;

	let _user = {
		profile_image_url: '',
		name: '',
		email: '',
		password: '',
		credit: 0
	};

	const submitHandler = async () => {
		const res = await updateUserById(localStorage.token, selectedUser.id, _user).catch((error) => {
			toast.error(`${error}`);
		});

		if (res) {
			dispatch('save');
			show = false;
		}
	};

	onMount(() => {
		if (selectedUser) {
			_user = selectedUser;
			_user.password = '';
		}
	});
</script>

<Modal size="sm" bind:show>
	<div>
		<div class=" flex justify-between dark:text-gray-300 px-5 pt-4 pb-2">
			<div class=" text-lg font-medium self-center">{$i18n.t('Edit User')}</div>
			<button
				class="self-center"
				on:click={() => {
					show = false;
				}}
			>
				<svg
					xmlns="http://www.w3.org/2000/svg"
					viewBox="0 0 20 20"
					fill="currentColor"
					class="w-5 h-5"
				>
					<path
						d="M6.28 5.22a.75.75 0 00-1.06 1.06L8.94 10l-3.72 3.72a.75.75 0 101.06 1.06L10 11.06l3.72 3.72a.75.75 0 101.06-1.06L11.06 10l3.72-3.72a.75.75 0 00-1.06-1.06L10 8.94 6.28 5.22z"
					/>
				</svg>
			</button>
		</div>

		<div class="flex flex-col md:flex-row w-full md:space-x-4 dark:text-gray-200">
			<div class=" flex flex-col w-full sm:flex-row sm:justify-center sm:space-x-6">
				<form
					class="flex flex-col w-full"
					on:submit|preventDefault={() => {
						submitHandler();
					}}
				>
					<div class=" flex items-center rounded-md px-5 py-2 w-full">
						<div class=" self-center mr-5">
							<img
								src={selectedUser.profile_image_url}
								class=" max-w-[55px] object-cover rounded-full"
								alt="User profile"
							/>
						</div>

						<div>
							<div class=" self-center capitalize font-semibold">{selectedUser.name}</div>

							<div class="text-xs text-gray-500">
								{$i18n.t('Created at')}
								{dayjs(selectedUser.created_at * 1000).format('LL')}
							</div>
						</div>
					</div>

					<div class=" px-5 pt-3 pb-5">
						<div class=" flex flex-col space-y-1.5">
							<div class="flex flex-col w-full">
								<div class=" mb-1 text-xs text-gray-500">{$i18n.t('Email')}</div>

								<div class="flex-1">
									<input
										class="w-full rounded-sm text-sm bg-transparent disabled:text-gray-500 dark:disabled:text-gray-500 outline-hidden"
										type="email"
										bind:value={_user.email}
										placeholder={$i18n.t('Enter Your Email')}
										autocomplete="off"
										required
										disabled={_user.id == sessionUser.id}
									/>
								</div>
							</div>

							<div class="flex flex-col w-full">
								<div class=" mb-1 text-xs text-gray-500">{$i18n.t('Name')}</div>

								<div class="flex-1">
									<input
										class="w-full rounded-sm text-sm bg-transparent outline-hidden"
										type="text"
										bind:value={_user.name}
										placeholder={$i18n.t('Enter Your Name')}
										autocomplete="off"
										required
									/>
								</div>
							</div>
<<<<<<< HEAD
						</div>

						<div class="flex flex-col w-full">
							<div class=" mb-1 text-xs text-gray-500">{$i18n.t('Credit')}</div>
							<div class="flex-1">
								<input
									class="w-full rounded-sm py-2 px-4 text-sm dark:text-gray-300 dark:bg-gray-800 outline-hidden"
									type="number"
									step="0.000000000001"
									bind:value={_user.credit}
									autocomplete="off"
									required
								/>
							</div>
						</div>

						<div class="flex flex-col w-full">
							<div class=" mb-1 text-xs text-gray-500">{$i18n.t('New Password')}</div>
=======
>>>>>>> 23b9354c

							<div class="flex flex-col w-full">
								<div class=" mb-1 text-xs text-gray-500">{$i18n.t('New Password')}</div>

								<div class="flex-1">
									<input
										class="w-full rounded-sm text-sm bg-transparent outline-hidden"
										type="password"
										placeholder={$i18n.t('Enter New Password')}
										bind:value={_user.password}
										autocomplete="new-password"
									/>
								</div>
							</div>
						</div>

						<div class="flex justify-end pt-3 text-sm font-medium">
							<button
								class="px-3.5 py-1.5 text-sm font-medium bg-black hover:bg-gray-900 text-white dark:bg-white dark:text-black dark:hover:bg-gray-100 transition rounded-full flex flex-row space-x-1 items-center"
								type="submit"
							>
								{$i18n.t('Save')}
							</button>
						</div>
					</div>
				</form>
			</div>
		</div>
	</div>
</Modal>

<style>
	input::-webkit-outer-spin-button,
	input::-webkit-inner-spin-button {
		/* display: none; <- Crashes Chrome on hover */
		-webkit-appearance: none;
		margin: 0; /* <-- Apparently some margin are still there even though it's hidden */
	}

	.tabs::-webkit-scrollbar {
		display: none; /* for Chrome, Safari and Opera */
	}

	.tabs {
		-ms-overflow-style: none; /* IE and Edge */
		scrollbar-width: none; /* Firefox */
	}

	input[type='number'] {
		-moz-appearance: textfield; /* Firefox */
	}
</style><|MERGE_RESOLUTION|>--- conflicted
+++ resolved
@@ -126,10 +126,8 @@
 									/>
 								</div>
 							</div>
-<<<<<<< HEAD
-						</div>
 
-						<div class="flex flex-col w-full">
+							<div class="flex flex-col w-full">
 							<div class=" mb-1 text-xs text-gray-500">{$i18n.t('Credit')}</div>
 							<div class="flex-1">
 								<input
@@ -142,11 +140,6 @@
 								/>
 							</div>
 						</div>
-
-						<div class="flex flex-col w-full">
-							<div class=" mb-1 text-xs text-gray-500">{$i18n.t('New Password')}</div>
-=======
->>>>>>> 23b9354c
 
 							<div class="flex flex-col w-full">
 								<div class=" mb-1 text-xs text-gray-500">{$i18n.t('New Password')}</div>
