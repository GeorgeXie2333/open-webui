--- conflicted
+++ resolved
@@ -295,7 +295,6 @@
 
 					<th
 						scope="col"
-<<<<<<< HEAD
 						class="px-3 py-1.5 cursor-pointer select-none"
 						on:click={() => setSortKey('credit')}
 					>
@@ -320,10 +319,7 @@
 
 					<th
 						scope="col"
-						class="px-3 py-1.5 cursor-pointer select-none"
-=======
 						class="px-2.5 py-2 cursor-pointer select-none"
->>>>>>> 8920bf23
 						on:click={() => setSortKey('last_active_at')}
 					>
 						<div class="flex gap-1.5 items-center">
@@ -534,9 +530,9 @@
 >
 > It looks like you have over 50 users, that usually falls under organizational usage.
 > 
-> Open WebUI is completely free to use as-is, with no restrictions or hidden limits, and we'd love to keep it that way. 🌱  
+> Open WebUI is completely free to use as-is, with no restrictions or hidden limits, and we'd love to keep it that way. 🌱
 >
-> By supporting the project through sponsorship or an enterprise license, you’re not only helping us stay independent, you’re also helping us ship new features faster, improve stability, and grow the project for the long haul. With an *enterprise license*, you also get additional perks like dedicated support, customization options, and more, all at a fraction of what it would cost to build and maintain internally.  
+> By supporting the project through sponsorship or an enterprise license, you’re not only helping us stay independent, you’re also helping us ship new features faster, improve stability, and grow the project for the long haul. With an *enterprise license*, you also get additional perks like dedicated support, customization options, and more, all at a fraction of what it would cost to build and maintain internally.
 > 
 > Your support helps us stay independent and continue building great tools for everyone. 💛
 > 
