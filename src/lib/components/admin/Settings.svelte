<script>
	import { getContext, tick, onMount } from 'svelte';
	import { page } from '$app/stores';
	import { goto } from '$app/navigation';
	import { toast } from 'svelte-sonner';

	import { config } from '$lib/stores';
	import { getBackendConfig } from '$lib/apis';
	import Database from './Settings/Database.svelte';

	import General from './Settings/General.svelte';
	import Pipelines from './Settings/Pipelines.svelte';
	import Audio from './Settings/Audio.svelte';
	import Images from './Settings/Images.svelte';
	import Interface from './Settings/Interface.svelte';
	import Models from './Settings/Models.svelte';
	import Connections from './Settings/Connections.svelte';
	import Documents from './Settings/Documents.svelte';
	import WebSearch from './Settings/WebSearch.svelte';

	import ChartBar from '../icons/ChartBar.svelte';
	import DocumentChartBar from '../icons/DocumentChartBar.svelte';
	import Evaluations from './Settings/Evaluations.svelte';
	import CodeExecution from './Settings/CodeExecution.svelte';
	import Tools from './Settings/Tools.svelte';
	import Credit from './Settings/Credit.svelte';

	const i18n = getContext('i18n');

	let selectedTab = 'general';

	// Get current tab from URL pathname, default to 'general'
	$: {
		const pathParts = $page.url.pathname.split('/');
		const tabFromPath = pathParts[pathParts.length - 1];
		selectedTab = [
			'general',
			'connections',
			'models',
			'evaluations',
			'tools',
			'documents',
			'web',
			'code-execution',
			'interface',
			'audio',
			'images',
			'pipelines',
			'db'
		].includes(tabFromPath)
			? tabFromPath
			: 'general';
	}

	$: if (selectedTab) {
		// scroll to selectedTab
		scrollToTab(selectedTab);
	}

	const scrollToTab = (tabId) => {
		const tabElement = document.getElementById(tabId);
		if (tabElement) {
			tabElement.scrollIntoView({ behavior: 'smooth', block: 'nearest', inline: 'start' });
		}
	};

	onMount(() => {
		const containerElement = document.getElementById('admin-settings-tabs-container');

		if (containerElement) {
			containerElement.addEventListener('wheel', function (event) {
				if (event.deltaY !== 0) {
					// Adjust horizontal scroll position based on vertical scroll
					containerElement.scrollLeft += event.deltaY;
				}
			});
		}

		// Scroll to the selected tab on mount
		scrollToTab(selectedTab);
	});
</script>

<div class="flex flex-col lg:flex-row w-full h-full pb-2 lg:space-x-4">
	<div
		id="admin-settings-tabs-container"
		class="tabs flex flex-row overflow-x-auto gap-2.5 max-w-full lg:gap-1 lg:flex-col lg:flex-none lg:w-40 dark:text-gray-200 text-sm font-medium text-left scrollbar-none"
	>
		<button
			id="general"
			class="px-0.5 py-1 min-w-fit rounded-lg flex-1 lg:flex-none flex text-right transition {selectedTab ===
			'general'
				? ''
				: ' text-gray-300 dark:text-gray-600 hover:text-gray-700 dark:hover:text-white'}"
			on:click={() => {
				goto('/admin/settings/general');
			}}
		>
			<div class=" self-center mr-2">
				<svg
					xmlns="http://www.w3.org/2000/svg"
					viewBox="0 0 16 16"
					fill="currentColor"
					class="w-4 h-4"
				>
					<path
						fill-rule="evenodd"
						d="M6.955 1.45A.5.5 0 0 1 7.452 1h1.096a.5.5 0 0 1 .497.45l.17 1.699c.484.12.94.312 1.356.562l1.321-1.081a.5.5 0 0 1 .67.033l.774.775a.5.5 0 0 1 .034.67l-1.08 1.32c.25.417.44.873.561 1.357l1.699.17a.5.5 0 0 1 .45.497v1.096a.5.5 0 0 1-.45.497l-1.699.17c-.12.484-.312.94-.562 1.356l1.082 1.322a.5.5 0 0 1-.034.67l-.774.774a.5.5 0 0 1-.67.033l-1.322-1.08c-.416.25-.872.44-1.356.561l-.17 1.699a.5.5 0 0 1-.497.45H7.452a.5.5 0 0 1-.497-.45l-.17-1.699a4.973 4.973 0 0 1-1.356-.562L4.108 13.37a.5.5 0 0 1-.67-.033l-.774-.775a.5.5 0 0 1-.034-.67l1.08-1.32a4.971 4.971 0 0 1-.561-1.357l-1.699-.17A.5.5 0 0 1 1 8.548V7.452a.5.5 0 0 1 .45-.497l1.699-.17c.12-.484.312-.94.562-1.356L2.629 4.107a.5.5 0 0 1 .034-.67l.774-.774a.5.5 0 0 1 .67-.033L5.43 3.71a4.97 4.97 0 0 1 1.356-.561l.17-1.699ZM6 8c0 .538.212 1.026.558 1.385l.057.057a2 2 0 0 0 2.828-2.828l-.058-.056A2 2 0 0 0 6 8Z"
						clip-rule="evenodd"
					/>
				</svg>
			</div>
			<div class=" self-center">{$i18n.t('General')}</div>
		</button>

		<button
<<<<<<< HEAD
			class="px-0.5 py-1 min-w-fit rounded-lg flex-1 lg:flex-none flex text-right transition {selectedTab ===
			'credit'
				? ''
				: ' text-gray-300 dark:text-gray-600 hover:text-gray-700 dark:hover:text-white'}"
			on:click={() => {
				selectedTab = 'credit';
			}}
		>
			<div class=" self-center mr-2">
				<svg
					xmlns="http://www.w3.org/2000/svg"
					viewBox="0 0 16 16"
					fill="currentColor"
					class="w-4 h-4"
				>
					<path
						fill-rule="evenodd"
						d="M2 4a2 2 0 0 1 2-2h8a2 2 0 0 1 2 2v1h1a1 1 0 0 1 1 1v6a1 1 0 0 1-1 1h-1v1a2 2 0 0 1-2 2H4a2 2 0 0 1-2-2V4zm10 0H4v8h8V4zm2 2h-1v4h1V6zm-3 2a1 1 0 1 1-2 0 1 1 0 0 1 2 0z"
						clip-rule="evenodd"
					/>
				</svg>
			</div>
			<div class=" self-center">{$i18n.t('Credit')}</div>
		</button>

		<button
=======
			id="connections"
>>>>>>> 63256136
			class="px-0.5 py-1 min-w-fit rounded-lg flex-1 md:flex-none flex text-left transition {selectedTab ===
			'connections'
				? ''
				: ' text-gray-300 dark:text-gray-600 hover:text-gray-700 dark:hover:text-white'}"
			on:click={() => {
				goto('/admin/settings/connections');
			}}
		>
			<div class=" self-center mr-2">
				<svg
					xmlns="http://www.w3.org/2000/svg"
					viewBox="0 0 16 16"
					fill="currentColor"
					class="w-4 h-4"
				>
					<path
						d="M1 9.5A3.5 3.5 0 0 0 4.5 13H12a3 3 0 0 0 .917-5.857 2.503 2.503 0 0 0-3.198-3.019 3.5 3.5 0 0 0-6.628 2.171A3.5 3.5 0 0 0 1 9.5Z"
					/>
				</svg>
			</div>
			<div class=" self-center">{$i18n.t('Connections')}</div>
		</button>

		<button
			id="models"
			class="px-0.5 py-1 min-w-fit rounded-lg flex-1 md:flex-none flex text-left transition {selectedTab ===
			'models'
				? ''
				: ' text-gray-300 dark:text-gray-600 hover:text-gray-700 dark:hover:text-white'}"
			on:click={() => {
				goto('/admin/settings/models');
			}}
		>
			<div class=" self-center mr-2">
				<svg
					xmlns="http://www.w3.org/2000/svg"
					viewBox="0 0 20 20"
					fill="currentColor"
					class="w-4 h-4"
				>
					<path
						fill-rule="evenodd"
						d="M10 1c3.866 0 7 1.79 7 4s-3.134 4-7 4-7-1.79-7-4 3.134-4 7-4zm5.694 8.13c.464-.264.91-.583 1.306-.952V10c0 2.21-3.134 4-7 4s-7-1.79-7-4V8.178c.396.37.842.688 1.306.953C5.838 10.006 7.854 10.5 10 10.5s4.162-.494 5.694-1.37zM3 13.179V15c0 2.21 3.134 4 7 4s7-1.79 7-4v-1.822c-.396.37-.842.688-1.306.953-1.532.875-3.548 1.369-5.694 1.369s-4.162-.494-5.694-1.37A7.009 7.009 0 013 13.179z"
						clip-rule="evenodd"
					/>
				</svg>
			</div>
			<div class=" self-center">{$i18n.t('Models')}</div>
		</button>

		<button
			id="evaluations"
			class="px-0.5 py-1 min-w-fit rounded-lg flex-1 md:flex-none flex text-left transition {selectedTab ===
			'evaluations'
				? ''
				: ' text-gray-300 dark:text-gray-600 hover:text-gray-700 dark:hover:text-white'}"
			on:click={() => {
				goto('/admin/settings/evaluations');
			}}
		>
			<div class=" self-center mr-2">
				<DocumentChartBar />
			</div>
			<div class=" self-center">{$i18n.t('Evaluations')}</div>
		</button>

		<button
			id="tools"
			class="px-0.5 py-1 min-w-fit rounded-lg flex-1 md:flex-none flex text-left transition {selectedTab ===
			'tools'
				? ''
				: ' text-gray-300 dark:text-gray-600 hover:text-gray-700 dark:hover:text-white'}"
			on:click={() => {
				goto('/admin/settings/tools');
			}}
		>
			<div class=" self-center mr-2">
				<svg
					xmlns="http://www.w3.org/2000/svg"
					viewBox="0 0 24 24"
					fill="currentColor"
					class="size-4"
				>
					<path
						fill-rule="evenodd"
						d="M12 6.75a5.25 5.25 0 0 1 6.775-5.025.75.75 0 0 1 .313 1.248l-3.32 3.319c.063.475.276.934.641 1.299.365.365.824.578 1.3.64l3.318-3.319a.75.75 0 0 1 1.248.313 5.25 5.25 0 0 1-5.472 6.756c-1.018-.086-1.87.1-2.309.634L7.344 21.3A3.298 3.298 0 1 1 2.7 16.657l8.684-7.151c.533-.44.72-1.291.634-2.309A5.342 5.342 0 0 1 12 6.75ZM4.117 19.125a.75.75 0 0 1 .75-.75h.008a.75.75 0 0 1 .75.75v.008a.75.75 0 0 1-.75.75h-.008a.75.75 0 0 1-.75-.75v-.008Z"
						clip-rule="evenodd"
					/>
				</svg>
			</div>
			<div class=" self-center">{$i18n.t('Tools')}</div>
		</button>

		<button
			id="documents"
			class="px-0.5 py-1 min-w-fit rounded-lg flex-1 md:flex-none flex text-left transition {selectedTab ===
			'documents'
				? ''
				: ' text-gray-300 dark:text-gray-600 hover:text-gray-700 dark:hover:text-white'}"
			on:click={() => {
				goto('/admin/settings/documents');
			}}
		>
			<div class=" self-center mr-2">
				<svg
					xmlns="http://www.w3.org/2000/svg"
					viewBox="0 0 24 24"
					fill="currentColor"
					class="w-4 h-4"
				>
					<path d="M11.625 16.5a1.875 1.875 0 1 0 0-3.75 1.875 1.875 0 0 0 0 3.75Z" />
					<path
						fill-rule="evenodd"
						d="M5.625 1.5H9a3.75 3.75 0 0 1 3.75 3.75v1.875c0 1.036.84 1.875 1.875 1.875H16.5a3.75 3.75 0 0 1 3.75 3.75v7.875c0 1.035-.84 1.875-1.875 1.875H5.625a1.875 1.875 0 0 1-1.875-1.875V3.375c0-1.036.84-1.875 1.875-1.875Zm6 16.5c.66 0 1.277-.19 1.797-.518l1.048 1.048a.75.75 0 0 0 1.06-1.06l-1.047-1.048A3.375 3.375 0 1 0 11.625 18Z"
						clip-rule="evenodd"
					/>
					<path
						d="M14.25 5.25a5.23 5.23 0 0 0-1.279-3.434 9.768 9.768 0 0 1 6.963 6.963A5.23 5.23 0 0 0 16.5 7.5h-1.875a.375.375 0 0 1-.375-.375V5.25Z"
					/>
				</svg>
			</div>
			<div class=" self-center">{$i18n.t('Documents')}</div>
		</button>

		<button
			id="web"
			class="px-0.5 py-1 min-w-fit rounded-lg flex-1 md:flex-none flex text-left transition {selectedTab ===
			'web'
				? ''
				: ' text-gray-300 dark:text-gray-600 hover:text-gray-700 dark:hover:text-white'}"
			on:click={() => {
				goto('/admin/settings/web');
			}}
		>
			<div class=" self-center mr-2">
				<svg
					xmlns="http://www.w3.org/2000/svg"
					viewBox="0 0 24 24"
					fill="currentColor"
					class="w-4 h-4"
				>
					<path
						d="M21.721 12.752a9.711 9.711 0 0 0-.945-5.003 12.754 12.754 0 0 1-4.339 2.708 18.991 18.991 0 0 1-.214 4.772 17.165 17.165 0 0 0 5.498-2.477ZM14.634 15.55a17.324 17.324 0 0 0 .332-4.647c-.952.227-1.945.347-2.966.347-1.021 0-2.014-.12-2.966-.347a17.515 17.515 0 0 0 .332 4.647 17.385 17.385 0 0 0 5.268 0ZM9.772 17.119a18.963 18.963 0 0 0 4.456 0A17.182 17.182 0 0 1 12 21.724a17.18 17.18 0 0 1-2.228-4.605ZM7.777 15.23a18.87 18.87 0 0 1-.214-4.774 12.753 12.753 0 0 1-4.34-2.708 9.711 9.711 0 0 0-.944 5.004 17.165 17.165 0 0 0 5.498 2.477ZM21.356 14.752a9.765 9.765 0 0 1-7.478 6.817 18.64 18.64 0 0 0 1.988-4.718 18.627 18.627 0 0 0 5.49-2.098ZM2.644 14.752c1.682.971 3.53 1.688 5.49 2.099a18.64 18.64 0 0 0 1.988 4.718 9.765 9.765 0 0 1-7.478-6.816ZM13.878 2.43a9.755 9.755 0 0 1 6.116 3.986 11.267 11.267 0 0 1-3.746 2.504 18.63 18.63 0 0 0-2.37-6.49ZM12 2.276a17.152 17.152 0 0 1 2.805 7.121c-.897.23-1.837.353-2.805.353-.968 0-1.908-.122-2.805-.353A17.151 17.151 0 0 1 12 2.276ZM10.122 2.43a18.629 18.629 0 0 0-2.37 6.49 11.266 11.266 0 0 1-3.746-2.504 9.754 9.754 0 0 1 6.116-3.985Z"
					/>
				</svg>
			</div>
			<div class=" self-center">{$i18n.t('Web Search')}</div>
		</button>

		<button
			id="code-execution"
			class="px-0.5 py-1 min-w-fit rounded-lg flex-1 md:flex-none flex text-left transition {selectedTab ===
			'code-execution'
				? ''
				: ' text-gray-300 dark:text-gray-600 hover:text-gray-700 dark:hover:text-white'}"
			on:click={() => {
				goto('/admin/settings/code-execution');
			}}
		>
			<div class=" self-center mr-2">
				<svg
					xmlns="http://www.w3.org/2000/svg"
					viewBox="0 0 16 16"
					fill="currentColor"
					class="size-4"
				>
					<path
						fill-rule="evenodd"
						d="M2 4a2 2 0 0 1 2-2h8a2 2 0 0 1 2 2v8a2 2 0 0 1-2 2H4a2 2 0 0 1-2-2V4Zm2.22 1.97a.75.75 0 0 0 0 1.06l.97.97-.97.97a.75.75 0 1 0 1.06 1.06l1.5-1.5a.75.75 0 0 0 0-1.06l-1.5-1.5a.75.75 0 0 0-1.06 0ZM8.75 8.5a.75.75 0 0 0 0 1.5h2.5a.75.75 0 0 0 0-1.5h-2.5Z"
						clip-rule="evenodd"
					/>
				</svg>
			</div>
			<div class=" self-center">{$i18n.t('Code Execution')}</div>
		</button>

		<button
			id="interface"
			class="px-0.5 py-1 min-w-fit rounded-lg flex-1 md:flex-none flex text-left transition {selectedTab ===
			'interface'
				? ''
				: ' text-gray-300 dark:text-gray-600 hover:text-gray-700 dark:hover:text-white'}"
			on:click={() => {
				goto('/admin/settings/interface');
			}}
		>
			<div class=" self-center mr-2">
				<svg
					xmlns="http://www.w3.org/2000/svg"
					viewBox="0 0 16 16"
					fill="currentColor"
					class="w-4 h-4"
				>
					<path
						fill-rule="evenodd"
						d="M2 4.25A2.25 2.25 0 0 1 4.25 2h7.5A2.25 2.25 0 0 1 14 4.25v5.5A2.25 2.25 0 0 1 11.75 12h-1.312c.1.128.21.248.328.36a.75.75 0 0 1 .234.545v.345a.75.75 0 0 1-.75.75h-4.5a.75.75 0 0 1-.75-.75v-.345a.75.75 0 0 1 .234-.545c.118-.111.228-.232.328-.36H4.25A2.25 2.25 0 0 1 2 9.75v-5.5Zm2.25-.75a.75.75 0 0 0-.75.75v4.5c0 .414.336.75.75.75h7.5a.75.75 0 0 0 .75-.75v-4.5a.75.75 0 0 0-.75-.75h-7.5Z"
						clip-rule="evenodd"
					/>
				</svg>
			</div>
			<div class=" self-center">{$i18n.t('Interface')}</div>
		</button>

		<button
			id="audio"
			class="px-0.5 py-1 min-w-fit rounded-lg flex-1 md:flex-none flex text-left transition {selectedTab ===
			'audio'
				? ''
				: ' text-gray-300 dark:text-gray-600 hover:text-gray-700 dark:hover:text-white'}"
			on:click={() => {
				goto('/admin/settings/audio');
			}}
		>
			<div class=" self-center mr-2">
				<svg
					xmlns="http://www.w3.org/2000/svg"
					viewBox="0 0 16 16"
					fill="currentColor"
					class="w-4 h-4"
				>
					<path
						d="M7.557 2.066A.75.75 0 0 1 8 2.75v10.5a.75.75 0 0 1-1.248.56L3.59 11H2a1 1 0 0 1-1-1V6a1 1 0 0 1 1-1h1.59l3.162-2.81a.75.75 0 0 1 .805-.124ZM12.95 3.05a.75.75 0 1 0-1.06 1.06 5.5 5.5 0 0 1 0 7.78.75.75 0 1 0 1.06 1.06 7 7 0 0 0 0-9.9Z"
					/>
					<path
						d="M10.828 5.172a.75.75 0 1 0-1.06 1.06 2.5 2.5 0 0 1 0 3.536.75.75 0 1 0 1.06 1.06 4 4 0 0 0 0-5.656Z"
					/>
				</svg>
			</div>
			<div class=" self-center">{$i18n.t('Audio')}</div>
		</button>

		<button
			id="images"
			class="px-0.5 py-1 min-w-fit rounded-lg flex-1 md:flex-none flex text-left transition {selectedTab ===
			'images'
				? ''
				: ' text-gray-300 dark:text-gray-600 hover:text-gray-700 dark:hover:text-white'}"
			on:click={() => {
				goto('/admin/settings/images');
			}}
		>
			<div class=" self-center mr-2">
				<svg
					xmlns="http://www.w3.org/2000/svg"
					viewBox="0 0 16 16"
					fill="currentColor"
					class="w-4 h-4"
				>
					<path
						fill-rule="evenodd"
						d="M2 4a2 2 0 0 1 2-2h8a2 2 0 0 1 2 2v8a2 2 0 0 1-2 2H4a2 2 0 0 1-2-2V4Zm10.5 5.707a.5.5 0 0 0-.146-.353l-1-1a.5.5 0 0 0-.708 0L9.354 9.646a.5.5 0 0 1-.708 0L6.354 7.354a.5.5 0 0 0-.708 0l-2 2a.5.5 0 0 0-.146.353V12a.5.5 0 0 0 .5.5h8a.5.5 0 0 0 .5-.5V9.707ZM12 5a1 1 0 1 1-2 0 1 1 0 0 1 2 0Z"
						clip-rule="evenodd"
					/>
				</svg>
			</div>
			<div class=" self-center">{$i18n.t('Images')}</div>
		</button>

		<button
			id="pipelines"
			class="px-0.5 py-1 min-w-fit rounded-lg flex-1 md:flex-none flex text-left transition {selectedTab ===
			'pipelines'
				? ''
				: ' text-gray-300 dark:text-gray-600 hover:text-gray-700 dark:hover:text-white'}"
			on:click={() => {
				goto('/admin/settings/pipelines');
			}}
		>
			<div class=" self-center mr-2">
				<svg
					xmlns="http://www.w3.org/2000/svg"
					viewBox="0 0 24 24"
					fill="currentColor"
					class="size-4"
				>
					<path
						d="M11.644 1.59a.75.75 0 0 1 .712 0l9.75 5.25a.75.75 0 0 1 0 1.32l-9.75 5.25a.75.75 0 0 1-.712 0l-9.75-5.25a.75.75 0 0 1 0-1.32l9.75-5.25Z"
					/>
					<path
						d="m3.265 10.602 7.668 4.129a2.25 2.25 0 0 0 2.134 0l7.668-4.13 1.37.739a.75.75 0 0 1 0 1.32l-9.75 5.25a.75.75 0 0 1-.71 0l-9.75-5.25a.75.75 0 0 1 0-1.32l1.37-.738Z"
					/>
					<path
						d="m10.933 19.231-7.668-4.13-1.37.739a.75.75 0 0 0 0 1.32l9.75 5.25c.221.12.489.12.71 0l9.75-5.25a.75.75 0 0 0 0-1.32l-1.37-.738-7.668 4.13a2.25 2.25 0 0 1-2.134-.001Z"
					/>
				</svg>
			</div>
			<div class=" self-center">{$i18n.t('Pipelines')}</div>
		</button>

		<button
			id="db"
			class="px-0.5 py-1 min-w-fit rounded-lg flex-1 md:flex-none flex text-left transition {selectedTab ===
			'db'
				? ''
				: ' text-gray-300 dark:text-gray-600 hover:text-gray-700 dark:hover:text-white'}"
			on:click={() => {
				goto('/admin/settings/db');
			}}
		>
			<div class=" self-center mr-2">
				<svg
					xmlns="http://www.w3.org/2000/svg"
					viewBox="0 0 16 16"
					fill="currentColor"
					class="w-4 h-4"
				>
					<path d="M8 7c3.314 0 6-1.343 6-3s-2.686-3-6-3-6 1.343-6 3 2.686 3 6 3Z" />
					<path
						d="M8 8.5c1.84 0 3.579-.37 4.914-1.037A6.33 6.33 0 0 0 14 6.78V8c0 1.657-2.686 3-6 3S2 9.657 2 8V6.78c.346.273.72.5 1.087.683C4.42 8.131 6.16 8.5 8 8.5Z"
					/>
					<path
						d="M8 12.5c1.84 0 3.579-.37 4.914-1.037.366-.183.74-.41 1.086-.684V12c0 1.657-2.686 3-6 3s-6-1.343-6-3v-1.22c.346.273.72.5 1.087.683C4.42 12.131 6.16 12.5 8 12.5Z"
					/>
				</svg>
			</div>
			<div class=" self-center">{$i18n.t('Database')}</div>
		</button>
	</div>

	<div class="flex-1 mt-3 lg:mt-0 overflow-y-scroll pr-1 scrollbar-hidden">
		{#if selectedTab === 'general'}
			<General
				saveHandler={async () => {
					toast.success($i18n.t('Settings saved successfully!'));

					await tick();
					await config.set(await getBackendConfig());
				}}
			/>
		{:else if selectedTab === 'connections'}
			<Connections
				on:save={() => {
					toast.success($i18n.t('Settings saved successfully!'));
				}}
			/>
		{:else if selectedTab === 'models'}
			<Models />
		{:else if selectedTab === 'evaluations'}
			<Evaluations />
		{:else if selectedTab === 'tools'}
			<Tools />
		{:else if selectedTab === 'documents'}
			<Documents
				on:save={async () => {
					toast.success($i18n.t('Settings saved successfully!'));

					await tick();
					await config.set(await getBackendConfig());
				}}
			/>
		{:else if selectedTab === 'web'}
			<WebSearch
				saveHandler={async () => {
					toast.success($i18n.t('Settings saved successfully!'));

					await tick();
					await config.set(await getBackendConfig());
				}}
			/>
		{:else if selectedTab === 'code-execution'}
			<CodeExecution
				saveHandler={async () => {
					toast.success($i18n.t('Settings saved successfully!'));

					await tick();
					await config.set(await getBackendConfig());
				}}
			/>
		{:else if selectedTab === 'credit'}
			<Credit
				saveHandler={async () => {
					toast.success($i18n.t('Settings saved successfully!'));

					await tick();
					await config.set(await getBackendConfig());
				}}
			/>
		{:else if selectedTab === 'interface'}
			<Interface
				on:save={() => {
					toast.success($i18n.t('Settings saved successfully!'));
				}}
			/>
		{:else if selectedTab === 'audio'}
			<Audio
				saveHandler={() => {
					toast.success($i18n.t('Settings saved successfully!'));
				}}
			/>
		{:else if selectedTab === 'images'}
			<Images
				on:save={() => {
					toast.success($i18n.t('Settings saved successfully!'));
				}}
			/>
		{:else if selectedTab === 'db'}
			<Database
				saveHandler={() => {
					toast.success($i18n.t('Settings saved successfully!'));
				}}
			/>
		{:else if selectedTab === 'pipelines'}
			<Pipelines
				saveHandler={() => {
					toast.success($i18n.t('Settings saved successfully!'));
				}}
			/>
		{/if}
	</div>
</div><|MERGE_RESOLUTION|>--- conflicted
+++ resolved
@@ -114,7 +114,6 @@
 		</button>
 
 		<button
-<<<<<<< HEAD
 			class="px-0.5 py-1 min-w-fit rounded-lg flex-1 lg:flex-none flex text-right transition {selectedTab ===
 			'credit'
 				? ''
@@ -141,9 +140,7 @@
 		</button>
 
 		<button
-=======
 			id="connections"
->>>>>>> 63256136
 			class="px-0.5 py-1 min-w-fit rounded-lg flex-1 md:flex-none flex text-left transition {selectedTab ===
 			'connections'
 				? ''
