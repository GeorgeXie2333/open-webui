<script lang="ts">
	import DOMPurify from 'dompurify';
	import { marked } from 'marked';

	import { getAdminDetails } from '$lib/apis/auths';
	import { onMount, getContext } from 'svelte';
	import { config } from '$lib/stores';

	const i18n = getContext('i18n');

	let adminDetails = null;

	onMount(async () => {
		adminDetails = await getAdminDetails(localStorage.token).catch((err) => {
			console.error(err);
			return null;
		});
	});
</script>

<div class="fixed w-full h-full flex z-999">
	<div
		class="absolute w-full h-full backdrop-blur-lg bg-white/10 dark:bg-gray-900/50 flex justify-center"
	>
		<div class="m-auto pb-10 flex flex-col justify-center">
			<div class="max-w-md">
				<div
					class="text-center dark:text-white text-2xl font-medium z-50"
					style="white-space: pre-wrap;"
				>
					{#if ($config?.ui?.pending_user_overlay_title ?? '').trim() !== ''}
						{$config.ui.pending_user_overlay_title}
					{:else}
						{$i18n.t('Account Activation Pending')}<br />
						{$i18n.t('Contact Admin for WebUI Access')}
					{/if}
				</div>

				<div
					class=" mt-4 text-center text-sm dark:text-gray-200 w-full"
					style="white-space: pre-wrap;"
				>
					{#if ($config?.ui?.pending_user_overlay_content ?? '').trim() !== ''}
<<<<<<< HEAD
						{$config.ui.pending_user_overlay_content}
					{:else if $config?.features?.enable_signup_verify}
						{$i18n.t('Please check your email inbox for the activation link.')}
=======
						{@html marked.parse(
							DOMPurify.sanitize(
								($config?.ui?.pending_user_overlay_content ?? '').replace(/\n/g, '<br>')
							)
						)}
>>>>>>> 598282cf
					{:else}
						{$i18n.t('Your account status is currently pending activation.')}{'\n'}{$i18n.t(
							'To access the WebUI, please reach out to the administrator. Admins can manage user statuses from the Admin Panel.'
						)}
					{/if}
				</div>

				{#if adminDetails}
					<div class="mt-4 text-sm font-medium text-center">
						<div>{$i18n.t('Admin')}: {adminDetails.name} ({adminDetails.email})</div>
					</div>
				{/if}

				<div class=" mt-6 mx-auto relative group w-fit">
					<button
						class="relative z-20 flex px-5 py-2 rounded-full bg-white border border-gray-100 dark:border-none hover:bg-gray-100 text-gray-700 transition font-medium text-sm"
						on:click={async () => {
							location.href = '/';
						}}
					>
						{$i18n.t('Check Again')}
					</button>

					<button
						class="text-xs text-center w-full mt-2 text-gray-400 underline"
						on:click={async () => {
							localStorage.removeItem('token');
							location.href = '/auth';
						}}>{$i18n.t('Sign Out')}</button
					>
				</div>
			</div>
		</div>
	</div>
</div><|MERGE_RESOLUTION|>--- conflicted
+++ resolved
@@ -41,17 +41,13 @@
 					style="white-space: pre-wrap;"
 				>
 					{#if ($config?.ui?.pending_user_overlay_content ?? '').trim() !== ''}
-<<<<<<< HEAD
-						{$config.ui.pending_user_overlay_content}
-					{:else if $config?.features?.enable_signup_verify}
-						{$i18n.t('Please check your email inbox for the activation link.')}
-=======
 						{@html marked.parse(
 							DOMPurify.sanitize(
 								($config?.ui?.pending_user_overlay_content ?? '').replace(/\n/g, '<br>')
 							)
 						)}
->>>>>>> 598282cf
+					{:else if $config?.features?.enable_signup_verify}
+						{$i18n.t('Please check your email inbox for the activation link.')}
 					{:else}
 						{$i18n.t('Your account status is currently pending activation.')}{'\n'}{$i18n.t(
 							'To access the WebUI, please reach out to the administrator. Admins can manage user statuses from the Admin Panel.'
