<script lang="ts">
	import { DropdownMenu } from 'bits-ui';
	import { createEventDispatcher, getContext, onMount } from 'svelte';

	import { flyAndScale } from '$lib/utils/transitions';
	import { goto } from '$app/navigation';
	import { fade, slide } from 'svelte/transition';

	import { getUsage } from '$lib/apis';
	import { userSignOut } from '$lib/apis/auths';

	import { showSettings, mobile, showSidebar, user } from '$lib/stores';

	import Tooltip from '$lib/components/common/Tooltip.svelte';
	import ArchiveBox from '$lib/components/icons/ArchiveBox.svelte';
	import QuestionMarkCircle from '$lib/components/icons/QuestionMarkCircle.svelte';
	import Map from '$lib/components/icons/Map.svelte';
	import Keyboard from '$lib/components/icons/Keyboard.svelte';
	import ShortcutsModal from '$lib/components/chat/ShortcutsModal.svelte';
	import Settings from '$lib/components/icons/Settings.svelte';
	import Code from '$lib/components/icons/Code.svelte';
	import UserGroup from '$lib/components/icons/UserGroup.svelte';
	import SignOut from '$lib/components/icons/SignOut.svelte';

	const i18n = getContext('i18n');

	export let show = false;
	export let role = '';
	export let help = false;
	export let className = 'max-w-[240px]';

	let showShortcuts = false;

	const dispatch = createEventDispatcher();

	let usage = null;
	const getUsageInfo = async () => {
		const res = await getUsage(localStorage.token).catch((error) => {
			console.error('Error fetching usage info:', error);
		});

		if (res) {
			usage = res;
		} else {
			usage = null;
		}
	};

	$: if (show) {
		getUsageInfo();
	}
</script>

<ShortcutsModal bind:show={showShortcuts} />

<!-- svelte-ignore a11y-no-static-element-interactions -->
<DropdownMenu.Root
	bind:open={show}
	onOpenChange={(state) => {
		dispatch('change', state);
	}}
>
	<DropdownMenu.Trigger>
		<slot />
	</DropdownMenu.Trigger>

	<slot name="content">
		<DropdownMenu.Content
			class="w-full {className} text-sm rounded-xl px-1 py-1.5 z-50 bg-white dark:bg-gray-850 dark:text-white shadow-lg font-primary"
			sideOffset={4}
			side="bottom"
			align="start"
			transition={(e) => fade(e, { duration: 100 })}
		>
			<button
				class="flex rounded-md py-1.5 px-3 w-full hover:bg-gray-50 dark:hover:bg-gray-800 transition"
				on:click={async () => {
					await showSettings.set(true);
					show = false;

					if ($mobile) {
						showSidebar.set(false);
					}
				}}
			>
				<div class=" self-center mr-3">
					<Settings className="w-5 h-5" strokeWidth="1.5" />
				</div>
				<div class=" self-center truncate">{$i18n.t('Settings')}</div>
			</button>

			<button
				class="flex rounded-md py-1.5 px-3 w-full hover:bg-gray-50 dark:hover:bg-gray-800 transition"
				on:click={() => {
					dispatch('show', 'archived-chat');
					show = false;

					if ($mobile) {
						showSidebar.set(false);
					}
				}}
			>
				<div class=" self-center mr-3">
					<ArchiveBox className="size-5" strokeWidth="1.5" />
				</div>
				<div class=" self-center truncate">{$i18n.t('Archived Chats')}</div>
			</button>

			{#if role === 'admin'}
				<button
					class="flex rounded-md py-1.5 px-3 w-full hover:bg-gray-50 dark:hover:bg-gray-800 transition"
					on:click={() => {
						goto('/playground');
						show = false;

						if ($mobile) {
							showSidebar.set(false);
						}
					}}
				>
					<div class=" self-center mr-3">
						<Code className="size-5" strokeWidth="1.5" />
					</div>
					<div class=" self-center truncate">{$i18n.t('Playground')}</div>
				</button>

				<button
					class="flex rounded-md py-1.5 px-3 w-full hover:bg-gray-50 dark:hover:bg-gray-800 transition"
					on:click={() => {
						goto('/admin');
						show = false;

						if ($mobile) {
							showSidebar.set(false);
						}
					}}
				>
					<div class=" self-center mr-3">
						<UserGroup className="w-5 h-5" strokeWidth="1.5" />
					</div>
					<div class=" self-center truncate">{$i18n.t('Admin Panel')}</div>
				</button>
			{/if}

			{#if help}
				<hr class=" border-gray-100 dark:border-gray-800 my-1 p-0" />

				<!-- {$i18n.t('Help')} -->
				<DropdownMenu.Item
					class="flex gap-2 items-center py-1.5 px-3 text-sm select-none w-full cursor-pointer hover:bg-gray-50 dark:hover:bg-gray-800 rounded-md transition"
					id="chat-share-button"
					on:click={() => {
<<<<<<< HEAD
						window.open('https://docs.comiai.cc', '_blank');
=======
						window.open('https://docs.openwebui.com', '_blank');
						show = false;
>>>>>>> 9eb72e83
					}}
				>
					<QuestionMarkCircle className="size-5" />
					<div class="flex items-center">{$i18n.t('Documentation')}</div>
				</DropdownMenu.Item>

<<<<<<< HEAD
=======
				<!-- Releases -->
				<DropdownMenu.Item
					class="flex gap-2 items-center py-1.5 px-3 text-sm select-none w-full cursor-pointer hover:bg-gray-50 dark:hover:bg-gray-800 rounded-md transition"
					id="menu-item-releases"
					on:click={() => {
						window.open('https://github.com/U8F69/open-webui/releases', '_blank');
						show = false;
					}}
				>
					<Map className="size-5" />
					<div class="flex items-center">{$i18n.t('Releases')}</div>
				</DropdownMenu.Item>

>>>>>>> 9eb72e83
				<DropdownMenu.Item
					class="flex gap-2 items-center py-1.5 px-3 text-sm select-none w-full cursor-pointer hover:bg-gray-50 dark:hover:bg-gray-800 rounded-md transition"
					id="chat-share-button"
					on:click={() => {
						showShortcuts = !showShortcuts;
						show = false;
					}}
				>
					<Keyboard className="size-5" />
					<div class="flex items-center">{$i18n.t('Keyboard shortcuts')}</div>
				</DropdownMenu.Item>
			{/if}

			<hr class=" border-gray-100 dark:border-gray-800 my-1 p-0" />

			<button
				class="flex rounded-md py-1.5 px-3 w-full hover:bg-gray-50 dark:hover:bg-gray-800 transition"
				on:click={async () => {
					const res = await userSignOut();
					user.set(null);
					localStorage.removeItem('token');

					location.href = res?.redirect_url ?? '/auth';
					show = false;
				}}
			>
				<div class=" self-center mr-3">
					<SignOut className="w-5 h-5" strokeWidth="1.5" />
				</div>
				<div class=" self-center truncate">{$i18n.t('Sign Out')}</div>
			</button>

			{#if usage}
				{#if usage?.user_ids?.length > 0}
					<hr class=" border-gray-100 dark:border-gray-800 my-1 p-0" />

					<Tooltip
						content={usage?.model_ids && usage?.model_ids.length > 0
							? `${$i18n.t('Running')}: ${usage.model_ids.join(', ')} ✨`
							: ''}
					>
						<div
							class="flex rounded-md py-1 px-3 text-xs gap-2.5 items-center"
							on:mouseenter={() => {
								getUsageInfo();
							}}
						>
							<div class=" flex items-center">
								<span class="relative flex size-2">
									<span
										class="animate-ping absolute inline-flex h-full w-full rounded-full bg-green-400 opacity-75"
									/>
									<span class="relative inline-flex rounded-full size-2 bg-green-500" />
								</span>
							</div>

							<div class=" ">
								<span class="">
									{$i18n.t('Active Users')}:
								</span>
								<span class=" font-semibold">
									{usage?.user_ids?.length}
								</span>
							</div>
						</div>
					</Tooltip>
				{/if}
			{/if}

			<!-- <DropdownMenu.Item class="flex items-center py-1.5 px-3 text-sm ">
				<div class="flex items-center">Profile</div>
			</DropdownMenu.Item> -->
		</DropdownMenu.Content>
	</slot>
</DropdownMenu.Root><|MERGE_RESOLUTION|>--- conflicted
+++ resolved
@@ -150,36 +150,16 @@
 					class="flex gap-2 items-center py-1.5 px-3 text-sm select-none w-full cursor-pointer hover:bg-gray-50 dark:hover:bg-gray-800 rounded-md transition"
 					id="chat-share-button"
 					on:click={() => {
-<<<<<<< HEAD
 						window.open('https://docs.comiai.cc', '_blank');
-=======
-						window.open('https://docs.openwebui.com', '_blank');
-						show = false;
->>>>>>> 9eb72e83
+						show = false;
 					}}
 				>
 					<QuestionMarkCircle className="size-5" />
 					<div class="flex items-center">{$i18n.t('Documentation')}</div>
 				</DropdownMenu.Item>
 
-<<<<<<< HEAD
-=======
-				<!-- Releases -->
 				<DropdownMenu.Item
-					class="flex gap-2 items-center py-1.5 px-3 text-sm select-none w-full cursor-pointer hover:bg-gray-50 dark:hover:bg-gray-800 rounded-md transition"
-					id="menu-item-releases"
-					on:click={() => {
-						window.open('https://github.com/U8F69/open-webui/releases', '_blank');
-						show = false;
-					}}
-				>
-					<Map className="size-5" />
-					<div class="flex items-center">{$i18n.t('Releases')}</div>
-				</DropdownMenu.Item>
-
->>>>>>> 9eb72e83
-				<DropdownMenu.Item
-					class="flex gap-2 items-center py-1.5 px-3 text-sm select-none w-full cursor-pointer hover:bg-gray-50 dark:hover:bg-gray-800 rounded-md transition"
+					class="flex gap-2 items-center py-1.5 px-3 text-sm  cursor-pointer hover:bg-gray-50 dark:hover:bg-gray-800 rounded-md"
 					id="chat-share-button"
 					on:click={() => {
 						showShortcuts = !showShortcuts;
