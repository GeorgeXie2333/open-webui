<script lang="ts">
	import { DropdownMenu } from 'bits-ui';
	import { createEventDispatcher, getContext, onMount, tick } from 'svelte';

	import { flyAndScale } from '$lib/utils/transitions';
	import { goto } from '$app/navigation';
	import { fade, slide } from 'svelte/transition';

	import { getUsage } from '$lib/apis';
	import { userSignOut } from '$lib/apis/auths';

	import { showSettings, mobile, showSidebar, showShortcuts, user } from '$lib/stores';

	import Tooltip from '$lib/components/common/Tooltip.svelte';
	import ArchiveBox from '$lib/components/icons/ArchiveBox.svelte';
	import QuestionMarkCircle from '$lib/components/icons/QuestionMarkCircle.svelte';
	import Map from '$lib/components/icons/Map.svelte';
	import Keyboard from '$lib/components/icons/Keyboard.svelte';
	import ShortcutsModal from '$lib/components/chat/ShortcutsModal.svelte';
	import Settings from '$lib/components/icons/Settings.svelte';
	import Code from '$lib/components/icons/Code.svelte';
	import UserGroup from '$lib/components/icons/UserGroup.svelte';
	import SignOut from '$lib/components/icons/SignOut.svelte';

	const i18n = getContext('i18n');

	export let show = false;
	export let role = '';
	export let help = false;
	export let className = 'max-w-[240px]';

	const dispatch = createEventDispatcher();

	let usage = null;
	const getUsageInfo = async () => {
		const res = await getUsage(localStorage.token).catch((error) => {
			console.error('Error fetching usage info:', error);
		});

		if (res) {
			usage = res;
		} else {
			usage = null;
		}
	};

	$: if (show) {
		getUsageInfo();
	}
</script>

<ShortcutsModal bind:show={$showShortcuts} />

<!-- svelte-ignore a11y-no-static-element-interactions -->
<DropdownMenu.Root
	bind:open={show}
	onOpenChange={(state) => {
		dispatch('change', state);
	}}
>
	<DropdownMenu.Trigger>
		<slot />
	</DropdownMenu.Trigger>

	<slot name="content">
		<DropdownMenu.Content
			class="w-full {className} text-sm rounded-xl px-1 py-1.5 z-50 bg-white dark:bg-gray-850 dark:text-white shadow-lg font-primary"
			sideOffset={4}
			side="bottom"
			align="start"
			transition={(e) => fade(e, { duration: 100 })}
		>
			<DropdownMenu.Item
				class="flex rounded-md py-1.5 px-3 w-full hover:bg-gray-50 dark:hover:bg-gray-800 transition cursor-pointer"
				on:click={async () => {
					show = false;

					await showSettings.set(true);

					if ($mobile) {
						await tick();
						showSidebar.set(false);
					}
				}}
			>
				<div class=" self-center mr-3">
					<Settings className="w-5 h-5" strokeWidth="1.5" />
				</div>
				<div class=" self-center truncate">{$i18n.t('Settings')}</div>
			</DropdownMenu.Item>

			<DropdownMenu.Item
				class="flex rounded-md py-1.5 px-3 w-full hover:bg-gray-50 dark:hover:bg-gray-800 transition cursor-pointer"
				on:click={async () => {
					show = false;

					dispatch('show', 'archived-chat');

					if ($mobile) {
						await tick();

						showSidebar.set(false);
					}
				}}
			>
				<div class=" self-center mr-3">
					<ArchiveBox className="size-5" strokeWidth="1.5" />
				</div>
				<div class=" self-center truncate">{$i18n.t('Archived Chats')}</div>
			</DropdownMenu.Item>

			{#if role === 'admin'}
				<DropdownMenu.Item
					as="a"
					href="/playground"
					class="flex rounded-md py-1.5 px-3 w-full hover:bg-gray-50 dark:hover:bg-gray-800 transition select-none"
					on:click={async () => {
						show = false;
						if ($mobile) {
							await tick();
							showSidebar.set(false);
						}
					}}
				>
					<div class=" self-center mr-3">
						<Code className="size-5" strokeWidth="1.5" />
					</div>
					<div class=" self-center truncate">{$i18n.t('Playground')}</div>
				</DropdownMenu.Item>
				<DropdownMenu.Item
					as="a"
					href="/admin"
					class="flex rounded-md py-1.5 px-3 w-full hover:bg-gray-50 dark:hover:bg-gray-800 transition select-none"
					on:click={async () => {
						show = false;
						if ($mobile) {
							await tick();
							showSidebar.set(false);
						}
					}}
				>
					<div class=" self-center mr-3">
						<UserGroup className="w-5 h-5" strokeWidth="1.5" />
					</div>
					<div class=" self-center truncate">{$i18n.t('Admin Panel')}</div>
				</DropdownMenu.Item>
			{/if}

			{#if help}
				<hr class=" border-gray-50 dark:border-gray-800 my-1 p-0" />

				<!-- {$i18n.t('Help')} -->

				{#if $user?.role === 'admin'}
					<DropdownMenu.Item
						as="a"
						class="flex gap-2 items-center py-1.5 px-3 text-sm select-none w-full cursor-pointer hover:bg-gray-50 dark:hover:bg-gray-800 rounded-md transition"
						id="chat-share-button"
						on:click={() => {
							show = false;
						}}
						href="https://docs.openwebui.com"
					>
						<QuestionMarkCircle className="size-5" />
						<div class="flex items-center">{$i18n.t('Documentation')}</div>
					</DropdownMenu.Item>

					<!-- Releases -->
					<DropdownMenu.Item
						as="a"
						class="flex gap-2 items-center py-1.5 px-3 text-sm select-none w-full cursor-pointer hover:bg-gray-50 dark:hover:bg-gray-800 rounded-md transition"
						id="chat-share-button"
						on:click={() => {
							show = false;
						}}
<<<<<<< HEAD
						href="https://github.com/U8F69/"
=======
						href="https://github.com/open-webui/open-webui/releases"
>>>>>>> 407dc9a4
					>
						<Map className="size-5" />
						<div class="flex items-center">{$i18n.t('Releases')}</div>
					</DropdownMenu.Item>
				{/if}

				<DropdownMenu.Item
					class="flex gap-2 items-center py-1.5 px-3 text-sm select-none w-full cursor-pointer hover:bg-gray-50 dark:hover:bg-gray-800 rounded-md transition cursor-pointer"
					id="chat-share-button"
					on:click={async () => {
						show = false;
						showShortcuts.set(!$showShortcuts);

						if ($mobile) {
							await tick();
							showSidebar.set(false);
						}
					}}
				>
					<Keyboard className="size-5" />
					<div class="flex items-center">{$i18n.t('Keyboard shortcuts')}</div>
				</DropdownMenu.Item>
			{/if}

			<hr class=" border-gray-50 dark:border-gray-800 my-1 p-0" />

			<DropdownMenu.Item
				class="flex rounded-md py-1.5 px-3 w-full hover:bg-gray-50 dark:hover:bg-gray-800 transition"
				on:click={async () => {
					const res = await userSignOut();
					user.set(null);
					localStorage.removeItem('token');

					location.href = res?.redirect_url ?? '/auth';
					show = false;
				}}
			>
				<div class=" self-center mr-3">
					<SignOut className="w-5 h-5" strokeWidth="1.5" />
				</div>
				<div class=" self-center truncate">{$i18n.t('Sign Out')}</div>
			</DropdownMenu.Item>

			{#if usage}
				{#if usage?.user_ids?.length > 0}
					<hr class=" border-gray-50 dark:border-gray-800 my-1 p-0" />

					<Tooltip
						content={usage?.model_ids && usage?.model_ids.length > 0
							? `${$i18n.t('Running')}: ${usage.model_ids.join(', ')} ✨`
							: ''}
					>
						<div
							class="flex rounded-md py-1 px-3 text-xs gap-2.5 items-center"
							on:mouseenter={() => {
								getUsageInfo();
							}}
						>
							<div class=" flex items-center">
								<span class="relative flex size-2">
									<span
										class="animate-ping absolute inline-flex h-full w-full rounded-full bg-green-400 opacity-75"
									/>
									<span class="relative inline-flex rounded-full size-2 bg-green-500" />
								</span>
							</div>

							<div class=" ">
								<span class="">
									{$i18n.t('Active Users')}:
								</span>
								<span class=" font-semibold">
									{usage?.user_ids?.length}
								</span>
							</div>
						</div>
					</Tooltip>
				{/if}
			{/if}

			<!-- <DropdownMenu.Item class="flex items-center py-1.5 px-3 text-sm ">
				<div class="flex items-center">Profile</div>
			</DropdownMenu.Item> -->
		</DropdownMenu.Content>
	</slot>
</DropdownMenu.Root><|MERGE_RESOLUTION|>--- conflicted
+++ resolved
@@ -173,11 +173,7 @@
 						on:click={() => {
 							show = false;
 						}}
-<<<<<<< HEAD
-						href="https://github.com/U8F69/"
-=======
-						href="https://github.com/open-webui/open-webui/releases"
->>>>>>> 407dc9a4
+						href="https://github.com/U8F69/releases"
 					>
 						<Map className="size-5" />
 						<div class="flex items-center">{$i18n.t('Releases')}</div>
