--- conflicted
+++ resolved
@@ -150,7 +150,6 @@
 				<hr class=" border-gray-50 dark:border-gray-800 my-1 p-0" />
 
 				<!-- {$i18n.t('Help')} -->
-<<<<<<< HEAD
 				<DropdownMenu.Item
 					class="flex gap-2 items-center py-1.5 px-3 text-sm select-none w-full cursor-pointer hover:bg-gray-50 dark:hover:bg-gray-800 rounded-md transition"
 					id="chat-share-button"
@@ -165,40 +164,6 @@
 
 				<DropdownMenu.Item
 					class="flex gap-2 items-center py-1.5 px-3 text-sm  cursor-pointer hover:bg-gray-50 dark:hover:bg-gray-800 rounded-md"
-=======
-
-				{#if $user?.role === 'admin'}
-					<DropdownMenu.Item
-						as="a"
-						class="flex gap-2 items-center py-1.5 px-3 text-sm select-none w-full cursor-pointer hover:bg-gray-50 dark:hover:bg-gray-800 rounded-md transition"
-						id="chat-share-button"
-						on:click={() => {
-							show = false;
-						}}
-						href="https://docs.openwebui.com"
-					>
-						<QuestionMarkCircle className="size-5" />
-						<div class="flex items-center">{$i18n.t('Documentation')}</div>
-					</DropdownMenu.Item>
-
-					<!-- Releases -->
-					<DropdownMenu.Item
-						as="a"
-						class="flex gap-2 items-center py-1.5 px-3 text-sm select-none w-full cursor-pointer hover:bg-gray-50 dark:hover:bg-gray-800 rounded-md transition"
-						id="chat-share-button"
-						on:click={() => {
-							show = false;
-						}}
-						href="https://github.com/U8F69/"
-					>
-						<Map className="size-5" />
-						<div class="flex items-center">{$i18n.t('Releases')}</div>
-					</DropdownMenu.Item>
-				{/if}
-
-				<DropdownMenu.Item
-					class="flex gap-2 items-center py-1.5 px-3 text-sm select-none w-full cursor-pointer hover:bg-gray-50 dark:hover:bg-gray-800 rounded-md transition cursor-pointer"
->>>>>>> fb7eee2c
 					id="chat-share-button"
 					on:click={async () => {
 						show = false;
