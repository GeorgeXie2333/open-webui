<script lang="ts">
	import DOMPurify from 'dompurify';
	import { marked } from 'marked';

	import { toast } from 'svelte-sonner';

	import { v4 as uuidv4 } from 'uuid';
	import { createPicker, getAuthToken } from '$lib/utils/google-drive-picker';
	import { pickAndDownloadFile } from '$lib/utils/onedrive-file-picker';

	import { onMount, tick, getContext, createEventDispatcher, onDestroy } from 'svelte';
	const dispatch = createEventDispatcher();

	import {
		type Model,
		mobile,
		settings,
		models,
		config,
		showCallOverlay,
		tools,
		toolServers,
		user as _user,
		showControls,
		TTSWorker,
		temporaryChatEnabled
	} from '$lib/stores';

	import {
		convertHeicToJpeg,
		compressImage,
		createMessagesList,
		extractContentFromFile,
		extractCurlyBraceWords,
		extractInputVariables,
		getAge,
		getCurrentDateTime,
		getFormattedDate,
		getFormattedTime,
		getUserPosition,
		getUserTimezone,
		getWeekday
	} from '$lib/utils';
	import { uploadFile } from '$lib/apis/files';
	import { generateAutoCompletion } from '$lib/apis';
	import { deleteFileById } from '$lib/apis/files';
	import { getSessionUser } from '$lib/apis/auths';
	import { getTools } from '$lib/apis/tools';

	import { WEBUI_BASE_URL, WEBUI_API_BASE_URL, PASTED_TEXT_CHARACTER_LIMIT } from '$lib/constants';

	import InputMenu from './MessageInput/InputMenu.svelte';
	import VoiceRecording from './MessageInput/VoiceRecording.svelte';
	import FilesOverlay from './MessageInput/FilesOverlay.svelte';
	import ToolServersModal from './ToolServersModal.svelte';

	import RichTextInput from '../common/RichTextInput.svelte';
	import Tooltip from '../common/Tooltip.svelte';
	import FileItem from '../common/FileItem.svelte';
	import Image from '../common/Image.svelte';

	import XMark from '../icons/XMark.svelte';
	import Headphone from '../icons/Headphone.svelte';
	import GlobeAlt from '../icons/GlobeAlt.svelte';
	import Photo from '../icons/Photo.svelte';
	import Wrench from '../icons/Wrench.svelte';
	import CommandLine from '../icons/CommandLine.svelte';
	import Sparkles from '../icons/Sparkles.svelte';

	import InputVariablesModal from './MessageInput/InputVariablesModal.svelte';
	import Voice from '../icons/Voice.svelte';
	import Terminal from '../icons/Terminal.svelte';
	import IntegrationsMenu from './MessageInput/IntegrationsMenu.svelte';
	import Component from '../icons/Component.svelte';
	import PlusAlt from '../icons/PlusAlt.svelte';

	import { KokoroWorker } from '$lib/workers/KokoroWorker';

	import { getSuggestionRenderer } from '../common/RichTextInput/suggestions';
	import CommandSuggestionList from './MessageInput/CommandSuggestionList.svelte';
	import Knobs from '../icons/Knobs.svelte';
	import ValvesModal from '../workspace/common/ValvesModal.svelte';

	const i18n = getContext('i18n');

	export let onChange: Function = () => {};
	export let createMessagePair: Function;
	export let stopResponse: Function;

	export let autoScroll = false;
	export let generating = false;

	export let atSelectedModel: Model | undefined = undefined;
	export let selectedModels: [''];

	let selectedModelIds = [];
	$: selectedModelIds = atSelectedModel !== undefined ? [atSelectedModel.id] : selectedModels;

	export let history;
	export let taskIds = null;

	export let prompt = '';
	export let files = [];

	export let selectedToolIds = [];
	export let selectedFilterIds = [];

	export let imageGenerationEnabled = false;
	export let webSearchEnabled = false;
	export let codeInterpreterEnabled = false;

	let showInputVariablesModal = false;
	let inputVariablesModalCallback = (variableValues) => {};
	let inputVariables = {};
	let inputVariableValues = {};

	let showValvesModal = false;
	let selectedValvesType = 'tool'; // 'tool' or 'function'
	let selectedValvesItemId = null;
	let integrationsMenuCloseOnOutsideClick = true;

	$: if (!showValvesModal) {
		integrationsMenuCloseOnOutsideClick = true;
	}

	$: onChange({
		prompt,
		files: files
			.filter((file) => file.type !== 'image')
			.map((file) => {
				return {
					...file,
					user: undefined,
					access_control: undefined
				};
			}),
		selectedToolIds,
		selectedFilterIds,
		imageGenerationEnabled,
		webSearchEnabled,
		codeInterpreterEnabled
	});

	const inputVariableHandler = async (text: string): Promise<string> => {
		inputVariables = extractInputVariables(text);

		// No variables? return the original text immediately.
		if (Object.keys(inputVariables).length === 0) {
			return text;
		}

		// Show modal and wait for the user's input.
		showInputVariablesModal = true;
		return await new Promise<string>((resolve) => {
			inputVariablesModalCallback = (variableValues) => {
				inputVariableValues = { ...inputVariableValues, ...variableValues };
				replaceVariables(inputVariableValues);
				showInputVariablesModal = false;
				resolve(text);
			};
		});
	};

	const textVariableHandler = async (text: string) => {
		if (text.includes('{{CLIPBOARD}}')) {
			const clipboardText = await navigator.clipboard.readText().catch((err) => {
				toast.error($i18n.t('Failed to read clipboard contents'));
				return '{{CLIPBOARD}}';
			});

			const clipboardItems = await navigator.clipboard.read().catch((err) => {
				console.error('Failed to read clipboard items:', err);
				return [];
			});

			for (const item of clipboardItems) {
				for (const type of item.types) {
					if (type.startsWith('image/')) {
						const blob = await item.getType(type);
						const reader = new FileReader();
						reader.onload = (event) => {
							files = [
								...files,
								{
									type: 'image',
									url: event.target.result as string
								}
							];
						};
						reader.readAsDataURL(blob);
					}
				}
			}

			text = text.replaceAll('{{CLIPBOARD}}', clipboardText);
		}

		if (text.includes('{{USER_LOCATION}}')) {
			let location;
			try {
				location = await getUserPosition();
			} catch (error) {
				toast.error($i18n.t('Location access not allowed'));
				location = 'LOCATION_UNKNOWN';
			}
			text = text.replaceAll('{{USER_LOCATION}}', String(location));
		}

		const sessionUser = await getSessionUser(localStorage.token);

		if (text.includes('{{USER_NAME}}')) {
			const name = sessionUser?.name || 'User';
			text = text.replaceAll('{{USER_NAME}}', name);
		}

		if (text.includes('{{USER_BIO}}')) {
			const bio = sessionUser?.bio || '';

			if (bio) {
				text = text.replaceAll('{{USER_BIO}}', bio);
			}
		}

		if (text.includes('{{USER_GENDER}}')) {
			const gender = sessionUser?.gender || '';

			if (gender) {
				text = text.replaceAll('{{USER_GENDER}}', gender);
			}
		}

		if (text.includes('{{USER_BIRTH_DATE}}')) {
			const birthDate = sessionUser?.date_of_birth || '';

			if (birthDate) {
				text = text.replaceAll('{{USER_BIRTH_DATE}}', birthDate);
			}
		}

		if (text.includes('{{USER_AGE}}')) {
			const birthDate = sessionUser?.date_of_birth || '';

			if (birthDate) {
				// calculate age using date
				const age = getAge(birthDate);
				text = text.replaceAll('{{USER_AGE}}', age);
			}
		}

		if (text.includes('{{USER_LANGUAGE}}')) {
			const language = localStorage.getItem('locale') || 'en-US';
			text = text.replaceAll('{{USER_LANGUAGE}}', language);
		}

		if (text.includes('{{CURRENT_DATE}}')) {
			const date = getFormattedDate();
			text = text.replaceAll('{{CURRENT_DATE}}', date);
		}

		if (text.includes('{{CURRENT_TIME}}')) {
			const time = getFormattedTime();
			text = text.replaceAll('{{CURRENT_TIME}}', time);
		}

		if (text.includes('{{CURRENT_DATETIME}}')) {
			const dateTime = getCurrentDateTime();
			text = text.replaceAll('{{CURRENT_DATETIME}}', dateTime);
		}

		if (text.includes('{{CURRENT_TIMEZONE}}')) {
			const timezone = getUserTimezone();
			text = text.replaceAll('{{CURRENT_TIMEZONE}}', timezone);
		}

		if (text.includes('{{CURRENT_WEEKDAY}}')) {
			const weekday = getWeekday();
			text = text.replaceAll('{{CURRENT_WEEKDAY}}', weekday);
		}

		return text;
	};

	const replaceVariables = (variables: Record<string, any>) => {
		console.log('Replacing variables:', variables);

		const chatInput = document.getElementById('chat-input');

		if (chatInput) {
			chatInputElement.replaceVariables(variables);
			chatInputElement.focus();
		}
	};

	export const setText = async (text?: string, cb?: (text: string) => void) => {
		const chatInput = document.getElementById('chat-input');

		if (chatInput) {
			if (text !== '') {
				text = await textVariableHandler(text || '');
			}

			chatInputElement?.setText(text);
			chatInputElement?.focus();

			if (text !== '') {
				text = await inputVariableHandler(text);
			}

			await tick();
			if (cb) await cb(text);
		}
	};

	const getCommand = () => {
		const chatInput = document.getElementById('chat-input');
		let word = '';

		if (chatInput) {
			word = chatInputElement?.getWordAtDocPos();
		}

		return word;
	};

	const replaceCommandWithText = (text) => {
		const chatInput = document.getElementById('chat-input');
		if (!chatInput) return;

		chatInputElement?.replaceCommandWithText(text);
	};

	const insertTextAtCursor = async (text: string) => {
		const chatInput = document.getElementById('chat-input');
		if (!chatInput) return;

		text = await textVariableHandler(text);

		if (command) {
			replaceCommandWithText(text);
		} else {
			chatInputElement?.insertContent(text);
		}

		await tick();
		text = await inputVariableHandler(text);
		await tick();

		const chatInputContainer = document.getElementById('chat-input-container');
		if (chatInputContainer) {
			chatInputContainer.scrollTop = chatInputContainer.scrollHeight;
		}

		await tick();
		if (chatInput) {
			chatInput.focus();
			chatInput.dispatchEvent(new Event('input'));

			const words = extractCurlyBraceWords(prompt);

			if (words.length > 0) {
				const word = words.at(0);
				await tick();
			} else {
				chatInput.scrollTop = chatInput.scrollHeight;
			}
		}
	};

	let command = '';
	export let showCommands = false;
	$: showCommands = ['/', '#', '@'].includes(command?.charAt(0)) || '\\#' === command?.slice(0, 2);
	let suggestions = null;

	let showTools = false;

	let loaded = false;
	let recording = false;

	let isComposing = false;
	// Safari has a bug where compositionend is not triggered correctly #16615
	// when using the virtual keyboard on iOS.
	let compositionEndedAt = -2e8;
	const isSafari = /^((?!chrome|android).)*safari/i.test(navigator.userAgent);
	function inOrNearComposition(event: Event) {
		if (isComposing) {
			return true;
		}
		// See https://www.stum.de/2016/06/24/handling-ime-events-in-javascript/.
		// On Japanese input method editors (IMEs), the Enter key is used to confirm character
		// selection. On Safari, when Enter is pressed, compositionend and keydown events are
		// emitted. The keydown event triggers newline insertion, which we don't want.
		// This method returns true if the keydown event should be ignored.
		// We only ignore it once, as pressing Enter a second time *should* insert a newline.
		// Furthermore, the keydown event timestamp must be close to the compositionEndedAt timestamp.
		// This guards against the case where compositionend is triggered without the keyboard
		// (e.g. character confirmation may be done with the mouse), and keydown is triggered
		// afterwards- we wouldn't want to ignore the keydown event in this case.
		if (isSafari && Math.abs(event.timeStamp - compositionEndedAt) < 500) {
			compositionEndedAt = -2e8;
			return true;
		}
		return false;
	}

	let chatInputContainerElement;
	let chatInputElement;

	let filesInputElement;
	let commandsElement;

	let inputFiles;

	let dragged = false;
	let shiftKey = false;

	let user = null;
	export let placeholder = '';

	let visionCapableModels = [];
	$: visionCapableModels = (atSelectedModel?.id ? [atSelectedModel.id] : selectedModels).filter(
		(model) => $models.find((m) => m.id === model)?.info?.meta?.capabilities?.vision ?? true
	);

	let fileUploadCapableModels = [];
	$: fileUploadCapableModels = (atSelectedModel?.id ? [atSelectedModel.id] : selectedModels).filter(
		(model) => $models.find((m) => m.id === model)?.info?.meta?.capabilities?.file_upload ?? true
	);

	let webSearchCapableModels = [];
	$: webSearchCapableModels = (atSelectedModel?.id ? [atSelectedModel.id] : selectedModels).filter(
		(model) => $models.find((m) => m.id === model)?.info?.meta?.capabilities?.web_search ?? true
	);

	let imageGenerationCapableModels = [];
	$: imageGenerationCapableModels = (
		atSelectedModel?.id ? [atSelectedModel.id] : selectedModels
	).filter(
		(model) =>
			$models.find((m) => m.id === model)?.info?.meta?.capabilities?.image_generation ?? true
	);

	let codeInterpreterCapableModels = [];
	$: codeInterpreterCapableModels = (
		atSelectedModel?.id ? [atSelectedModel.id] : selectedModels
	).filter(
		(model) =>
			$models.find((m) => m.id === model)?.info?.meta?.capabilities?.code_interpreter ?? true
	);

	let toggleFilters = [];
	$: toggleFilters = (atSelectedModel?.id ? [atSelectedModel.id] : selectedModels)
		.map((id) => ($models.find((model) => model.id === id) || {})?.filters ?? [])
		.reduce((acc, filters) => acc.filter((f1) => filters.some((f2) => f2.id === f1.id)));

	let showToolsButton = false;
	$: showToolsButton = ($tools ?? []).length > 0 || ($toolServers ?? []).length > 0;

	let showWebSearchButton = false;
	$: showWebSearchButton =
		(atSelectedModel?.id ? [atSelectedModel.id] : selectedModels).length ===
			webSearchCapableModels.length &&
		$config?.features?.enable_web_search &&
		($_user.role === 'admin' || $_user?.permissions?.features?.web_search);

	let showImageGenerationButton = false;
	$: showImageGenerationButton =
		(atSelectedModel?.id ? [atSelectedModel.id] : selectedModels).length ===
			imageGenerationCapableModels.length &&
		$config?.features?.enable_image_generation &&
		($_user.role === 'admin' || $_user?.permissions?.features?.image_generation);

	let showCodeInterpreterButton = false;
	$: showCodeInterpreterButton =
		(atSelectedModel?.id ? [atSelectedModel.id] : selectedModels).length ===
			codeInterpreterCapableModels.length &&
		$config?.features?.enable_code_interpreter &&
		($_user.role === 'admin' || $_user?.permissions?.features?.code_interpreter);

	const scrollToBottom = () => {
		const element = document.getElementById('messages-container');
		element.scrollTo({
			top: element.scrollHeight,
			behavior: 'smooth'
		});
	};

	const screenCaptureHandler = async () => {
		try {
			// Request screen media
			const mediaStream = await navigator.mediaDevices.getDisplayMedia({
				video: { cursor: 'never' },
				audio: false
			});
			// Once the user selects a screen, temporarily create a video element
			const video = document.createElement('video');
			video.srcObject = mediaStream;
			// Ensure the video loads without affecting user experience or tab switching
			await video.play();
			// Set up the canvas to match the video dimensions
			const canvas = document.createElement('canvas');
			canvas.width = video.videoWidth;
			canvas.height = video.videoHeight;
			// Grab a single frame from the video stream using the canvas
			const context = canvas.getContext('2d');
			context.drawImage(video, 0, 0, canvas.width, canvas.height);
			// Stop all video tracks (stop screen sharing) after capturing the image
			mediaStream.getTracks().forEach((track) => track.stop());

			// bring back focus to this current tab, so that the user can see the screen capture
			window.focus();

			// Convert the canvas to a Base64 image URL
			const imageUrl = canvas.toDataURL('image/png');
			// Add the captured image to the files array to render it
			files = [...files, { type: 'image', url: imageUrl }];
			// Clean memory: Clear video srcObject
			video.srcObject = null;
		} catch (error) {
			// Handle any errors (e.g., user cancels screen sharing)
			console.error('Error capturing screen:', error);
		}
	};

	const uploadFileHandler = async (file, fullContext: boolean = false) => {
		if ($_user?.role !== 'admin' && !($_user?.permissions?.chat?.file_upload ?? true)) {
			toast.error($i18n.t('You do not have permission to upload files.'));
			return null;
		}

		if (fileUploadCapableModels.length !== selectedModels.length) {
			toast.error($i18n.t('Model(s) do not support file upload'));
			return null;
		}

		const tempItemId = uuidv4();
		const fileItem = {
			type: 'file',
			file: '',
			id: null,
			url: '',
			name: file.name,
			collection_name: '',
			status: 'uploading',
			size: file.size,
			error: '',
			itemId: tempItemId,
			...(fullContext ? { context: 'full' } : {})
		};

		if (fileItem.size == 0) {
			toast.error($i18n.t('You cannot upload an empty file.'));
			return null;
		}

		files = [...files, fileItem];

		if (!$temporaryChatEnabled) {
			try {
				// If the file is an audio file, provide the language for STT.
				let metadata = null;
				if (
					(file.type.startsWith('audio/') || file.type.startsWith('video/')) &&
					$settings?.audio?.stt?.language
				) {
					metadata = {
						language: $settings?.audio?.stt?.language
					};
				}

				// During the file upload, file content is automatically extracted.
				const uploadedFile = await uploadFile(localStorage.token, file, metadata);

				if (uploadedFile) {
					console.log('File upload completed:', {
						id: uploadedFile.id,
						name: fileItem.name,
						collection: uploadedFile?.meta?.collection_name
					});

					if (uploadedFile.error) {
						console.warn('File upload warning:', uploadedFile.error);
						toast.warning(uploadedFile.error);
					}

					fileItem.status = 'uploaded';
					fileItem.file = uploadedFile;
					fileItem.id = uploadedFile.id;
					fileItem.collection_name =
						uploadedFile?.meta?.collection_name || uploadedFile?.collection_name;
					fileItem.url = `${WEBUI_API_BASE_URL}/files/${uploadedFile.id}`;

					files = files;
				} else {
					files = files.filter((item) => item?.itemId !== tempItemId);
				}
			} catch (e) {
				toast.error(`${e}`);
				files = files.filter((item) => item?.itemId !== tempItemId);
			}
		} else {
			// If temporary chat is enabled, we just add the file to the list without uploading it.

			const content = await extractContentFromFile(file).catch((error) => {
				toast.error(
					$i18n.t('Failed to extract content from the file: {{error}}', { error: error })
				);
				return null;
			});

			if (content === null) {
				toast.error($i18n.t('Failed to extract content from the file.'));
				files = files.filter((item) => item?.itemId !== tempItemId);
				return null;
			} else {
				console.log('Extracted content from file:', {
					name: file.name,
					size: file.size,
					content: content
				});

				fileItem.status = 'uploaded';
				fileItem.type = 'text';
				fileItem.content = content;
				fileItem.id = uuidv4(); // Temporary ID for the file

				files = files;
			}
		}
	};

	const inputFilesHandler = async (inputFiles) => {
		console.log('Input files handler called with:', inputFiles);

		if (
			($config?.file?.max_count ?? null) !== null &&
			files.length + inputFiles.length > $config?.file?.max_count
		) {
			toast.error(
				$i18n.t(`You can only chat with a maximum of {{maxCount}} file(s) at a time.`, {
					maxCount: $config?.file?.max_count
				})
			);
			return;
		}

		inputFiles.forEach(async (file) => {
			console.log('Processing file:', {
				name: file.name,
				type: file.type,
				size: file.size,
				extension: file.name.split('.').at(-1)
			});

			if (
				($config?.file?.max_size ?? null) !== null &&
				file.size > ($config?.file?.max_size ?? 0) * 1024 * 1024
			) {
				console.log('File exceeds max size limit:', {
					fileSize: file.size,
					maxSize: ($config?.file?.max_size ?? 0) * 1024 * 1024
				});
				toast.error(
					$i18n.t(`File size should not exceed {{maxSize}} MB.`, {
						maxSize: $config?.file?.max_size
					})
				);
				return;
			}

			if (file['type'].startsWith('image/')) {
				if (visionCapableModels.length === 0) {
					toast.error($i18n.t('Selected model(s) do not support image inputs'));
					return;
				}

				const compressImageHandler = async (imageUrl, settings = {}, config = {}) => {
					// Quick shortcut so we don’t do unnecessary work.
					const settingsCompression = settings?.imageCompression ?? false;
					const configWidth = config?.file?.image_compression?.width ?? null;
					const configHeight = config?.file?.image_compression?.height ?? null;

					// If neither settings nor config wants compression, return original URL.
					if (!settingsCompression && !configWidth && !configHeight) {
						return imageUrl;
					}

					// Default to null (no compression unless set)
					let width = null;
					let height = null;

					// If user/settings want compression, pick their preferred size.
					if (settingsCompression) {
						width = settings?.imageCompressionSize?.width ?? null;
						height = settings?.imageCompressionSize?.height ?? null;
					}

					// Apply config limits as an upper bound if any
					if (configWidth && (width === null || width > configWidth)) {
						width = configWidth;
					}
					if (configHeight && (height === null || height > configHeight)) {
						height = configHeight;
					}

					// Do the compression if required
					if (width || height) {
						return await compressImage(imageUrl, width, height);
					}
					return imageUrl;
				};

				let reader = new FileReader();
				reader.onload = async (event) => {
					let imageUrl = event.target.result;

					imageUrl = await compressImageHandler(imageUrl, $settings, $config);

					files = [
						...files,
						{
							type: 'image',
							url: `${imageUrl}`
						}
					];
				};
				reader.readAsDataURL(file['type'] === 'image/heic' ? await convertHeicToJpeg(file) : file);
			} else {
				uploadFileHandler(file);
			}
		});
	};

	const onDragOver = (e) => {
		e.preventDefault();

		// Check if a file is being dragged.
		if (e.dataTransfer?.types?.includes('Files')) {
			dragged = true;
		} else {
			dragged = false;
		}
	};

	const onDragLeave = () => {
		dragged = false;
	};

	const onDrop = async (e) => {
		e.preventDefault();
		console.log(e);

		if (e.dataTransfer?.files) {
			const inputFiles = Array.from(e.dataTransfer?.files);
			if (inputFiles && inputFiles.length > 0) {
				console.log(inputFiles);
				inputFilesHandler(inputFiles);
			}
		}

		dragged = false;
	};

	const onKeyDown = (e) => {
		if (e.key === 'Shift') {
			shiftKey = true;
		}

		if (e.key === 'Escape') {
			console.log('Escape');
			dragged = false;
		}
	};

	const onKeyUp = (e) => {
		if (e.key === 'Shift') {
			shiftKey = false;
		}
	};

	const onFocus = () => {};

	const onBlur = () => {
		shiftKey = false;
	};

	onMount(async () => {
		suggestions = [
			{
				char: '@',
				render: getSuggestionRenderer(CommandSuggestionList, {
					i18n,
					onSelect: (e) => {
						const { type, data } = e;

						if (type === 'model') {
							atSelectedModel = data;
						}

						document.getElementById('chat-input')?.focus();
					},

					insertTextHandler: insertTextAtCursor,
					onUpload: (e) => {
						const { type, data } = e;

						if (type === 'file') {
							if (files.find((f) => f.id === data.id)) {
								return;
							}
							files = [
								...files,
								{
									...data,
									status: 'processed'
								}
							];
						} else {
							dispatch('upload', e);
						}
					}
				})
			},
			{
				char: '/',
				render: getSuggestionRenderer(CommandSuggestionList, {
					i18n,
					onSelect: (e) => {
						const { type, data } = e;

						if (type === 'model') {
							atSelectedModel = data;
						}

						document.getElementById('chat-input')?.focus();
					},

					insertTextHandler: insertTextAtCursor,
					onUpload: (e) => {
						const { type, data } = e;

						if (type === 'file') {
							if (files.find((f) => f.id === data.id)) {
								return;
							}
							files = [
								...files,
								{
									...data,
									status: 'processed'
								}
							];
						} else {
							dispatch('upload', e);
						}
					}
				})
			},
			{
				char: '#',
				render: getSuggestionRenderer(CommandSuggestionList, {
					i18n,
					onSelect: (e) => {
						const { type, data } = e;

						if (type === 'model') {
							atSelectedModel = data;
						}

						document.getElementById('chat-input')?.focus();
					},

					insertTextHandler: insertTextAtCursor,
					onUpload: (e) => {
						const { type, data } = e;

						if (type === 'file') {
							if (files.find((f) => f.id === data.id)) {
								return;
							}
							files = [
								...files,
								{
									...data,
									status: 'processed'
								}
							];
						} else {
							dispatch('upload', e);
						}
					}
				})
			}
		];
		loaded = true;

		window.setTimeout(() => {
			const chatInput = document.getElementById('chat-input');
			chatInput?.focus();
		}, 0);

		window.addEventListener('keydown', onKeyDown);
		window.addEventListener('keyup', onKeyUp);

		window.addEventListener('focus', onFocus);
		window.addEventListener('blur', onBlur);

		await tick();

		const dropzoneElement = document.getElementById('chat-container');

		dropzoneElement?.addEventListener('dragover', onDragOver);
		dropzoneElement?.addEventListener('drop', onDrop);
		dropzoneElement?.addEventListener('dragleave', onDragLeave);

		await tools.set(await getTools(localStorage.token));
	});

	onDestroy(() => {
		console.log('destroy');
		window.removeEventListener('keydown', onKeyDown);
		window.removeEventListener('keyup', onKeyUp);

		window.removeEventListener('focus', onFocus);
		window.removeEventListener('blur', onBlur);

		const dropzoneElement = document.getElementById('chat-container');

		if (dropzoneElement) {
			dropzoneElement?.removeEventListener('dragover', onDragOver);
			dropzoneElement?.removeEventListener('drop', onDrop);
			dropzoneElement?.removeEventListener('dragleave', onDragLeave);
		}
	});
</script>

<FilesOverlay show={dragged} />
<ToolServersModal bind:show={showTools} {selectedToolIds} />

<InputVariablesModal
	bind:show={showInputVariablesModal}
	variables={inputVariables}
	onSave={inputVariablesModalCallback}
/>

<ValvesModal
	bind:show={showValvesModal}
	userValves={true}
	type={selectedValvesType}
	id={selectedValvesItemId ?? null}
	on:save={async () => {
		await tick();
	}}
	on:close={() => {
		integrationsMenuCloseOnOutsideClick = true;
	}}
/>

{#if loaded}
	<div class="w-full font-primary">
		<div class=" mx-auto inset-x-0 bg-transparent flex justify-center">
			<div
				class="flex flex-col px-3 {($settings?.widescreenMode ?? null)
					? 'max-w-full'
					: 'max-w-6xl'} w-full"
			>
				<div class="relative">
					{#if autoScroll === false && history?.currentId}
						<div
							class=" absolute -top-12 left-0 right-0 flex justify-center z-30 pointer-events-none"
						>
							<button
								class=" bg-white border border-gray-100 dark:border-none dark:bg-white/20 p-1.5 rounded-full pointer-events-auto"
								on:click={() => {
									autoScroll = true;
									scrollToBottom();
								}}
							>
								<svg
									xmlns="http://www.w3.org/2000/svg"
									viewBox="0 0 20 20"
									fill="currentColor"
									class="w-5 h-5"
								>
									<path
										fill-rule="evenodd"
										d="M10 3a.75.75 0 01.75.75v10.638l3.96-4.158a.75.75 0 111.08 1.04l-5.25 5.5a.75.75 0 01-1.08 0l-5.25-5.5a.75.75 0 111.08-1.04l3.96 4.158V3.75A.75.75 0 0110 3z"
										clip-rule="evenodd"
									/>
								</svg>
							</button>
						</div>
					{/if}
				</div>
			</div>
		</div>

		<div class="bg-transparent">
			<div
				class="{($settings?.widescreenMode ?? null)
					? 'max-w-full'
					: 'max-w-6xl'} px-2.5 mx-auto inset-x-0"
			>
				<div class="">
					<input
						bind:this={filesInputElement}
						bind:files={inputFiles}
						type="file"
						hidden
						multiple
						on:change={async () => {
							if (inputFiles && inputFiles.length > 0) {
								const _inputFiles = Array.from(inputFiles);
								inputFilesHandler(_inputFiles);
							} else {
								toast.error($i18n.t(`File not found.`));
							}

							filesInputElement.value = '';
						}}
					/>

					<div class={recording ? '' : 'hidden'}>
						<VoiceRecording
							bind:recording
							onCancel={async () => {
								recording = false;

								await tick();
								document.getElementById('chat-input')?.focus();
							}}
							onConfirm={async (data) => {
								const { text, filename } = data;

								recording = false;

								await tick();
								await insertTextAtCursor(`${text}`);
								await tick();
								document.getElementById('chat-input')?.focus();

								if ($settings?.speechAutoSend ?? false) {
									dispatch('submit', prompt);
								}
							}}
						/>
					</div>
					<form
						class="w-full flex flex-col gap-1.5 {recording ? 'hidden' : ''}"
						on:submit|preventDefault={() => {
							// check if selectedModels support image input
							dispatch('submit', prompt);
						}}
					>
						<button
							id="generate-message-pair-button"
							class="hidden"
							on:click={() => createMessagePair(prompt)}
						/>

						<div
							id="message-input-container"
							class="flex-1 flex flex-col relative w-full shadow-lg rounded-3xl border {$temporaryChatEnabled
								? 'border-dashed border-gray-100 dark:border-gray-800 hover:border-gray-200 focus-within:border-gray-200 hover:dark:border-gray-700 focus-within:dark:border-gray-700'
								: ' border-gray-100 dark:border-gray-850 hover:border-gray-200 focus-within:border-gray-100 hover:dark:border-gray-800 focus-within:dark:border-gray-800'}  transition px-1 bg-white/5 dark:bg-gray-500/5 backdrop-blur-sm dark:text-gray-100"
							dir={$settings?.chatDirection ?? 'auto'}
						>
<<<<<<< HEAD
							<div
								id="message-input-container"
								class="flex-1 flex flex-col relative w-full shadow-lg rounded-3xl border {$temporaryChatEnabled
									? 'border-dashed border-gray-100 dark:border-gray-800 hover:border-gray-200 focus-within:border-gray-200 hover:dark:border-gray-700 focus-within:dark:border-gray-700'
									: ' border-gray-100 dark:border-gray-850 hover:border-gray-200 focus-within:border-gray-100 hover:dark:border-gray-800 focus-within:dark:border-gray-800'}  transition px-1 bg-white/5 dark:bg-gray-500/5 backdrop-blur-sm dark:text-gray-100"
								dir={$settings?.chatDirection ?? 'auto'}
							>
								{#if atSelectedModel !== undefined}
									<div class="px-3 pt-3 text-left w-full flex flex-col z-10">
										<div class="flex items-center justify-between w-full">
											<div class="pl-[1px] flex items-center gap-2 text-sm dark:text-gray-500">
												<img
													alt="model profile"
													class="size-3.5 max-w-[28px] object-cover rounded-full"
													src={$models.find((model) => model.id === atSelectedModel.id)?.info?.meta
														?.profile_image_url ??
														($i18n.language === 'dg-DG'
															? `${WEBUI_BASE_URL}/doge.png`
															: `${WEBUI_BASE_URL}/static/favicon.png`)}
												/>
												<div class="translate-y-[0.5px]">
													<span class="">{atSelectedModel.name}</span>
												</div>
											</div>
											<div>
												<button
													class="flex items-center dark:text-gray-500"
													on:click={() => {
														atSelectedModel = undefined;
													}}
												>
													<XMark />
												</button>
=======
							{#if atSelectedModel !== undefined}
								<div class="px-3 pt-3 text-left w-full flex flex-col z-10">
									<div class="flex items-center justify-between w-full">
										<div class="pl-[1px] flex items-center gap-2 text-sm dark:text-gray-500">
											<img
												crossorigin="anonymous"
												alt="model profile"
												class="size-3.5 max-w-[28px] object-cover rounded-full"
												src={$models.find((model) => model.id === atSelectedModel.id)?.info?.meta
													?.profile_image_url ??
													($i18n.language === 'dg-DG'
														? `${WEBUI_BASE_URL}/doge.png`
														: `${WEBUI_BASE_URL}/static/favicon.png`)}
											/>
											<div class="translate-y-[0.5px]">
												<span class="">{atSelectedModel.name}</span>
>>>>>>> e0d5de16
											</div>
										</div>
										<div>
											<button
												class="flex items-center dark:text-gray-500"
												on:click={() => {
													atSelectedModel = undefined;
												}}
											>
												<XMark />
											</button>
										</div>
									</div>
								</div>
							{/if}

							{#if files.length > 0}
								<div class="mx-2 mt-2.5 pb-1.5 flex items-center flex-wrap gap-2">
									{#each files as file, fileIdx}
										{#if file.type === 'image'}
											<div class=" relative group">
												<div class="relative flex items-center">
													<Image
														src={file.url}
														alt=""
														imageClassName=" size-10 rounded-xl object-cover"
													/>
													{#if atSelectedModel ? visionCapableModels.length === 0 : selectedModels.length !== visionCapableModels.length}
														<Tooltip
															className=" absolute top-1 left-1"
															content={$i18n.t('{{ models }}', {
																models: [...(atSelectedModel ? [atSelectedModel] : selectedModels)]
																	.filter((id) => !visionCapableModels.includes(id))
																	.join(', ')
															})}
														>
															<svg
																xmlns="http://www.w3.org/2000/svg"
																viewBox="0 0 24 24"
																fill="currentColor"
																aria-hidden="true"
																class="size-4 fill-yellow-300"
															>
																<path
																	fill-rule="evenodd"
																	d="M9.401 3.003c1.155-2 4.043-2 5.197 0l7.355 12.748c1.154 2-.29 4.5-2.599 4.5H4.645c-2.309 0-3.752-2.5-2.598-4.5L9.4 3.003ZM12 8.25a.75.75 0 0 1 .75.75v3.75a.75.75 0 0 1-1.5 0V9a.75.75 0 0 1 .75-.75Zm0 8.25a.75.75 0 1 0 0-1.5.75.75 0 0 0 0 1.5Z"
																	clip-rule="evenodd"
																/>
															</svg>
														</Tooltip>
													{/if}
												</div>
												<div class=" absolute -top-1 -right-1">
													<button
														class=" bg-white text-black border border-white rounded-full {($settings?.highContrastMode ??
														false)
															? ''
															: 'outline-hidden focus:outline-hidden group-hover:visible invisible transition'}"
														type="button"
														aria-label={$i18n.t('Remove file')}
														on:click={() => {
															files.splice(fileIdx, 1);
															files = files;
														}}
													>
														<svg
															xmlns="http://www.w3.org/2000/svg"
															viewBox="0 0 20 20"
															fill="currentColor"
															aria-hidden="true"
															class="size-4"
														>
															<path
																d="M6.28 5.22a.75.75 0 00-1.06 1.06L8.94 10l-3.72 3.72a.75.75 0 101.06 1.06L10 11.06l3.72 3.72a.75.75 0 101.06-1.06L11.06 10l3.72-3.72a.75.75 0 00-1.06-1.06L10 8.94 6.28 5.22z"
															/>
														</svg>
													</button>
												</div>
											</div>
										{:else}
											<FileItem
												item={file}
												name={file.name}
												type={file.type}
												size={file?.size}
												loading={file.status === 'uploading'}
												dismissible={true}
												edit={true}
												small={true}
												modal={['file', 'collection'].includes(file?.type)}
												on:dismiss={async () => {
													// Remove from UI state
													files.splice(fileIdx, 1);
													files = files;
												}}
												on:click={() => {
													console.log(file);
												}}
											/>
										{/if}
									{/each}
								</div>
							{/if}

							<div class="px-2.5">
								<div
									class="scrollbar-hidden rtl:text-right ltr:text-left bg-transparent dark:text-gray-100 outline-hidden w-full pb-1 px-1 resize-none h-fit max-h-96 overflow-auto {files.length ===
									0
										? atSelectedModel !== undefined
											? 'pt-1.5'
											: 'pt-2.5'
										: ''}"
									id="chat-input-container"
								>
									{#if suggestions}
										{#key $settings?.richTextInput ?? true}
											{#key $settings?.showFormattingToolbar ?? false}
												<RichTextInput
													bind:this={chatInputElement}
													id="chat-input"
													onChange={(e) => {
														prompt = e.md;
														command = getCommand();
													}}
													json={true}
													richText={$settings?.richTextInput ?? true}
													messageInput={true}
													showFormattingToolbar={$settings?.showFormattingToolbar ?? false}
													floatingMenuPlacement={'top-start'}
													insertPromptAsRichText={$settings?.insertPromptAsRichText ?? false}
													shiftEnter={!($settings?.ctrlEnterToSend ?? false) &&
														!$mobile &&
														!(
															'ontouchstart' in window ||
															navigator.maxTouchPoints > 0 ||
															navigator.msMaxTouchPoints > 0
														)}
													placeholder={placeholder ? placeholder : $i18n.t('Send a Message')}
													largeTextAsFile={($settings?.largeTextAsFile ?? false) && !shiftKey}
													autocomplete={$config?.features?.enable_autocomplete_generation &&
														($settings?.promptAutocomplete ?? false)}
													generateAutoCompletion={async (text) => {
														if (selectedModelIds.length === 0 || !selectedModelIds.at(0)) {
															toast.error($i18n.t('Please select a model first.'));
														}

														const res = await generateAutoCompletion(
															localStorage.token,
															selectedModelIds.at(0),
															text,
															history?.currentId
																? createMessagesList(history, history.currentId)
																: null
														).catch((error) => {
															console.log(error);

															return null;
														});

														console.log(res);
														return res;
													}}
													{suggestions}
													oncompositionstart={() => (isComposing = true)}
													oncompositionend={(e) => {
														compositionEndedAt = e.timeStamp;
														isComposing = false;
													}}
													on:keydown={async (e) => {
														e = e.detail.event;

														const isCtrlPressed = e.ctrlKey || e.metaKey; // metaKey is for Cmd key on Mac
														const suggestionsContainerElement =
															document.getElementById('suggestions-container');

														if (e.key === 'Escape') {
															stopResponse();
														}

														if (prompt === '' && e.key == 'ArrowUp') {
															e.preventDefault();

															const userMessageElement = [
																...document.getElementsByClassName('user-message')
															]?.at(-1);

															if (userMessageElement) {
																userMessageElement.scrollIntoView({ block: 'center' });
																const editButton = [
																	...document.getElementsByClassName('edit-user-message-button')
																]?.at(-1);

																editButton?.click();
															}
														}

														if (!suggestionsContainerElement) {
															if (
																!$mobile ||
																!(
																	'ontouchstart' in window ||
																	navigator.maxTouchPoints > 0 ||
																	navigator.msMaxTouchPoints > 0
																)
															) {
																if (inOrNearComposition(e)) {
																	return;
																}

																// Uses keyCode '13' for Enter key for chinese/japanese keyboards.
																//
																// Depending on the user's settings, it will send the message
																// either when Enter is pressed or when Ctrl+Enter is pressed.
																const enterPressed =
																	($settings?.ctrlEnterToSend ?? false)
																		? (e.key === 'Enter' || e.keyCode === 13) && isCtrlPressed
																		: (e.key === 'Enter' || e.keyCode === 13) && !e.shiftKey;

																if (enterPressed) {
																	e.preventDefault();
																	if (prompt !== '' || files.length > 0) {
																		dispatch('submit', prompt);
																	}
																}
															}
														}

														if (e.key === 'Escape') {
															console.log('Escape');
															atSelectedModel = undefined;
															selectedToolIds = [];
															selectedFilterIds = [];

															webSearchEnabled = false;
															imageGenerationEnabled = false;
															codeInterpreterEnabled = false;
														}
													}}
													on:paste={async (e) => {
														e = e.detail.event;
														console.log(e);

														const clipboardData = e.clipboardData || window.clipboardData;

														if (clipboardData && clipboardData.items) {
															for (const item of clipboardData.items) {
																if (item.type.indexOf('image') !== -1) {
																	const blob = item.getAsFile();
																	const reader = new FileReader();

																	reader.onload = function (e) {
																		files = [
																			...files,
																			{
																				type: 'image',
																				url: `${e.target.result}`
																			}
																		];
																	};

																	reader.readAsDataURL(blob);
																} else if (item?.kind === 'file') {
																	const file = item.getAsFile();
																	if (file) {
																		const _files = [file];
																		await inputFilesHandler(_files);
																		e.preventDefault();
																	}
																} else if (item.type === 'text/plain') {
																	if (($settings?.largeTextAsFile ?? false) && !shiftKey) {
																		const text = clipboardData.getData('text/plain');

																		if (text.length > PASTED_TEXT_CHARACTER_LIMIT) {
																			e.preventDefault();
																			const blob = new Blob([text], { type: 'text/plain' });
																			const file = new File(
																				[blob],
																				`Pasted_Text_${Date.now()}.txt`,
																				{
																					type: 'text/plain'
																				}
																			);

																			await uploadFileHandler(file, true);
																		}
																	}
																}
															}
														}
													}}
												/>
											{/key}
										{/key}
									{/if}
								</div>
							</div>

							<div class=" flex justify-between mt-0.5 mb-2.5 mx-0.5 max-w-full" dir="ltr">
								<div class="ml-1 self-end flex items-center flex-1 max-w-[80%]">
									<InputMenu
										bind:files
										selectedModels={atSelectedModel ? [atSelectedModel.id] : selectedModels}
										{fileUploadCapableModels}
										{screenCaptureHandler}
										{inputFilesHandler}
										uploadFilesHandler={() => {
											filesInputElement.click();
										}}
										uploadGoogleDriveHandler={async () => {
											try {
												const fileData = await createPicker();
												if (fileData) {
													const file = new File([fileData.blob], fileData.name, {
														type: fileData.blob.type
													});
													await uploadFileHandler(file);
												} else {
													console.log('No file was selected from Google Drive');
												}
											} catch (error) {
												console.error('Google Drive Error:', error);
												toast.error(
													$i18n.t('Error accessing Google Drive: {{error}}', {
														error: error.message
													})
												);
											}
										}}
										uploadOneDriveHandler={async (authorityType) => {
											try {
												const fileData = await pickAndDownloadFile(authorityType);
												if (fileData) {
													const file = new File([fileData.blob], fileData.name, {
														type: fileData.blob.type || 'application/octet-stream'
													});
													await uploadFileHandler(file);
												} else {
													console.log('No file was selected from OneDrive');
												}
											} catch (error) {
												console.error('OneDrive Error:', error);
											}
										}}
										onUpload={async (e) => {
											dispatch('upload', e);
										}}
										onClose={async () => {
											await tick();

											const chatInput = document.getElementById('chat-input');
											chatInput?.focus();
										}}
									>
										<div
											id="input-menu-button"
											class="bg-transparent hover:bg-gray-100 text-gray-700 dark:text-white dark:hover:bg-gray-800 rounded-full size-8 flex justify-center items-center outline-hidden focus:outline-hidden"
										>
											<PlusAlt className="size-5.5" />
										</div>
									</InputMenu>

									{#if showWebSearchButton || showImageGenerationButton || showCodeInterpreterButton || showToolsButton || (toggleFilters && toggleFilters.length > 0)}
										<div
											class="flex self-center w-[1px] h-4 mx-1 bg-gray-200/50 dark:bg-gray-800/50"
										/>

										<IntegrationsMenu
											selectedModels={atSelectedModel ? [atSelectedModel.id] : selectedModels}
											{toggleFilters}
											{showWebSearchButton}
											{showImageGenerationButton}
											{showCodeInterpreterButton}
											bind:selectedToolIds
											bind:selectedFilterIds
											bind:webSearchEnabled
											bind:imageGenerationEnabled
											bind:codeInterpreterEnabled
											closeOnOutsideClick={integrationsMenuCloseOnOutsideClick}
											onShowValves={(e) => {
												const { type, id } = e;
												selectedValvesType = type;
												selectedValvesItemId = id;
												showValvesModal = true;
												integrationsMenuCloseOnOutsideClick = false;
											}}
											onClose={async () => {
												await tick();

												const chatInput = document.getElementById('chat-input');
												chatInput?.focus();
											}}
										>
											<div
												id="integration-menu-button"
												class="bg-transparent hover:bg-gray-100 text-gray-700 dark:text-white dark:hover:bg-gray-800 rounded-full size-8 flex justify-center items-center outline-hidden focus:outline-hidden"
											>
												<Component className="size-4.5" strokeWidth="1.5" />
											</div>
										</IntegrationsMenu>
									{/if}

									{#if selectedModelIds.length === 1 && $models.find((m) => m.id === selectedModelIds[0])?.has_user_valves}
										<div class="ml-1 flex gap-1.5">
											<Tooltip content={$i18n.t('Valves')} placement="top">
												<button
													id="model-valves-button"
													class="bg-transparent hover:bg-gray-100 text-gray-700 dark:text-white dark:hover:bg-gray-800 rounded-full size-8 flex justify-center items-center outline-hidden focus:outline-hidden"
													on:click={() => {
														selectedValvesType = 'function';
														selectedValvesItemId = selectedModelIds[0]?.split('.')[0];
														showValvesModal = true;
													}}
												>
													<Knobs className="size-4" strokeWidth="1.5" />
												</button>
											</Tooltip>
										</div>
									{/if}

									<div class="ml-1 flex gap-1.5">
										{#if (selectedToolIds ?? []).length > 0}
											<Tooltip
												content={$i18n.t('{{COUNT}} Available Tools', {
													COUNT: selectedToolIds.length
												})}
											>
												<button
													class="translate-y-[0.5px] px-1 flex gap-1 items-center text-gray-600 dark:text-gray-300 hover:text-gray-700 dark:hover:text-gray-200 rounded-lg self-center transition"
													aria-label="Available Tools"
													type="button"
													on:click={() => {
														showTools = !showTools;
													}}
												>
													<Wrench className="size-4" strokeWidth="1.75" />

													<span class="text-sm">
														{selectedToolIds.length}
													</span>
												</button>
											</Tooltip>
										{/if}

										{#each selectedFilterIds as filterId}
											{@const filter = toggleFilters.find((f) => f.id === filterId)}
											{#if filter}
												<Tooltip content={filter?.name} placement="top">
													<button
														on:click|preventDefault={() => {
															selectedFilterIds = selectedFilterIds.filter((id) => id !== filterId);
														}}
														type="button"
														class="group p-[7px] flex gap-1.5 items-center text-sm rounded-full transition-colors duration-300 focus:outline-hidden max-w-full overflow-hidden {selectedFilterIds.includes(
															filterId
														)
															? 'text-sky-500 dark:text-sky-300 bg-sky-50 hover:bg-sky-100 dark:bg-sky-400/10 dark:hover:bg-sky-600/10 border border-sky-200/40 dark:border-sky-500/20'
															: 'bg-transparent text-gray-600 dark:text-gray-300 hover:bg-gray-50 dark:hover:bg-gray-800 '} capitalize"
													>
														{#if filter?.icon}
															<div class="size-4 items-center flex justify-center">
																<img
																	src={filter.icon}
																	class="size-3.5 {filter.icon.includes('svg')
																		? 'dark:invert-[80%]'
																		: ''}"
																	style="fill: currentColor;"
																	alt={filter.name}
																/>
															</div>
														{:else}
															<Sparkles className="size-4" strokeWidth="1.75" />
														{/if}
														<div class="hidden group-hover:block">
															<XMark className="size-4" strokeWidth="1.75" />
														</div>
													</button>
												</Tooltip>
											{/if}
										{/each}

										{#if webSearchEnabled}
											<Tooltip content={$i18n.t('Web Search')} placement="top">
												<button
													on:click|preventDefault={() => (webSearchEnabled = !webSearchEnabled)}
													type="button"
													class="group p-[7px] flex gap-1.5 items-center text-sm rounded-full transition-colors duration-300 focus:outline-hidden max-w-full overflow-hidden {webSearchEnabled ||
													($settings?.webSearch ?? false) === 'always'
														? ' text-sky-500 dark:text-sky-300 bg-sky-50 hover:bg-sky-100 dark:bg-sky-400/10 dark:hover:bg-sky-600/10 border border-sky-200/40 dark:border-sky-500/20'
														: 'bg-transparent text-gray-600 dark:text-gray-300 hover:bg-gray-50 dark:hover:bg-gray-800 '}"
												>
													<GlobeAlt className="size-4" strokeWidth="1.75" />
													<div class="hidden group-hover:block">
														<XMark className="size-4" strokeWidth="1.75" />
													</div>
												</button>
											</Tooltip>
										{/if}

										{#if imageGenerationEnabled}
											<Tooltip content={$i18n.t('Image')} placement="top">
												<button
													on:click|preventDefault={() =>
														(imageGenerationEnabled = !imageGenerationEnabled)}
													type="button"
													class="group p-[7px] flex gap-1.5 items-center text-sm rounded-full transition-colors duration-300 focus:outline-hidden max-w-full overflow-hidden {imageGenerationEnabled
														? ' text-sky-500 dark:text-sky-300 bg-sky-50 hover:bg-sky-100 dark:bg-sky-400/10 dark:hover:bg-sky-700/10 border border-sky-200/40 dark:border-sky-500/20'
														: 'bg-transparent text-gray-600 dark:text-gray-300 hover:bg-gray-50 dark:hover:bg-gray-800 '}"
												>
													<Photo className="size-4" strokeWidth="1.75" />
													<div class="hidden group-hover:block">
														<XMark className="size-4" strokeWidth="1.75" />
													</div>
												</button>
											</Tooltip>
										{/if}

										{#if codeInterpreterEnabled}
											<Tooltip content={$i18n.t('Code Interpreter')} placement="top">
												<button
													aria-label={codeInterpreterEnabled
														? $i18n.t('Disable Code Interpreter')
														: $i18n.t('Enable Code Interpreter')}
													aria-pressed={codeInterpreterEnabled}
													on:click|preventDefault={() =>
														(codeInterpreterEnabled = !codeInterpreterEnabled)}
													type="button"
													class=" group p-[7px] flex gap-1.5 items-center text-sm transition-colors duration-300 max-w-full overflow-hidden {codeInterpreterEnabled
														? ' text-sky-500 dark:text-sky-300 bg-sky-50 hover:bg-sky-100 dark:bg-sky-400/10 dark:hover:bg-sky-700/10 border border-sky-200/40 dark:border-sky-500/20'
														: 'bg-transparent text-gray-600 dark:text-gray-300 hover:bg-gray-50 dark:hover:bg-gray-800 '} {($settings?.highContrastMode ??
													false)
														? 'm-1'
														: 'focus:outline-hidden rounded-full'}"
												>
													<Terminal className="size-3.5" strokeWidth="2" />

													<div class="hidden group-hover:block">
														<XMark className="size-4" strokeWidth="1.75" />
													</div>
												</button>
											</Tooltip>
										{/if}
									</div>
								</div>

								<div class="self-end flex space-x-1 mr-1 shrink-0">
									{#if (!history?.currentId || history.messages[history.currentId]?.done == true) && ($_user?.role === 'admin' || ($_user?.permissions?.chat?.stt ?? true))}
										<!-- {$i18n.t('Record voice')} -->
										<Tooltip content={$i18n.t('Dictate')}>
											<button
												id="voice-input-button"
												class=" text-gray-600 dark:text-gray-300 hover:text-gray-700 dark:hover:text-gray-200 transition rounded-full p-1.5 mr-0.5 self-center"
												type="button"
												on:click={async () => {
													try {
														let stream = await navigator.mediaDevices
															.getUserMedia({ audio: true })
															.catch(function (err) {
																toast.error(
																	$i18n.t(
																		`Permission denied when accessing microphone: {{error}}`,
																		{
																			error: err
																		}
																	)
																);
																return null;
															});

														if (stream) {
															recording = true;
															const tracks = stream.getTracks();
															tracks.forEach((track) => track.stop());
														}
														stream = null;
													} catch {
														toast.error($i18n.t('Permission denied when accessing microphone'));
													}
												}}
												aria-label="Voice Input"
											>
												<svg
													xmlns="http://www.w3.org/2000/svg"
													viewBox="0 0 20 20"
													fill="currentColor"
													class="w-5 h-5 translate-y-[0.5px]"
												>
													<path d="M7 4a3 3 0 016 0v6a3 3 0 11-6 0V4z" />
													<path
														d="M5.5 9.643a.75.75 0 00-1.5 0V10c0 3.06 2.29 5.585 5.25 5.954V17.5h-1.5a.75.75 0 000 1.5h4.5a.75.75 0 000-1.5h-1.5v-1.546A6.001 6.001 0 0016 10v-.357a.75.75 0 00-1.5 0V10a4.5 4.5 0 01-9 0v-.357z"
													/>
												</svg>
											</button>
										</Tooltip>
									{/if}

									{#if (taskIds && taskIds.length > 0) || (history.currentId && history.messages[history.currentId]?.done != true) || generating}
										<div class=" flex items-center">
											<Tooltip content={$i18n.t('Stop')}>
												<button
													class="bg-white hover:bg-gray-100 text-gray-800 dark:bg-gray-700 dark:text-white dark:hover:bg-gray-800 transition rounded-full p-1.5"
													on:click={() => {
														stopResponse();
													}}
												>
													<svg
														xmlns="http://www.w3.org/2000/svg"
														viewBox="0 0 24 24"
														fill="currentColor"
														class="size-5"
													>
														<path
															fill-rule="evenodd"
															d="M2.25 12c0-5.385 4.365-9.75 9.75-9.75s9.75 4.365 9.75 9.75-4.365 9.75-9.75 9.75S2.25 17.385 2.25 12zm6-2.438c0-.724.588-1.312 1.313-1.312h4.874c.725 0 1.313.588 1.313 1.313v4.874c0 .725-.588 1.313-1.313 1.313H9.564a1.312 1.312 0 01-1.313-1.313V9.564z"
															clip-rule="evenodd"
														/>
													</svg>
												</button>
											</Tooltip>
										</div>
									{:else if prompt === '' && files.length === 0 && ($_user?.role === 'admin' || ($_user?.permissions?.chat?.call ?? true))}
										<div class=" flex items-center">
											<!-- {$i18n.t('Call')} -->
											<Tooltip content={$i18n.t('Voice mode')}>
												<button
													class=" bg-black text-white hover:bg-gray-900 dark:bg-white dark:text-black dark:hover:bg-gray-100 transition rounded-full p-1.5 self-center"
													type="button"
													on:click={async () => {
														if (selectedModels.length > 1) {
															toast.error($i18n.t('Select only one model to call'));

															return;
														}

														if ($config.audio.stt.engine === 'web') {
															toast.error(
																$i18n.t('Call feature is not supported when using Web STT engine')
															);

															return;
														}
														// check if user has access to getUserMedia
														try {
															let stream = await navigator.mediaDevices.getUserMedia({
																audio: true
															});
															// If the user grants the permission, proceed to show the call overlay

															if (stream) {
																const tracks = stream.getTracks();
																tracks.forEach((track) => track.stop());
															}

															stream = null;

															if ($settings.audio?.tts?.engine === 'browser-kokoro') {
																// If the user has not initialized the TTS worker, initialize it
																if (!$TTSWorker) {
																	await TTSWorker.set(
																		new KokoroWorker({
																			dtype: $settings.audio?.tts?.engineConfig?.dtype ?? 'fp32'
																		})
																	);

																	await $TTSWorker.init();
																}
															}

															showCallOverlay.set(true);
															showControls.set(true);
														} catch (err) {
															// If the user denies the permission or an error occurs, show an error message
															toast.error(
																$i18n.t('Permission denied when accessing media devices')
															);
														}
													}}
													aria-label={$i18n.t('Voice mode')}
												>
													<Voice className="size-5" strokeWidth="2.5" />
												</button>
											</Tooltip>
										</div>
									{:else}
										<div class=" flex items-center">
											<Tooltip content={$i18n.t('Send message')}>
												<button
													id="send-message-button"
													class="{!(prompt === '' && files.length === 0)
														? 'bg-black text-white hover:bg-gray-900 dark:bg-white dark:text-black dark:hover:bg-gray-100 '
														: 'text-white bg-gray-200 dark:text-gray-900 dark:bg-gray-700 disabled'} transition rounded-full p-1.5 self-center"
													type="submit"
													disabled={prompt === '' && files.length === 0}
												>
													<svg
														xmlns="http://www.w3.org/2000/svg"
														viewBox="0 0 16 16"
														fill="currentColor"
														class="size-5"
													>
														<path
															fill-rule="evenodd"
															d="M8 14a.75.75 0 0 1-.75-.75V4.56L4.03 7.78a.75.75 0 0 1-1.06-1.06l4.5-4.5a.75.75 0 0 1 1.06 0l4.5 4.5a.75.75 0 0 1-1.06 1.06L8.75 4.56v8.69A.75.75 0 0 1 8 14Z"
															clip-rule="evenodd"
														/>
													</svg>
												</button>
											</Tooltip>
										</div>
									{/if}
								</div>
							</div>
						</div>

						{#if $config?.license_metadata?.input_footer}
							<div class=" text-xs text-gray-500 text-center line-clamp-1 marked">
								{@html DOMPurify.sanitize(marked($config?.license_metadata?.input_footer))}
							</div>
						{:else}
							<div class="mb-1" />
						{/if}
					</form>
				</div>
			</div>
		</div>
	</div>
{/if}<|MERGE_RESOLUTION|>--- conflicted
+++ resolved
@@ -1064,47 +1064,11 @@
 								: ' border-gray-100 dark:border-gray-850 hover:border-gray-200 focus-within:border-gray-100 hover:dark:border-gray-800 focus-within:dark:border-gray-800'}  transition px-1 bg-white/5 dark:bg-gray-500/5 backdrop-blur-sm dark:text-gray-100"
 							dir={$settings?.chatDirection ?? 'auto'}
 						>
-<<<<<<< HEAD
-							<div
-								id="message-input-container"
-								class="flex-1 flex flex-col relative w-full shadow-lg rounded-3xl border {$temporaryChatEnabled
-									? 'border-dashed border-gray-100 dark:border-gray-800 hover:border-gray-200 focus-within:border-gray-200 hover:dark:border-gray-700 focus-within:dark:border-gray-700'
-									: ' border-gray-100 dark:border-gray-850 hover:border-gray-200 focus-within:border-gray-100 hover:dark:border-gray-800 focus-within:dark:border-gray-800'}  transition px-1 bg-white/5 dark:bg-gray-500/5 backdrop-blur-sm dark:text-gray-100"
-								dir={$settings?.chatDirection ?? 'auto'}
-							>
-								{#if atSelectedModel !== undefined}
-									<div class="px-3 pt-3 text-left w-full flex flex-col z-10">
-										<div class="flex items-center justify-between w-full">
-											<div class="pl-[1px] flex items-center gap-2 text-sm dark:text-gray-500">
-												<img
-													alt="model profile"
-													class="size-3.5 max-w-[28px] object-cover rounded-full"
-													src={$models.find((model) => model.id === atSelectedModel.id)?.info?.meta
-														?.profile_image_url ??
-														($i18n.language === 'dg-DG'
-															? `${WEBUI_BASE_URL}/doge.png`
-															: `${WEBUI_BASE_URL}/static/favicon.png`)}
-												/>
-												<div class="translate-y-[0.5px]">
-													<span class="">{atSelectedModel.name}</span>
-												</div>
-											</div>
-											<div>
-												<button
-													class="flex items-center dark:text-gray-500"
-													on:click={() => {
-														atSelectedModel = undefined;
-													}}
-												>
-													<XMark />
-												</button>
-=======
 							{#if atSelectedModel !== undefined}
 								<div class="px-3 pt-3 text-left w-full flex flex-col z-10">
 									<div class="flex items-center justify-between w-full">
 										<div class="pl-[1px] flex items-center gap-2 text-sm dark:text-gray-500">
 											<img
-												crossorigin="anonymous"
 												alt="model profile"
 												class="size-3.5 max-w-[28px] object-cover rounded-full"
 												src={$models.find((model) => model.id === atSelectedModel.id)?.info?.meta
@@ -1115,7 +1079,6 @@
 											/>
 											<div class="translate-y-[0.5px]">
 												<span class="">{atSelectedModel.name}</span>
->>>>>>> e0d5de16
 											</div>
 										</div>
 										<div>
