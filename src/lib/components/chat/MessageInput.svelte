<script lang="ts">
	import DOMPurify from 'dompurify';
	import { marked } from 'marked';

	import { toast } from 'svelte-sonner';

	import { v4 as uuidv4 } from 'uuid';
	import { createPicker, getAuthToken } from '$lib/utils/google-drive-picker';
	import { pickAndDownloadFile } from '$lib/utils/onedrive-file-picker';

	import { onMount, tick, getContext, createEventDispatcher, onDestroy } from 'svelte';
	const dispatch = createEventDispatcher();

	import {
		type Model,
		mobile,
		settings,
		models,
		config,
		showCallOverlay,
		tools,
		toolServers,
		user as _user,
		showControls,
		TTSWorker,
		temporaryChatEnabled
	} from '$lib/stores';

	import {
		convertHeicToJpeg,
		compressImage,
		createMessagesList,
		extractContentFromFile,
		extractCurlyBraceWords,
		extractInputVariables,
		getAge,
		getCurrentDateTime,
		getFormattedDate,
		getFormattedTime,
		getUserPosition,
		getUserTimezone,
		getWeekday
	} from '$lib/utils';
	import { uploadFile } from '$lib/apis/files';
	import { generateAutoCompletion } from '$lib/apis';
	import { deleteFileById } from '$lib/apis/files';
	import { getSessionUser } from '$lib/apis/auths';
	import { getTools } from '$lib/apis/tools';

	import { WEBUI_BASE_URL, WEBUI_API_BASE_URL, PASTED_TEXT_CHARACTER_LIMIT } from '$lib/constants';

	import InputMenu from './MessageInput/InputMenu.svelte';
	import VoiceRecording from './MessageInput/VoiceRecording.svelte';
	import FilesOverlay from './MessageInput/FilesOverlay.svelte';
	import ToolServersModal from './ToolServersModal.svelte';

	import RichTextInput from '../common/RichTextInput.svelte';
	import Tooltip from '../common/Tooltip.svelte';
	import FileItem from '../common/FileItem.svelte';
	import Image from '../common/Image.svelte';

	import XMark from '../icons/XMark.svelte';
	import Headphone from '../icons/Headphone.svelte';
	import GlobeAlt from '../icons/GlobeAlt.svelte';
	import Photo from '../icons/Photo.svelte';
	import Wrench from '../icons/Wrench.svelte';
	import CommandLine from '../icons/CommandLine.svelte';
	import Sparkles from '../icons/Sparkles.svelte';

	import InputVariablesModal from './MessageInput/InputVariablesModal.svelte';
	import Voice from '../icons/Voice.svelte';
	import Terminal from '../icons/Terminal.svelte';
	import IntegrationsMenu from './MessageInput/IntegrationsMenu.svelte';
	import Component from '../icons/Component.svelte';
	import PlusAlt from '../icons/PlusAlt.svelte';

	import { KokoroWorker } from '$lib/workers/KokoroWorker';

	import { getSuggestionRenderer } from '../common/RichTextInput/suggestions';
	import CommandSuggestionList from './MessageInput/CommandSuggestionList.svelte';

	const i18n = getContext('i18n');

	export let onChange: Function = () => {};
	export let createMessagePair: Function;
	export let stopResponse: Function;

	export let autoScroll = false;
	export let generating = false;

	export let atSelectedModel: Model | undefined = undefined;
	export let selectedModels: [''];

	let selectedModelIds = [];
	$: selectedModelIds = atSelectedModel !== undefined ? [atSelectedModel.id] : selectedModels;

	export let history;
	export let taskIds = null;

	export let prompt = '';
	export let files = [];

	export let selectedToolIds = [];
	export let selectedFilterIds = [];

	export let imageGenerationEnabled = false;
	export let webSearchEnabled = false;
	export let codeInterpreterEnabled = false;

	let showInputVariablesModal = false;
	let inputVariablesModalCallback = (variableValues) => {};
	let inputVariables = {};
	let inputVariableValues = {};

	$: onChange({
		prompt,
		files: files
			.filter((file) => file.type !== 'image')
			.map((file) => {
				return {
					...file,
					user: undefined,
					access_control: undefined
				};
			}),
		selectedToolIds,
		selectedFilterIds,
		imageGenerationEnabled,
		webSearchEnabled,
		codeInterpreterEnabled
	});

	const inputVariableHandler = async (text: string): Promise<string> => {
		inputVariables = extractInputVariables(text);

		// No variables? return the original text immediately.
		if (Object.keys(inputVariables).length === 0) {
			return text;
		}

		// Show modal and wait for the user's input.
		showInputVariablesModal = true;
		return await new Promise<string>((resolve) => {
			inputVariablesModalCallback = (variableValues) => {
				inputVariableValues = { ...inputVariableValues, ...variableValues };
				replaceVariables(inputVariableValues);
				showInputVariablesModal = false;
				resolve(text);
			};
		});
	};

	const textVariableHandler = async (text: string) => {
		if (text.includes('{{CLIPBOARD}}')) {
			const clipboardText = await navigator.clipboard.readText().catch((err) => {
				toast.error($i18n.t('Failed to read clipboard contents'));
				return '{{CLIPBOARD}}';
			});

			const clipboardItems = await navigator.clipboard.read();

			let imageUrl = null;
			for (const item of clipboardItems) {
				// Check for known image types
				for (const type of item.types) {
					if (type.startsWith('image/')) {
						const blob = await item.getType(type);
						imageUrl = URL.createObjectURL(blob);
					}
				}
			}

			if (imageUrl) {
				files = [
					...files,
					{
						type: 'image',
						url: imageUrl
					}
				];
			}

			text = text.replaceAll('{{CLIPBOARD}}', clipboardText);
		}

		if (text.includes('{{USER_LOCATION}}')) {
			let location;
			try {
				location = await getUserPosition();
			} catch (error) {
				toast.error($i18n.t('Location access not allowed'));
				location = 'LOCATION_UNKNOWN';
			}
			text = text.replaceAll('{{USER_LOCATION}}', String(location));
		}

		const sessionUser = await getSessionUser(localStorage.token);

		if (text.includes('{{USER_NAME}}')) {
			const name = sessionUser?.name || 'User';
			text = text.replaceAll('{{USER_NAME}}', name);
		}

		if (text.includes('{{USER_BIO}}')) {
			const bio = sessionUser?.bio || '';

			if (bio) {
				text = text.replaceAll('{{USER_BIO}}', bio);
			}
		}

		if (text.includes('{{USER_GENDER}}')) {
			const gender = sessionUser?.gender || '';

			if (gender) {
				text = text.replaceAll('{{USER_GENDER}}', gender);
			}
		}

		if (text.includes('{{USER_BIRTH_DATE}}')) {
			const birthDate = sessionUser?.date_of_birth || '';

			if (birthDate) {
				text = text.replaceAll('{{USER_BIRTH_DATE}}', birthDate);
			}
		}

		if (text.includes('{{USER_AGE}}')) {
			const birthDate = sessionUser?.date_of_birth || '';

			if (birthDate) {
				// calculate age using date
				const age = getAge(birthDate);
				text = text.replaceAll('{{USER_AGE}}', age);
			}
		}

		if (text.includes('{{USER_LANGUAGE}}')) {
			const language = localStorage.getItem('locale') || 'en-US';
			text = text.replaceAll('{{USER_LANGUAGE}}', language);
		}

		if (text.includes('{{CURRENT_DATE}}')) {
			const date = getFormattedDate();
			text = text.replaceAll('{{CURRENT_DATE}}', date);
		}

		if (text.includes('{{CURRENT_TIME}}')) {
			const time = getFormattedTime();
			text = text.replaceAll('{{CURRENT_TIME}}', time);
		}

		if (text.includes('{{CURRENT_DATETIME}}')) {
			const dateTime = getCurrentDateTime();
			text = text.replaceAll('{{CURRENT_DATETIME}}', dateTime);
		}

		if (text.includes('{{CURRENT_TIMEZONE}}')) {
			const timezone = getUserTimezone();
			text = text.replaceAll('{{CURRENT_TIMEZONE}}', timezone);
		}

		if (text.includes('{{CURRENT_WEEKDAY}}')) {
			const weekday = getWeekday();
			text = text.replaceAll('{{CURRENT_WEEKDAY}}', weekday);
		}

		return text;
	};

	const replaceVariables = (variables: Record<string, any>) => {
		console.log('Replacing variables:', variables);

		const chatInput = document.getElementById('chat-input');

		if (chatInput) {
			chatInputElement.replaceVariables(variables);
			chatInputElement.focus();
		}
	};

	export const setText = async (text?: string, cb?: (text: string) => void) => {
		const chatInput = document.getElementById('chat-input');

		if (chatInput) {
			if (text !== '') {
				text = await textVariableHandler(text || '');
			}

			chatInputElement?.setText(text);
			chatInputElement?.focus();

			if (text !== '') {
				text = await inputVariableHandler(text);
			}

			await tick();
			if (cb) await cb(text);
		}
	};

	const getCommand = () => {
		const chatInput = document.getElementById('chat-input');
		let word = '';

		if (chatInput) {
			word = chatInputElement?.getWordAtDocPos();
		}

		return word;
	};

	const replaceCommandWithText = (text) => {
		const chatInput = document.getElementById('chat-input');
		if (!chatInput) return;

		chatInputElement?.replaceCommandWithText(text);
	};

	const insertTextAtCursor = async (text: string) => {
		const chatInput = document.getElementById('chat-input');
		if (!chatInput) return;

		text = await textVariableHandler(text);

		if (command) {
			replaceCommandWithText(text);
		} else {
			chatInputElement?.insertContent(text);
		}

		await tick();
		text = await inputVariableHandler(text);
		await tick();

		const chatInputContainer = document.getElementById('chat-input-container');
		if (chatInputContainer) {
			chatInputContainer.scrollTop = chatInputContainer.scrollHeight;
		}

		await tick();
		if (chatInput) {
			chatInput.focus();
			chatInput.dispatchEvent(new Event('input'));

			const words = extractCurlyBraceWords(prompt);

			if (words.length > 0) {
				const word = words.at(0);
				await tick();
			} else {
				chatInput.scrollTop = chatInput.scrollHeight;
			}
		}
	};

	let command = '';
	export let showCommands = false;
	$: showCommands = ['/', '#', '@'].includes(command?.charAt(0)) || '\\#' === command?.slice(0, 2);
	let suggestions = null;

	let showTools = false;

	let loaded = false;
	let recording = false;

	let isComposing = false;
	// Safari has a bug where compositionend is not triggered correctly #16615
	// when using the virtual keyboard on iOS.
	let compositionEndedAt = -2e8;
	const isSafari = /^((?!chrome|android).)*safari/i.test(navigator.userAgent);
	function inOrNearComposition(event: Event) {
		if (isComposing) {
			return true;
		}
		// See https://www.stum.de/2016/06/24/handling-ime-events-in-javascript/.
		// On Japanese input method editors (IMEs), the Enter key is used to confirm character
		// selection. On Safari, when Enter is pressed, compositionend and keydown events are
		// emitted. The keydown event triggers newline insertion, which we don't want.
		// This method returns true if the keydown event should be ignored.
		// We only ignore it once, as pressing Enter a second time *should* insert a newline.
		// Furthermore, the keydown event timestamp must be close to the compositionEndedAt timestamp.
		// This guards against the case where compositionend is triggered without the keyboard
		// (e.g. character confirmation may be done with the mouse), and keydown is triggered
		// afterwards- we wouldn't want to ignore the keydown event in this case.
		if (isSafari && Math.abs(event.timeStamp - compositionEndedAt) < 500) {
			compositionEndedAt = -2e8;
			return true;
		}
		return false;
	}

	let chatInputContainerElement;
	let chatInputElement;

	let filesInputElement;
	let commandsElement;

	let inputFiles;

	let dragged = false;
	let shiftKey = false;

	let user = null;
	export let placeholder = '';

	let visionCapableModels = [];
	$: visionCapableModels = (atSelectedModel?.id ? [atSelectedModel.id] : selectedModels).filter(
		(model) => $models.find((m) => m.id === model)?.info?.meta?.capabilities?.vision ?? true
	);

	let fileUploadCapableModels = [];
	$: fileUploadCapableModels = (atSelectedModel?.id ? [atSelectedModel.id] : selectedModels).filter(
		(model) => $models.find((m) => m.id === model)?.info?.meta?.capabilities?.file_upload ?? true
	);

	let webSearchCapableModels = [];
	$: webSearchCapableModels = (atSelectedModel?.id ? [atSelectedModel.id] : selectedModels).filter(
		(model) => $models.find((m) => m.id === model)?.info?.meta?.capabilities?.web_search ?? true
	);

	let imageGenerationCapableModels = [];
	$: imageGenerationCapableModels = (
		atSelectedModel?.id ? [atSelectedModel.id] : selectedModels
	).filter(
		(model) =>
			$models.find((m) => m.id === model)?.info?.meta?.capabilities?.image_generation ?? true
	);

	let codeInterpreterCapableModels = [];
	$: codeInterpreterCapableModels = (
		atSelectedModel?.id ? [atSelectedModel.id] : selectedModels
	).filter(
		(model) =>
			$models.find((m) => m.id === model)?.info?.meta?.capabilities?.code_interpreter ?? true
	);

	let toggleFilters = [];
	$: toggleFilters = (atSelectedModel?.id ? [atSelectedModel.id] : selectedModels)
		.map((id) => ($models.find((model) => model.id === id) || {})?.filters ?? [])
		.reduce((acc, filters) => acc.filter((f1) => filters.some((f2) => f2.id === f1.id)));

	let showToolsButton = false;
	$: showToolsButton = ($tools ?? []).length > 0 || ($toolServers ?? []).length > 0;

	let showWebSearchButton = false;
	$: showWebSearchButton =
		(atSelectedModel?.id ? [atSelectedModel.id] : selectedModels).length ===
			webSearchCapableModels.length &&
		$config?.features?.enable_web_search &&
		($_user.role === 'admin' || $_user?.permissions?.features?.web_search);

	let showImageGenerationButton = false;
	$: showImageGenerationButton =
		(atSelectedModel?.id ? [atSelectedModel.id] : selectedModels).length ===
			imageGenerationCapableModels.length &&
		$config?.features?.enable_image_generation &&
		($_user.role === 'admin' || $_user?.permissions?.features?.image_generation);

	let showCodeInterpreterButton = false;
	$: showCodeInterpreterButton =
		(atSelectedModel?.id ? [atSelectedModel.id] : selectedModels).length ===
			codeInterpreterCapableModels.length &&
		$config?.features?.enable_code_interpreter &&
		($_user.role === 'admin' || $_user?.permissions?.features?.code_interpreter);

	const scrollToBottom = () => {
		const element = document.getElementById('messages-container');
		element.scrollTo({
			top: element.scrollHeight,
			behavior: 'smooth'
		});
	};

	const screenCaptureHandler = async () => {
		try {
			// Request screen media
			const mediaStream = await navigator.mediaDevices.getDisplayMedia({
				video: { cursor: 'never' },
				audio: false
			});
			// Once the user selects a screen, temporarily create a video element
			const video = document.createElement('video');
			video.srcObject = mediaStream;
			// Ensure the video loads without affecting user experience or tab switching
			await video.play();
			// Set up the canvas to match the video dimensions
			const canvas = document.createElement('canvas');
			canvas.width = video.videoWidth;
			canvas.height = video.videoHeight;
			// Grab a single frame from the video stream using the canvas
			const context = canvas.getContext('2d');
			context.drawImage(video, 0, 0, canvas.width, canvas.height);
			// Stop all video tracks (stop screen sharing) after capturing the image
			mediaStream.getTracks().forEach((track) => track.stop());

			// bring back focus to this current tab, so that the user can see the screen capture
			window.focus();

			// Convert the canvas to a Base64 image URL
			const imageUrl = canvas.toDataURL('image/png');
			// Add the captured image to the files array to render it
			files = [...files, { type: 'image', url: imageUrl }];
			// Clean memory: Clear video srcObject
			video.srcObject = null;
		} catch (error) {
			// Handle any errors (e.g., user cancels screen sharing)
			console.error('Error capturing screen:', error);
		}
	};

	const uploadFileHandler = async (file, fullContext: boolean = false) => {
		if ($_user?.role !== 'admin' && !($_user?.permissions?.chat?.file_upload ?? true)) {
			toast.error($i18n.t('You do not have permission to upload files.'));
			return null;
		}

		if (fileUploadCapableModels.length !== selectedModels.length) {
			toast.error($i18n.t('Model(s) do not support file upload'));
			return null;
		}

		const tempItemId = uuidv4();
		const fileItem = {
			type: 'file',
			file: '',
			id: null,
			url: '',
			name: file.name,
			collection_name: '',
			status: 'uploading',
			size: file.size,
			error: '',
			itemId: tempItemId,
			...(fullContext ? { context: 'full' } : {})
		};

		if (fileItem.size == 0) {
			toast.error($i18n.t('You cannot upload an empty file.'));
			return null;
		}

		files = [...files, fileItem];

		if (!$temporaryChatEnabled) {
			try {
				// If the file is an audio file, provide the language for STT.
				let metadata = null;
				if (
					(file.type.startsWith('audio/') || file.type.startsWith('video/')) &&
					$settings?.audio?.stt?.language
				) {
					metadata = {
						language: $settings?.audio?.stt?.language
					};
				}

				// During the file upload, file content is automatically extracted.
				const uploadedFile = await uploadFile(localStorage.token, file, metadata);

				if (uploadedFile) {
					console.log('File upload completed:', {
						id: uploadedFile.id,
						name: fileItem.name,
						collection: uploadedFile?.meta?.collection_name
					});

					if (uploadedFile.error) {
						console.warn('File upload warning:', uploadedFile.error);
						toast.warning(uploadedFile.error);
					}

					fileItem.status = 'uploaded';
					fileItem.file = uploadedFile;
					fileItem.id = uploadedFile.id;
					fileItem.collection_name =
						uploadedFile?.meta?.collection_name || uploadedFile?.collection_name;
					fileItem.url = `${WEBUI_API_BASE_URL}/files/${uploadedFile.id}`;

					files = files;
				} else {
					files = files.filter((item) => item?.itemId !== tempItemId);
				}
			} catch (e) {
				toast.error(`${e}`);
				files = files.filter((item) => item?.itemId !== tempItemId);
			}
		} else {
			// If temporary chat is enabled, we just add the file to the list without uploading it.

			const content = await extractContentFromFile(file).catch((error) => {
				toast.error(
					$i18n.t('Failed to extract content from the file: {{error}}', { error: error })
				);
				return null;
			});

			if (content === null) {
				toast.error($i18n.t('Failed to extract content from the file.'));
				files = files.filter((item) => item?.itemId !== tempItemId);
				return null;
			} else {
				console.log('Extracted content from file:', {
					name: file.name,
					size: file.size,
					content: content
				});

				fileItem.status = 'uploaded';
				fileItem.type = 'text';
				fileItem.content = content;
				fileItem.id = uuidv4(); // Temporary ID for the file

				files = files;
			}
		}
	};

	const inputFilesHandler = async (inputFiles) => {
		console.log('Input files handler called with:', inputFiles);

		if (
			($config?.file?.max_count ?? null) !== null &&
			files.length + inputFiles.length > $config?.file?.max_count
		) {
			toast.error(
				$i18n.t(`You can only chat with a maximum of {{maxCount}} file(s) at a time.`, {
					maxCount: $config?.file?.max_count
				})
			);
			return;
		}

		inputFiles.forEach(async (file) => {
			console.log('Processing file:', {
				name: file.name,
				type: file.type,
				size: file.size,
				extension: file.name.split('.').at(-1)
			});

			if (
				($config?.file?.max_size ?? null) !== null &&
				file.size > ($config?.file?.max_size ?? 0) * 1024 * 1024
			) {
				console.log('File exceeds max size limit:', {
					fileSize: file.size,
					maxSize: ($config?.file?.max_size ?? 0) * 1024 * 1024
				});
				toast.error(
					$i18n.t(`File size should not exceed {{maxSize}} MB.`, {
						maxSize: $config?.file?.max_size
					})
				);
				return;
			}

			if (file['type'].startsWith('image/')) {
				if (visionCapableModels.length === 0) {
					toast.error($i18n.t('Selected model(s) do not support image inputs'));
					return;
				}

				const compressImageHandler = async (imageUrl, settings = {}, config = {}) => {
					// Quick shortcut so we don’t do unnecessary work.
					const settingsCompression = settings?.imageCompression ?? false;
					const configWidth = config?.file?.image_compression?.width ?? null;
					const configHeight = config?.file?.image_compression?.height ?? null;

					// If neither settings nor config wants compression, return original URL.
					if (!settingsCompression && !configWidth && !configHeight) {
						return imageUrl;
					}

					// Default to null (no compression unless set)
					let width = null;
					let height = null;

					// If user/settings want compression, pick their preferred size.
					if (settingsCompression) {
						width = settings?.imageCompressionSize?.width ?? null;
						height = settings?.imageCompressionSize?.height ?? null;
					}

					// Apply config limits as an upper bound if any
					if (configWidth && (width === null || width > configWidth)) {
						width = configWidth;
					}
					if (configHeight && (height === null || height > configHeight)) {
						height = configHeight;
					}

					// Do the compression if required
					if (width || height) {
						return await compressImage(imageUrl, width, height);
					}
					return imageUrl;
				};

				let reader = new FileReader();
				reader.onload = async (event) => {
					let imageUrl = event.target.result;

					imageUrl = await compressImageHandler(imageUrl, $settings, $config);

					files = [
						...files,
						{
							type: 'image',
							url: `${imageUrl}`
						}
					];
				};
				reader.readAsDataURL(file['type'] === 'image/heic' ? await convertHeicToJpeg(file) : file);
			} else {
				uploadFileHandler(file);
			}
		});
	};

	const onDragOver = (e) => {
		e.preventDefault();

		// Check if a file is being dragged.
		if (e.dataTransfer?.types?.includes('Files')) {
			dragged = true;
		} else {
			dragged = false;
		}
	};

	const onDragLeave = () => {
		dragged = false;
	};

	const onDrop = async (e) => {
		e.preventDefault();
		console.log(e);

		if (e.dataTransfer?.files) {
			const inputFiles = Array.from(e.dataTransfer?.files);
			if (inputFiles && inputFiles.length > 0) {
				console.log(inputFiles);
				inputFilesHandler(inputFiles);
			}
		}

		dragged = false;
	};

	const onKeyDown = (e) => {
		if (e.key === 'Shift') {
			shiftKey = true;
		}

		if (e.key === 'Escape') {
			console.log('Escape');
			dragged = false;
		}
	};

	const onKeyUp = (e) => {
		if (e.key === 'Shift') {
			shiftKey = false;
		}
	};

	const onFocus = () => {};

	const onBlur = () => {
		shiftKey = false;
	};

	onMount(async () => {
		suggestions = [
			{
				char: '@',
				render: getSuggestionRenderer(CommandSuggestionList, {
					i18n,
					onSelect: (e) => {
						const { type, data } = e;

						if (type === 'model') {
							atSelectedModel = data;
						}

						document.getElementById('chat-input')?.focus();
					},

					insertTextHandler: insertTextAtCursor,
					onUpload: (e) => {
						const { type, data } = e;

						if (type === 'file') {
							if (files.find((f) => f.id === data.id)) {
								return;
							}
							files = [
								...files,
								{
									...data,
									status: 'processed'
								}
							];
						} else {
							dispatch('upload', e);
						}
					}
				})
			},
			{
				char: '/',
				render: getSuggestionRenderer(CommandSuggestionList, {
					i18n,
					onSelect: (e) => {
						const { type, data } = e;

						if (type === 'model') {
							atSelectedModel = data;
						}

						document.getElementById('chat-input')?.focus();
					},

					insertTextHandler: insertTextAtCursor,
					onUpload: (e) => {
						const { type, data } = e;

						if (type === 'file') {
							if (files.find((f) => f.id === data.id)) {
								return;
							}
							files = [
								...files,
								{
									...data,
									status: 'processed'
								}
							];
						} else {
							dispatch('upload', e);
						}
					}
				})
			},
			{
				char: '#',
				render: getSuggestionRenderer(CommandSuggestionList, {
					i18n,
					onSelect: (e) => {
						const { type, data } = e;

						if (type === 'model') {
							atSelectedModel = data;
						}

						document.getElementById('chat-input')?.focus();
					},

					insertTextHandler: insertTextAtCursor,
					onUpload: (e) => {
						const { type, data } = e;

						if (type === 'file') {
							if (files.find((f) => f.id === data.id)) {
								return;
							}
							files = [
								...files,
								{
									...data,
									status: 'processed'
								}
							];
						} else {
							dispatch('upload', e);
						}
					}
				})
			}
		];

		console.log(suggestions);
		loaded = true;

		window.setTimeout(() => {
			const chatInput = document.getElementById('chat-input');
			chatInput?.focus();
		}, 0);

		window.addEventListener('keydown', onKeyDown);
		window.addEventListener('keyup', onKeyUp);

		window.addEventListener('focus', onFocus);
		window.addEventListener('blur', onBlur);

		await tick();

		const dropzoneElement = document.getElementById('chat-container');

		dropzoneElement?.addEventListener('dragover', onDragOver);
		dropzoneElement?.addEventListener('drop', onDrop);
		dropzoneElement?.addEventListener('dragleave', onDragLeave);

		await tools.set(await getTools(localStorage.token));
	});

	onDestroy(() => {
		console.log('destroy');
		window.removeEventListener('keydown', onKeyDown);
		window.removeEventListener('keyup', onKeyUp);

		window.removeEventListener('focus', onFocus);
		window.removeEventListener('blur', onBlur);

		const dropzoneElement = document.getElementById('chat-container');

		if (dropzoneElement) {
			dropzoneElement?.removeEventListener('dragover', onDragOver);
			dropzoneElement?.removeEventListener('drop', onDrop);
			dropzoneElement?.removeEventListener('dragleave', onDragLeave);
		}
	});
</script>

<FilesOverlay show={dragged} />
<ToolServersModal bind:show={showTools} {selectedToolIds} />

<InputVariablesModal
	bind:show={showInputVariablesModal}
	variables={inputVariables}
	onSave={inputVariablesModalCallback}
/>

{#if loaded}
	<div class="w-full font-primary">
		<div class=" mx-auto inset-x-0 bg-transparent flex justify-center">
			<div
				class="flex flex-col px-3 {($settings?.widescreenMode ?? null)
					? 'max-w-full'
					: 'max-w-6xl'} w-full"
			>
				<div class="relative">
					{#if autoScroll === false && history?.currentId}
						<div
							class=" absolute -top-12 left-0 right-0 flex justify-center z-30 pointer-events-none"
						>
							<button
								class=" bg-white border border-gray-100 dark:border-none dark:bg-white/20 p-1.5 rounded-full pointer-events-auto"
								on:click={() => {
									autoScroll = true;
									scrollToBottom();
								}}
							>
								<svg
									xmlns="http://www.w3.org/2000/svg"
									viewBox="0 0 20 20"
									fill="currentColor"
									class="w-5 h-5"
								>
									<path
										fill-rule="evenodd"
										d="M10 3a.75.75 0 01.75.75v10.638l3.96-4.158a.75.75 0 111.08 1.04l-5.25 5.5a.75.75 0 01-1.08 0l-5.25-5.5a.75.75 0 111.08-1.04l3.96 4.158V3.75A.75.75 0 0110 3z"
										clip-rule="evenodd"
									/>
								</svg>
							</button>
						</div>
					{/if}
				</div>
<<<<<<< HEAD

				<div class="w-full relative">
					{#if atSelectedModel !== undefined}
						<div
							class="px-3 pb-0.5 pt-1.5 text-left w-full flex flex-col absolute bottom-0 left-0 right-0 bg-linear-to-t from-white dark:from-gray-900 z-10"
						>
							<div class="flex items-center justify-between w-full">
								<div class="pl-[1px] flex items-center gap-2 text-sm dark:text-gray-500">
									<img
										alt="model profile"
										class="size-3.5 max-w-[28px] object-cover rounded-full"
										src={$models.find((model) => model.id === atSelectedModel.id)?.info?.meta
											?.profile_image_url ??
											($i18n.language === 'dg-DG'
												? `${WEBUI_BASE_URL}/doge.png`
												: `${WEBUI_BASE_URL}/static/favicon.png`)}
									/>
									<div class="translate-y-[0.5px]">
										{$i18n.t('Talk to model')}:
										<span class=" font-medium">{atSelectedModel.name}</span>
									</div>
								</div>
								<div>
									<button
										class="flex items-center dark:text-gray-500"
										on:click={() => {
											atSelectedModel = undefined;
										}}
									>
										<XMark />
									</button>
								</div>
							</div>
						</div>
					{/if}

					<Commands
						bind:this={commandsElement}
						bind:files
						show={showCommands}
						{command}
						insertTextHandler={insertTextAtCursor}
						onUpload={(e) => {
							const { type, data } = e;

							if (type === 'file') {
								if (files.find((f) => f.id === data.id)) {
									return;
								}
								files = [
									...files,
									{
										...data,
										status: 'processed'
									}
								];
							} else {
								dispatch('upload', e);
							}
						}}
						onSelect={(e) => {
							const { type, data } = e;

							if (type === 'model') {
								atSelectedModel = data;
							}

							document.getElementById('chat-input')?.focus();
						}}
					/>
				</div>
=======
>>>>>>> 8920bf23
			</div>
		</div>

		<div class="bg-transparent">
			<div
				class="{($settings?.widescreenMode ?? null)
					? 'max-w-full'
					: 'max-w-6xl'} px-2.5 mx-auto inset-x-0"
			>
				<div class="">
					<input
						bind:this={filesInputElement}
						bind:files={inputFiles}
						type="file"
						hidden
						multiple
						on:change={async () => {
							if (inputFiles && inputFiles.length > 0) {
								const _inputFiles = Array.from(inputFiles);
								inputFilesHandler(_inputFiles);
							} else {
								toast.error($i18n.t(`File not found.`));
							}

							filesInputElement.value = '';
						}}
					/>

					{#if recording}
						<VoiceRecording
							bind:recording
							onCancel={async () => {
								recording = false;

								await tick();
								document.getElementById('chat-input')?.focus();
							}}
							onConfirm={async (data) => {
								const { text, filename } = data;

								recording = false;

								await tick();
								insertTextAtCursor(text);

								await tick();
								document.getElementById('chat-input')?.focus();

								if ($settings?.speechAutoSend ?? false) {
									dispatch('submit', prompt);
								}
							}}
						/>
					{:else}
						<form
							class="w-full flex flex-col gap-1.5"
							on:submit|preventDefault={() => {
								// check if selectedModels support image input
								dispatch('submit', prompt);
							}}
						>
							<div
								class="flex-1 flex flex-col relative w-full shadow-lg rounded-3xl border {$temporaryChatEnabled
									? 'border-dashed border-gray-100 dark:border-gray-800 hover:border-gray-200 focus-within:border-gray-200 hover:dark:border-gray-700 focus-within:dark:border-gray-700'
									: ' border-gray-50 dark:border-gray-850 hover:border-gray-100 focus-within:border-gray-100 hover:dark:border-gray-800 focus-within:dark:border-gray-800'}  transition px-1 bg-white/90 dark:bg-gray-400/5 dark:text-gray-100"
								dir={$settings?.chatDirection ?? 'auto'}
							>
								{#if atSelectedModel !== undefined}
									<div class="px-3 pt-3 text-left w-full flex flex-col z-10">
										<div class="flex items-center justify-between w-full">
											<div class="pl-[1px] flex items-center gap-2 text-sm dark:text-gray-500">
												<img
													crossorigin="anonymous"
													alt="model profile"
													class="size-3.5 max-w-[28px] object-cover rounded-full"
													src={$models.find((model) => model.id === atSelectedModel.id)?.info?.meta
														?.profile_image_url ??
														($i18n.language === 'dg-DG'
															? `${WEBUI_BASE_URL}/doge.png`
															: `${WEBUI_BASE_URL}/static/favicon.png`)}
												/>
												<div class="translate-y-[0.5px]">
													<span class="">{atSelectedModel.name}</span>
												</div>
											</div>
											<div>
												<button
													class="flex items-center dark:text-gray-500"
													on:click={() => {
														atSelectedModel = undefined;
													}}
												>
													<XMark />
												</button>
											</div>
										</div>
									</div>
								{/if}

								{#if files.length > 0}
									<div class="mx-2 mt-2.5 pb-1.5 flex items-center flex-wrap gap-2">
										{#each files as file, fileIdx}
											{#if file.type === 'image'}
												<div class=" relative group">
													<div class="relative flex items-center">
														<Image
															src={file.url}
															alt=""
															imageClassName=" size-10 rounded-xl object-cover"
														/>
														{#if atSelectedModel ? visionCapableModels.length === 0 : selectedModels.length !== visionCapableModels.length}
															<Tooltip
																className=" absolute top-1 left-1"
																content={$i18n.t('{{ models }}', {
																	models: [
																		...(atSelectedModel ? [atSelectedModel] : selectedModels)
																	]
																		.filter((id) => !visionCapableModels.includes(id))
																		.join(', ')
																})}
															>
																<svg
																	xmlns="http://www.w3.org/2000/svg"
																	viewBox="0 0 24 24"
																	fill="currentColor"
																	aria-hidden="true"
																	class="size-4 fill-yellow-300"
																>
																	<path
																		fill-rule="evenodd"
																		d="M9.401 3.003c1.155-2 4.043-2 5.197 0l7.355 12.748c1.154 2-.29 4.5-2.599 4.5H4.645c-2.309 0-3.752-2.5-2.598-4.5L9.4 3.003ZM12 8.25a.75.75 0 0 1 .75.75v3.75a.75.75 0 0 1-1.5 0V9a.75.75 0 0 1 .75-.75Zm0 8.25a.75.75 0 1 0 0-1.5.75.75 0 0 0 0 1.5Z"
																		clip-rule="evenodd"
																	/>
																</svg>
															</Tooltip>
														{/if}
													</div>
													<div class=" absolute -top-1 -right-1">
														<button
															class=" bg-white text-black border border-white rounded-full {($settings?.highContrastMode ??
															false)
																? ''
																: 'outline-hidden focus:outline-hidden group-hover:visible invisible transition'}"
															type="button"
															aria-label={$i18n.t('Remove file')}
															on:click={() => {
																files.splice(fileIdx, 1);
																files = files;
															}}
														>
															<svg
																xmlns="http://www.w3.org/2000/svg"
																viewBox="0 0 20 20"
																fill="currentColor"
																aria-hidden="true"
																class="size-4"
															>
																<path
																	d="M6.28 5.22a.75.75 0 00-1.06 1.06L8.94 10l-3.72 3.72a.75.75 0 101.06 1.06L10 11.06l3.72 3.72a.75.75 0 101.06-1.06L11.06 10l3.72-3.72a.75.75 0 00-1.06-1.06L10 8.94 6.28 5.22z"
																/>
															</svg>
														</button>
													</div>
												</div>
											{:else}
												<FileItem
													item={file}
													name={file.name}
													type={file.type}
													size={file?.size}
													loading={file.status === 'uploading'}
													dismissible={true}
													edit={true}
													small={true}
													modal={['file', 'collection'].includes(file?.type)}
													on:dismiss={async () => {
														// Remove from UI state
														files.splice(fileIdx, 1);
														files = files;
													}}
													on:click={() => {
														console.log(file);
													}}
												/>
											{/if}
										{/each}
									</div>
								{/if}

								<div class="px-2.5">
									<div
										class="scrollbar-hidden rtl:text-right ltr:text-left bg-transparent dark:text-gray-100 outline-hidden w-full pb-1 px-1 resize-none h-fit max-h-96 overflow-auto {files.length ===
										0
											? atSelectedModel !== undefined
												? 'pt-1.5'
												: 'pt-2.5'
											: ''}"
										id="chat-input-container"
									>
										{#if suggestions}
											{#key $settings?.richTextInput ?? true}
												{#key $settings?.showFormattingToolbar ?? false}
													<RichTextInput
														bind:this={chatInputElement}
														id="chat-input"
														onChange={(e) => {
															prompt = e.md;
															command = getCommand();
														}}
														json={true}
														richText={$settings?.richTextInput ?? true}
														messageInput={true}
														showFormattingToolbar={$settings?.showFormattingToolbar ?? false}
														floatingMenuPlacement={'top-start'}
														insertPromptAsRichText={$settings?.insertPromptAsRichText ?? false}
														shiftEnter={!($settings?.ctrlEnterToSend ?? false) &&
															(!$mobile ||
																!(
																	'ontouchstart' in window ||
																	navigator.maxTouchPoints > 0 ||
																	navigator.msMaxTouchPoints > 0
																))}
														placeholder={placeholder ? placeholder : $i18n.t('Send a Message')}
														largeTextAsFile={($settings?.largeTextAsFile ?? false) && !shiftKey}
														autocomplete={$config?.features?.enable_autocomplete_generation &&
															($settings?.promptAutocomplete ?? false)}
														generateAutoCompletion={async (text) => {
															if (selectedModelIds.length === 0 || !selectedModelIds.at(0)) {
																toast.error($i18n.t('Please select a model first.'));
															}

															const res = await generateAutoCompletion(
																localStorage.token,
																selectedModelIds.at(0),
																text,
																history?.currentId
																	? createMessagesList(history, history.currentId)
																	: null
															).catch((error) => {
																console.log(error);

																return null;
															});

															console.log(res);
															return res;
														}}
														{suggestions}
														oncompositionstart={() => (isComposing = true)}
														oncompositionend={(e) => {
															compositionEndedAt = e.timeStamp;
															isComposing = false;
														}}
														on:keydown={async (e) => {
															e = e.detail.event;

															const isCtrlPressed = e.ctrlKey || e.metaKey; // metaKey is for Cmd key on Mac
															const suggestionsContainerElement =
																document.getElementById('suggestions-container');

															if (e.key === 'Escape') {
																stopResponse();
															}

															// Command/Ctrl + Shift + Enter to submit a message pair
															if (isCtrlPressed && e.key === 'Enter' && e.shiftKey) {
																e.preventDefault();
																createMessagePair(prompt);
															}

															// Check if Ctrl + R is pressed
															if (prompt === '' && isCtrlPressed && e.key.toLowerCase() === 'r') {
																e.preventDefault();
																console.log('regenerate');

																const regenerateButton = [
																	...document.getElementsByClassName('regenerate-response-button')
																]?.at(-1);

																regenerateButton?.click();
															}

															if (prompt === '' && e.key == 'ArrowUp') {
																e.preventDefault();

																const userMessageElement = [
																	...document.getElementsByClassName('user-message')
																]?.at(-1);

																if (userMessageElement) {
																	userMessageElement.scrollIntoView({ block: 'center' });
																	const editButton = [
																		...document.getElementsByClassName('edit-user-message-button')
																	]?.at(-1);

																	editButton?.click();
																}
															}

															if (!suggestionsContainerElement) {
																if (
																	!$mobile ||
																	!(
																		'ontouchstart' in window ||
																		navigator.maxTouchPoints > 0 ||
																		navigator.msMaxTouchPoints > 0
																	)
																) {
																	if (inOrNearComposition(e)) {
																		return;
																	}

																	// Uses keyCode '13' for Enter key for chinese/japanese keyboards.
																	//
																	// Depending on the user's settings, it will send the message
																	// either when Enter is pressed or when Ctrl+Enter is pressed.
																	const enterPressed =
																		($settings?.ctrlEnterToSend ?? false)
																			? (e.key === 'Enter' || e.keyCode === 13) && isCtrlPressed
																			: (e.key === 'Enter' || e.keyCode === 13) && !e.shiftKey;

																	if (enterPressed) {
																		e.preventDefault();
																		if (prompt !== '' || files.length > 0) {
																			dispatch('submit', prompt);
																		}
																	}
																}
															}

															if (e.key === 'Escape') {
																console.log('Escape');
																atSelectedModel = undefined;
																selectedToolIds = [];
																selectedFilterIds = [];

																webSearchEnabled = false;
																imageGenerationEnabled = false;
																codeInterpreterEnabled = false;
															}
														}}
														on:paste={async (e) => {
															e = e.detail.event;
															console.log(e);

															const clipboardData = e.clipboardData || window.clipboardData;

															if (clipboardData && clipboardData.items) {
																for (const item of clipboardData.items) {
																	if (item.type.indexOf('image') !== -1) {
																		const blob = item.getAsFile();
																		const reader = new FileReader();

																		reader.onload = function (e) {
																			files = [
																				...files,
																				{
																					type: 'image',
																					url: `${e.target.result}`
																				}
																			];
																		};

																		reader.readAsDataURL(blob);
																	} else if (item?.kind === 'file') {
																		const file = item.getAsFile();
																		if (file) {
																			const _files = [file];
																			await inputFilesHandler(_files);
																			e.preventDefault();
																		}
																	} else if (item.type === 'text/plain') {
																		if (($settings?.largeTextAsFile ?? false) && !shiftKey) {
																			const text = clipboardData.getData('text/plain');

																			if (text.length > PASTED_TEXT_CHARACTER_LIMIT) {
																				e.preventDefault();
																				const blob = new Blob([text], { type: 'text/plain' });
																				const file = new File(
																					[blob],
																					`Pasted_Text_${Date.now()}.txt`,
																					{
																						type: 'text/plain'
																					}
																				);

																				await uploadFileHandler(file, true);
																			}
																		}
																	}
																}
															}
														}}
													/>
												{/key}
											{/key}
										{/if}
									</div>
								</div>

								<div class=" flex justify-between mt-0.5 mb-2.5 mx-0.5 max-w-full" dir="ltr">
									<div class="ml-1 self-end flex items-center flex-1 max-w-[80%]">
										<InputMenu
											bind:files
											selectedModels={atSelectedModel ? [atSelectedModel.id] : selectedModels}
											{fileUploadCapableModels}
											{screenCaptureHandler}
											{inputFilesHandler}
											uploadFilesHandler={() => {
												filesInputElement.click();
											}}
											uploadGoogleDriveHandler={async () => {
												try {
													const fileData = await createPicker();
													if (fileData) {
														const file = new File([fileData.blob], fileData.name, {
															type: fileData.blob.type
														});
														await uploadFileHandler(file);
													} else {
														console.log('No file was selected from Google Drive');
													}
												} catch (error) {
													console.error('Google Drive Error:', error);
													toast.error(
														$i18n.t('Error accessing Google Drive: {{error}}', {
															error: error.message
														})
													);
												}
											}}
											uploadOneDriveHandler={async (authorityType) => {
												try {
													const fileData = await pickAndDownloadFile(authorityType);
													if (fileData) {
														const file = new File([fileData.blob], fileData.name, {
															type: fileData.blob.type || 'application/octet-stream'
														});
														await uploadFileHandler(file);
													} else {
														console.log('No file was selected from OneDrive');
													}
												} catch (error) {
													console.error('OneDrive Error:', error);
												}
											}}
											onClose={async () => {
												await tick();

												const chatInput = document.getElementById('chat-input');
												chatInput?.focus();
											}}
										>
											<div
												class="bg-transparent hover:bg-gray-100 text-gray-700 dark:text-white dark:hover:bg-gray-800 rounded-full size-8 flex justify-center items-center outline-hidden focus:outline-hidden"
											>
												<PlusAlt className="size-5.5" />
											</div>
										</InputMenu>

										<div class="flex self-center w-[1px] h-4 mx-1 bg-gray-50 dark:bg-gray-800" />

										{#if showWebSearchButton || showImageGenerationButton || showCodeInterpreterButton || showToolsButton || (toggleFilters && toggleFilters.length > 0)}
											<IntegrationsMenu
												selectedModels={atSelectedModel ? [atSelectedModel.id] : selectedModels}
												{toggleFilters}
												{showWebSearchButton}
												{showImageGenerationButton}
												{showCodeInterpreterButton}
												bind:selectedToolIds
												bind:selectedFilterIds
												bind:webSearchEnabled
												bind:imageGenerationEnabled
												bind:codeInterpreterEnabled
												onClose={async () => {
													await tick();

													const chatInput = document.getElementById('chat-input');
													chatInput?.focus();
												}}
											>
												<div
													class="bg-transparent hover:bg-gray-100 text-gray-700 dark:text-white dark:hover:bg-gray-800 rounded-full size-8 flex justify-center items-center outline-hidden focus:outline-hidden"
												>
													<Component className="size-4.5" strokeWidth="1.5" />
												</div>
											</IntegrationsMenu>
										{/if}

										<div class="ml-1 flex gap-1.5">
											{#if (selectedToolIds ?? []).length > 0}
												<Tooltip
													content={$i18n.t('{{COUNT}} Available Tools', {
														COUNT: selectedToolIds.length
													})}
												>
													<button
														class="translate-y-[0.5px] px-1 flex gap-1 items-center text-gray-600 dark:text-gray-300 hover:text-gray-700 dark:hover:text-gray-200 rounded-lg self-center transition"
														aria-label="Available Tools"
														type="button"
														on:click={() => {
															showTools = !showTools;
														}}
													>
														<Wrench className="size-4" strokeWidth="1.75" />

														<span class="text-sm">
															{selectedToolIds.length}
														</span>
													</button>
												</Tooltip>
											{/if}

											{#each selectedFilterIds as filterId}
												{@const filter = toggleFilters.find((f) => f.id === filterId)}
												{#if filter}
													<Tooltip content={filter?.name} placement="top">
														<button
															on:click|preventDefault={() => {
																selectedFilterIds = selectedFilterIds.filter(
																	(id) => id !== filterId
																);
															}}
															type="button"
															class="group p-[7px] flex gap-1.5 items-center text-sm rounded-full transition-colors duration-300 focus:outline-hidden max-w-full overflow-hidden hover:bg-gray-50 dark:hover:bg-gray-800 {selectedFilterIds.includes(
																filterId
															)
																? 'text-sky-500 dark:text-sky-300 bg-sky-50 dark:bg-sky-400/10 border border-sky-200/40 dark:border-sky-500/20'
																: 'bg-transparent text-gray-600 dark:text-gray-300  '} capitalize"
														>
															{#if filter?.icon}
																<div class="size-4 items-center flex justify-center">
																	<img
																		src={filter.icon}
																		class="size-3.5 {filter.icon.includes('svg')
																			? 'dark:invert-[80%]'
																			: ''}"
																		style="fill: currentColor;"
																		alt={filter.name}
																	/>
																</div>
															{:else}
																<Sparkles className="size-4" strokeWidth="1.75" />
															{/if}
															<div class="hidden group-hover:block">
																<XMark className="size-4" strokeWidth="1.75" />
															</div>
														</button>
													</Tooltip>
												{/if}
											{/each}

											{#if webSearchEnabled}
												<Tooltip content={$i18n.t('Web Search')} placement="top">
													<button
														on:click|preventDefault={() => (webSearchEnabled = !webSearchEnabled)}
														type="button"
														class="group p-[7px] flex gap-1.5 items-center text-sm rounded-full transition-colors duration-300 focus:outline-hidden max-w-full overflow-hidden hover:bg-gray-50 dark:hover:bg-gray-800 {webSearchEnabled ||
														($settings?.webSearch ?? false) === 'always'
															? ' text-sky-500 dark:text-sky-300 bg-sky-50 dark:bg-sky-400/10 border border-sky-200/40 dark:border-sky-500/20'
															: 'bg-transparent text-gray-600 dark:text-gray-300 '}"
													>
														<GlobeAlt className="size-4" strokeWidth="1.75" />
														<div class="hidden group-hover:block">
															<XMark className="size-4" strokeWidth="1.75" />
														</div>
													</button>
												</Tooltip>
											{/if}

											{#if imageGenerationEnabled}
												<Tooltip content={$i18n.t('Image')} placement="top">
													<button
														on:click|preventDefault={() =>
															(imageGenerationEnabled = !imageGenerationEnabled)}
														type="button"
														class="group p-[7px] flex gap-1.5 items-center text-sm rounded-full transition-colors duration-300 focus:outline-hidden max-w-full overflow-hidden hover:bg-gray-50 dark:hover:bg-gray-800 {imageGenerationEnabled
															? ' text-sky-500 dark:text-sky-300 bg-sky-50 dark:bg-sky-400/10 border border-sky-200/40 dark:border-sky-500/20'
															: 'bg-transparent text-gray-600 dark:text-gray-300 '}"
													>
														<Photo className="size-4" strokeWidth="1.75" />
														<div class="hidden group-hover:block">
															<XMark className="size-4" strokeWidth="1.75" />
														</div>
													</button>
												</Tooltip>
											{/if}

											{#if codeInterpreterEnabled}
												<Tooltip content={$i18n.t('Code Interpreter')} placement="top">
													<button
														aria-label={codeInterpreterEnabled
															? $i18n.t('Disable Code Interpreter')
															: $i18n.t('Enable Code Interpreter')}
														aria-pressed={codeInterpreterEnabled}
														on:click|preventDefault={() =>
															(codeInterpreterEnabled = !codeInterpreterEnabled)}
														type="button"
														class=" group p-[7px] flex gap-1.5 items-center text-sm transition-colors duration-300 max-w-full overflow-hidden hover:bg-gray-50 dark:hover:bg-gray-800 {codeInterpreterEnabled
															? ' text-sky-500 dark:text-sky-300 bg-sky-50 dark:bg-sky-400/10 border border-sky-200/40 dark:border-sky-500/20'
															: 'bg-transparent text-gray-600 dark:text-gray-300 '} {($settings?.highContrastMode ??
														false)
															? 'm-1'
															: 'focus:outline-hidden rounded-full'}"
													>
														<Terminal className="size-3.5" strokeWidth="2" />

														<div class="hidden group-hover:block">
															<XMark className="size-4" strokeWidth="1.75" />
														</div>
													</button>
												</Tooltip>
											{/if}
										</div>
									</div>

									<div class="self-end flex space-x-1 mr-1 shrink-0">
										{#if (!history?.currentId || history.messages[history.currentId]?.done == true) && ($_user?.role === 'admin' || ($_user?.permissions?.chat?.stt ?? true))}
											<!-- {$i18n.t('Record voice')} -->
											<Tooltip content={$i18n.t('Dictate')}>
												<button
													id="voice-input-button"
													class=" text-gray-600 dark:text-gray-300 hover:text-gray-700 dark:hover:text-gray-200 transition rounded-full p-1.5 mr-0.5 self-center"
													type="button"
													on:click={async () => {
														try {
															let stream = await navigator.mediaDevices
																.getUserMedia({ audio: true })
																.catch(function (err) {
																	toast.error(
																		$i18n.t(
																			`Permission denied when accessing microphone: {{error}}`,
																			{
																				error: err
																			}
																		)
																	);
																	return null;
																});

															if (stream) {
																recording = true;
																const tracks = stream.getTracks();
																tracks.forEach((track) => track.stop());
															}
															stream = null;
														} catch {
															toast.error($i18n.t('Permission denied when accessing microphone'));
														}
													}}
													aria-label="Voice Input"
												>
													<svg
														xmlns="http://www.w3.org/2000/svg"
														viewBox="0 0 20 20"
														fill="currentColor"
														class="w-5 h-5 translate-y-[0.5px]"
													>
														<path d="M7 4a3 3 0 016 0v6a3 3 0 11-6 0V4z" />
														<path
															d="M5.5 9.643a.75.75 0 00-1.5 0V10c0 3.06 2.29 5.585 5.25 5.954V17.5h-1.5a.75.75 0 000 1.5h4.5a.75.75 0 000-1.5h-1.5v-1.546A6.001 6.001 0 0016 10v-.357a.75.75 0 00-1.5 0V10a4.5 4.5 0 01-9 0v-.357z"
														/>
													</svg>
												</button>
											</Tooltip>
										{/if}

										{#if (taskIds && taskIds.length > 0) || (history.currentId && history.messages[history.currentId]?.done != true) || generating}
											<div class=" flex items-center">
												<Tooltip content={$i18n.t('Stop')}>
													<button
														class="bg-white hover:bg-gray-100 text-gray-800 dark:bg-gray-700 dark:text-white dark:hover:bg-gray-800 transition rounded-full p-1.5"
														on:click={() => {
															stopResponse();
														}}
													>
														<svg
															xmlns="http://www.w3.org/2000/svg"
															viewBox="0 0 24 24"
															fill="currentColor"
															class="size-5"
														>
															<path
																fill-rule="evenodd"
																d="M2.25 12c0-5.385 4.365-9.75 9.75-9.75s9.75 4.365 9.75 9.75-4.365 9.75-9.75 9.75S2.25 17.385 2.25 12zm6-2.438c0-.724.588-1.312 1.313-1.312h4.874c.725 0 1.313.588 1.313 1.313v4.874c0 .725-.588 1.313-1.313 1.313H9.564a1.312 1.312 0 01-1.313-1.313V9.564z"
																clip-rule="evenodd"
															/>
														</svg>
													</button>
												</Tooltip>
											</div>
										{:else if prompt === '' && files.length === 0 && ($_user?.role === 'admin' || ($_user?.permissions?.chat?.call ?? true))}
											<div class=" flex items-center">
												<!-- {$i18n.t('Call')} -->
												<Tooltip content={$i18n.t('Voice mode')}>
													<button
														class=" bg-black text-white hover:bg-gray-900 dark:bg-white dark:text-black dark:hover:bg-gray-100 transition rounded-full p-1.5 self-center"
														type="button"
														on:click={async () => {
															if (selectedModels.length > 1) {
																toast.error($i18n.t('Select only one model to call'));

																return;
															}

															if ($config.audio.stt.engine === 'web') {
																toast.error(
																	$i18n.t('Call feature is not supported when using Web STT engine')
																);

																return;
															}
															// check if user has access to getUserMedia
															try {
																let stream = await navigator.mediaDevices.getUserMedia({
																	audio: true
																});
																// If the user grants the permission, proceed to show the call overlay

																if (stream) {
																	const tracks = stream.getTracks();
																	tracks.forEach((track) => track.stop());
																}

																stream = null;

																if ($settings.audio?.tts?.engine === 'browser-kokoro') {
																	// If the user has not initialized the TTS worker, initialize it
																	if (!$TTSWorker) {
																		await TTSWorker.set(
																			new KokoroWorker({
																				dtype: $settings.audio?.tts?.engineConfig?.dtype ?? 'fp32'
																			})
																		);

																		await $TTSWorker.init();
																	}
																}

																showCallOverlay.set(true);
																showControls.set(true);
															} catch (err) {
																// If the user denies the permission or an error occurs, show an error message
																toast.error(
																	$i18n.t('Permission denied when accessing media devices')
																);
															}
														}}
														aria-label={$i18n.t('Voice mode')}
													>
														<Voice className="size-5" strokeWidth="2.5" />
													</button>
												</Tooltip>
											</div>
										{:else}
											<div class=" flex items-center">
												<Tooltip content={$i18n.t('Send message')}>
													<button
														id="send-message-button"
														class="{!(prompt === '' && files.length === 0)
															? 'bg-black text-white hover:bg-gray-900 dark:bg-white dark:text-black dark:hover:bg-gray-100 '
															: 'text-white bg-gray-200 dark:text-gray-900 dark:bg-gray-700 disabled'} transition rounded-full p-1.5 self-center"
														type="submit"
														disabled={prompt === '' && files.length === 0}
													>
														<svg
															xmlns="http://www.w3.org/2000/svg"
															viewBox="0 0 16 16"
															fill="currentColor"
															class="size-5"
														>
															<path
																fill-rule="evenodd"
																d="M8 14a.75.75 0 0 1-.75-.75V4.56L4.03 7.78a.75.75 0 0 1-1.06-1.06l4.5-4.5a.75.75 0 0 1 1.06 0l4.5 4.5a.75.75 0 0 1-1.06 1.06L8.75 4.56v8.69A.75.75 0 0 1 8 14Z"
																clip-rule="evenodd"
															/>
														</svg>
													</button>
												</Tooltip>
											</div>
										{/if}
									</div>
								</div>
							</div>

							{#if $config?.license_metadata?.input_footer}
								<div class=" text-xs text-gray-500 text-center line-clamp-1 marked">
									{@html DOMPurify.sanitize(marked($config?.license_metadata?.input_footer))}
								</div>
							{:else}
								<div class="mb-1" />
							{/if}
						</form>
					{/if}
				</div>
			</div>
		</div>
	</div>
{/if}<|MERGE_RESOLUTION|>--- conflicted
+++ resolved
@@ -968,80 +968,6 @@
 						</div>
 					{/if}
 				</div>
-<<<<<<< HEAD
-
-				<div class="w-full relative">
-					{#if atSelectedModel !== undefined}
-						<div
-							class="px-3 pb-0.5 pt-1.5 text-left w-full flex flex-col absolute bottom-0 left-0 right-0 bg-linear-to-t from-white dark:from-gray-900 z-10"
-						>
-							<div class="flex items-center justify-between w-full">
-								<div class="pl-[1px] flex items-center gap-2 text-sm dark:text-gray-500">
-									<img
-										alt="model profile"
-										class="size-3.5 max-w-[28px] object-cover rounded-full"
-										src={$models.find((model) => model.id === atSelectedModel.id)?.info?.meta
-											?.profile_image_url ??
-											($i18n.language === 'dg-DG'
-												? `${WEBUI_BASE_URL}/doge.png`
-												: `${WEBUI_BASE_URL}/static/favicon.png`)}
-									/>
-									<div class="translate-y-[0.5px]">
-										{$i18n.t('Talk to model')}:
-										<span class=" font-medium">{atSelectedModel.name}</span>
-									</div>
-								</div>
-								<div>
-									<button
-										class="flex items-center dark:text-gray-500"
-										on:click={() => {
-											atSelectedModel = undefined;
-										}}
-									>
-										<XMark />
-									</button>
-								</div>
-							</div>
-						</div>
-					{/if}
-
-					<Commands
-						bind:this={commandsElement}
-						bind:files
-						show={showCommands}
-						{command}
-						insertTextHandler={insertTextAtCursor}
-						onUpload={(e) => {
-							const { type, data } = e;
-
-							if (type === 'file') {
-								if (files.find((f) => f.id === data.id)) {
-									return;
-								}
-								files = [
-									...files,
-									{
-										...data,
-										status: 'processed'
-									}
-								];
-							} else {
-								dispatch('upload', e);
-							}
-						}}
-						onSelect={(e) => {
-							const { type, data } = e;
-
-							if (type === 'model') {
-								atSelectedModel = data;
-							}
-
-							document.getElementById('chat-input')?.focus();
-						}}
-					/>
-				</div>
-=======
->>>>>>> 8920bf23
 			</div>
 		</div>
 
