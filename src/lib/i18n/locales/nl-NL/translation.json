--- conflicted
+++ resolved
@@ -560,12 +560,8 @@
 	"Type": "Type",
 	"Type Hugging Face Resolve (Download) URL": "Type Hugging Face Resolve (Download) URL",
 	"Uh-oh! There was an issue connecting to {{provider}}.": "Uh-oh! Er was een probleem met verbinden met {{provider}}.",
-<<<<<<< HEAD
-	"Unknown File Type '{{file_type}}', but accepting and treating as plain text": "Onbekend Bestandstype '{{file_type}}', maar accepteren en behandelen als platte tekst",
-=======
 	"UI": "",
 	"Unknown file type '{{file_type}}'. Proceeding with the file upload anyway.": "",
->>>>>>> a2ea6b1b
 	"Update": "",
 	"Update and Copy Link": "Update en Kopieer Link",
 	"Update password": "Wijzig wachtwoord",
