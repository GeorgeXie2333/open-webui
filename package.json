{
	"name": "open-webui",
<<<<<<< HEAD
	"version": "0.6.25.2",
=======
	"version": "0.6.26",
>>>>>>> 2407d9b9
	"private": true,
	"scripts": {
		"dev": "npm run pyodide:fetch && vite dev --host",
		"dev:5050": "npm run pyodide:fetch && vite dev --port 5050",
		"build": "npm run pyodide:fetch && vite build",
		"build:watch": "npm run pyodide:fetch && vite build --watch",
		"preview": "vite preview",
		"check": "svelte-kit sync && svelte-check --tsconfig ./tsconfig.json",
		"check:watch": "svelte-kit sync && svelte-check --tsconfig ./tsconfig.json --watch",
		"lint": "npm run lint:frontend ; npm run lint:types ; npm run lint:backend",
		"lint:frontend": "eslint . --fix",
		"lint:types": "npm run check",
		"lint:backend": "pylint backend/",
		"format": "prettier --plugin-search-dir --write \"**/*.{js,ts,svelte,css,md,html,json}\"",
		"format:backend": "black . --exclude \".venv/|/venv/\"",
		"i18n:parse": "i18next --config i18next-parser.config.ts && prettier --write \"src/lib/i18n/**/*.{js,json}\"",
		"cy:open": "cypress open",
		"test:frontend": "vitest --passWithNoTests",
		"pyodide:fetch": "node scripts/prepare-pyodide.js"
	},
	"devDependencies": {
		"@sveltejs/adapter-auto": "3.2.2",
		"@sveltejs/adapter-static": "^3.0.2",
		"@sveltejs/kit": "^2.20.6",
		"@sveltejs/vite-plugin-svelte": "^3.1.1",
		"@tailwindcss/container-queries": "^0.1.1",
		"@tailwindcss/postcss": "^4.0.0",
		"@tailwindcss/typography": "^0.5.13",
		"@typescript-eslint/eslint-plugin": "^8.31.1",
		"@typescript-eslint/parser": "^8.31.1",
		"cypress": "^13.15.0",
		"eslint": "^8.56.0",
		"eslint-config-prettier": "^9.1.0",
		"eslint-plugin-cypress": "^3.4.0",
		"eslint-plugin-svelte": "^2.43.0",
		"i18next-parser": "^9.0.1",
		"postcss": "^8.4.31",
		"prettier": "^3.3.3",
		"prettier-plugin-svelte": "^3.2.6",
		"sass-embedded": "^1.81.0",
		"svelte": "^4.2.18",
		"svelte-check": "^3.8.5",
		"svelte-confetti": "^1.3.2",
		"tailwindcss": "^4.0.0",
		"tslib": "^2.4.1",
		"typescript": "^5.5.4",
		"vite": "^5.4.19",
		"vitest": "^1.6.1"
	},
	"type": "module",
	"dependencies": {
		"@azure/msal-browser": "^4.5.0",
		"@codemirror/lang-javascript": "^6.2.2",
		"@codemirror/lang-python": "^6.1.6",
		"@codemirror/language-data": "^6.5.1",
		"@codemirror/theme-one-dark": "^6.1.2",
		"@floating-ui/dom": "^1.7.2",
		"@huggingface/transformers": "^3.0.0",
		"@joplin/turndown-plugin-gfm": "^1.0.62",
		"@mediapipe/tasks-vision": "^0.10.17",
		"@pyscript/core": "^0.4.32",
		"@sveltejs/adapter-node": "^2.0.0",
		"@sveltejs/svelte-virtual-list": "^3.0.1",
		"@tiptap/core": "^3.0.7",
		"@tiptap/extension-bubble-menu": "^2.26.1",
		"@tiptap/extension-code-block-lowlight": "^3.0.7",
		"@tiptap/extension-drag-handle": "^3.0.7",
		"@tiptap/extension-file-handler": "^3.0.7",
		"@tiptap/extension-floating-menu": "^2.26.1",
		"@tiptap/extension-highlight": "^3.0.7",
		"@tiptap/extension-image": "^3.0.7",
		"@tiptap/extension-link": "^3.0.7",
		"@tiptap/extension-list": "^3.0.7",
		"@tiptap/extension-mention": "^3.0.9",
		"@tiptap/extension-table": "^3.0.7",
		"@tiptap/extension-typography": "^3.0.7",
		"@tiptap/extension-youtube": "^3.0.7",
		"@tiptap/extensions": "^3.0.7",
		"@tiptap/pm": "^3.0.7",
		"@tiptap/starter-kit": "^3.0.7",
		"@xyflow/svelte": "^0.1.19",
		"async": "^3.2.5",
		"bits-ui": "^0.21.15",
		"chart.js": "^4.5.0",
		"codemirror": "^6.0.1",
		"codemirror-lang-elixir": "^4.0.0",
		"codemirror-lang-hcl": "^0.1.0",
		"crc-32": "^1.2.2",
		"dayjs": "^1.11.10",
		"dompurify": "^3.2.5",
		"echarts": "^5.6.0",
		"eventsource-parser": "^1.1.2",
		"file-saver": "^2.0.5",
		"flatpickr": "^4.6.13",
		"focus-trap": "^7.6.4",
		"fuse.js": "^7.0.0",
		"heic2any": "^0.0.4",
		"highlight.js": "^11.9.0",
		"html-entities": "^2.5.3",
		"html2canvas-pro": "^1.5.11",
		"i18next": "^23.10.0",
		"i18next-browser-languagedetector": "^7.2.0",
		"i18next-resources-to-backend": "^1.2.0",
		"idb": "^7.1.1",
		"js-sha256": "^0.10.1",
		"jspdf": "^3.0.0",
		"katex": "^0.16.22",
		"kokoro-js": "^1.1.1",
		"leaflet": "^1.9.4",
		"lowlight": "^3.3.0",
		"marked": "^9.1.0",
		"mermaid": "^11.6.0",
		"paneforge": "^0.0.6",
		"panzoom": "^9.4.3",
		"pdfjs-dist": "^5.3.93",
		"prosemirror-collab": "^1.3.1",
		"prosemirror-commands": "^1.6.0",
		"prosemirror-example-setup": "^1.2.3",
		"prosemirror-history": "^1.4.1",
		"prosemirror-keymap": "^1.2.2",
		"prosemirror-markdown": "^1.13.1",
		"prosemirror-model": "^1.23.0",
		"prosemirror-schema-basic": "^1.2.3",
		"prosemirror-schema-list": "^1.5.1",
		"prosemirror-state": "^1.4.3",
		"prosemirror-tables": "^1.7.1",
		"prosemirror-view": "^1.34.3",
		"pyodide": "^0.27.7",
		"socket.io-client": "^4.2.0",
		"sortablejs": "^1.15.6",
		"svelte-sonner": "^0.3.19",
		"tippy.js": "^6.3.7",
		"turndown": "^7.2.0",
		"turndown-plugin-gfm": "^1.0.2",
		"undici": "^7.5.0",
		"uuid": "^9.0.1",
		"vite-plugin-static-copy": "^2.2.0",
		"y-prosemirror": "^1.3.7",
		"yaml": "^2.7.1",
		"yjs": "^13.6.27"
	},
	"engines": {
		"node": ">=18.13.0 <=22.x.x",
		"npm": ">=6.0.0"
	}
}<|MERGE_RESOLUTION|>--- conflicted
+++ resolved
@@ -1,10 +1,6 @@
 {
 	"name": "open-webui",
-<<<<<<< HEAD
-	"version": "0.6.25.2",
-=======
 	"version": "0.6.26",
->>>>>>> 2407d9b9
 	"private": true,
 	"scripts": {
 		"dev": "npm run pyodide:fetch && vite dev --host",
